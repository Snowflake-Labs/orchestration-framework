version = 1
requires-python = ">=3.9"
resolution-markers = [
    "python_full_version < '3.11'",
    "python_full_version == '3.11.*'",
    "python_full_version >= '3.12'",
]

[[package]]
name = "aiohappyeyeballs"
version = "2.6.1"
source = { registry = "https://pypi.org/simple" }
sdist = { url = "https://files.pythonhosted.org/packages/26/30/f84a107a9c4331c14b2b586036f40965c128aa4fee4dda5d3d51cb14ad54/aiohappyeyeballs-2.6.1.tar.gz", hash = "sha256:c3f9d0113123803ccadfdf3f0faa505bc78e6a72d1cc4806cbd719826e943558", size = 22760 }
wheels = [
    { url = "https://files.pythonhosted.org/packages/0f/15/5bf3b99495fb160b63f95972b81750f18f7f4e02ad051373b669d17d44f2/aiohappyeyeballs-2.6.1-py3-none-any.whl", hash = "sha256:f349ba8f4b75cb25c99c5c2d84e997e485204d2902a9597802b0371f09331fb8", size = 15265 },
]

[[package]]
name = "aiohttp"
version = "3.11.14"
source = { registry = "https://pypi.org/simple" }
dependencies = [
    { name = "aiohappyeyeballs" },
    { name = "aiosignal" },
    { name = "async-timeout", marker = "python_full_version < '3.11'" },
    { name = "attrs" },
    { name = "frozenlist" },
    { name = "multidict" },
    { name = "propcache" },
    { name = "yarl" },
]
sdist = { url = "https://files.pythonhosted.org/packages/6c/96/91e93ae5fd04d428c101cdbabce6c820d284d61d2614d00518f4fa52ea24/aiohttp-3.11.14.tar.gz", hash = "sha256:d6edc538c7480fa0a3b2bdd705f8010062d74700198da55d16498e1b49549b9c", size = 7676994 }
wheels = [
    { url = "https://files.pythonhosted.org/packages/6a/e1/f1ccc6cf29a31fb33e4eaa07a9d8e4dff00e23b32423b679cdb89536fe71/aiohttp-3.11.14-cp310-cp310-macosx_10_9_universal2.whl", hash = "sha256:e2bc827c01f75803de77b134afdbf74fa74b62970eafdf190f3244931d7a5c0d", size = 709390 },
    { url = "https://files.pythonhosted.org/packages/80/7d/195965f183a724d0470560b097543e96dc4a672fc2714012d1be87d6775c/aiohttp-3.11.14-cp310-cp310-macosx_10_9_x86_64.whl", hash = "sha256:e365034c5cf6cf74f57420b57682ea79e19eb29033399dd3f40de4d0171998fa", size = 469246 },
    { url = "https://files.pythonhosted.org/packages/46/02/3a4f05e966c2edeace5103f40d296ba0159cee633ab0f162fbea579653e3/aiohttp-3.11.14-cp310-cp310-macosx_11_0_arm64.whl", hash = "sha256:c32593ead1a8c6aabd58f9d7ee706e48beac796bb0cb71d6b60f2c1056f0a65f", size = 456384 },
    { url = "https://files.pythonhosted.org/packages/68/a6/c96cd5452af267fdda1cf46accc356d1295fb14da4a7a0e081567ea297af/aiohttp-3.11.14-cp310-cp310-manylinux_2_17_aarch64.manylinux2014_aarch64.whl", hash = "sha256:b4e7c7ec4146a94a307ca4f112802a8e26d969018fabed526efc340d21d3e7d0", size = 1589803 },
    { url = "https://files.pythonhosted.org/packages/7f/f4/e50ef78483485bcdae9cf29c9144af2b42457e18175a6ace7c560d89325e/aiohttp-3.11.14-cp310-cp310-manylinux_2_17_ppc64le.manylinux2014_ppc64le.whl", hash = "sha256:c8b2df9feac55043759aa89f722a967d977d80f8b5865a4153fc41c93b957efc", size = 1632525 },
    { url = "https://files.pythonhosted.org/packages/8b/92/b6bd4b89304eee827cf07a40b98af171342cddfa1f8b02b55cd0485b9d4f/aiohttp-3.11.14-cp310-cp310-manylinux_2_17_s390x.manylinux2014_s390x.whl", hash = "sha256:c7571f99525c76a6280f5fe8e194eeb8cb4da55586c3c61c59c33a33f10cfce7", size = 1666839 },
    { url = "https://files.pythonhosted.org/packages/c7/21/f3230a9f78bb4a4c4462040bf8425ebb673e3773dd17fd9d06d1af43a955/aiohttp-3.11.14-cp310-cp310-manylinux_2_17_x86_64.manylinux2014_x86_64.whl", hash = "sha256:b59d096b5537ec7c85954cb97d821aae35cfccce3357a2cafe85660cc6295628", size = 1590572 },
    { url = "https://files.pythonhosted.org/packages/8e/12/e4fd2616950a39425b739476c3eccc820061ea5f892815566d27282e7825/aiohttp-3.11.14-cp310-cp310-manylinux_2_5_i686.manylinux1_i686.manylinux_2_17_i686.manylinux2014_i686.whl", hash = "sha256:b42dbd097abb44b3f1156b4bf978ec5853840802d6eee2784857be11ee82c6a0", size = 1543380 },
    { url = "https://files.pythonhosted.org/packages/6a/7c/3f82c2fdcca53cc8732fa342abbe0372bbbd8af3162d6629ac0a7dc8b281/aiohttp-3.11.14-cp310-cp310-musllinux_1_2_aarch64.whl", hash = "sha256:b05774864c87210c531b48dfeb2f7659407c2dda8643104fb4ae5e2c311d12d9", size = 1530160 },
    { url = "https://files.pythonhosted.org/packages/aa/3e/60af2d40f78612062788c2bf6be38738f9525750d3a7678d31f950047536/aiohttp-3.11.14-cp310-cp310-musllinux_1_2_armv7l.whl", hash = "sha256:4e2e8ef37d4bc110917d038807ee3af82700a93ab2ba5687afae5271b8bc50ff", size = 1558543 },
    { url = "https://files.pythonhosted.org/packages/08/71/93e11c4ef9a72f5f26d7e9f92294707437fae8de49c2019ed713dea7625b/aiohttp-3.11.14-cp310-cp310-musllinux_1_2_i686.whl", hash = "sha256:e9faafa74dbb906b2b6f3eb9942352e9e9db8d583ffed4be618a89bd71a4e914", size = 1536286 },
    { url = "https://files.pythonhosted.org/packages/da/4b/77b170ae7eb9859d80b9648a7439991425663f66422f3ef0b27f29bde9d0/aiohttp-3.11.14-cp310-cp310-musllinux_1_2_ppc64le.whl", hash = "sha256:7e7abe865504f41b10777ac162c727af14e9f4db9262e3ed8254179053f63e6d", size = 1608387 },
    { url = "https://files.pythonhosted.org/packages/02/0b/5fcad20243799e9a3f326140d3d767884449e293fb5d8fca10f83001787c/aiohttp-3.11.14-cp310-cp310-musllinux_1_2_s390x.whl", hash = "sha256:4848ae31ad44330b30f16c71e4f586cd5402a846b11264c412de99fa768f00f3", size = 1629633 },
    { url = "https://files.pythonhosted.org/packages/3f/e3/bb454add253f939c7331794b2619c156ef5a108403000221ff2dc01f9072/aiohttp-3.11.14-cp310-cp310-musllinux_1_2_x86_64.whl", hash = "sha256:2d0b46abee5b5737cb479cc9139b29f010a37b1875ee56d142aefc10686a390b", size = 1565329 },
    { url = "https://files.pythonhosted.org/packages/6f/08/6b061de352a614461a4a19e60a87e578fe28e1d3fca38315484a17ff484f/aiohttp-3.11.14-cp310-cp310-win32.whl", hash = "sha256:a0d2c04a623ab83963576548ce098baf711a18e2c32c542b62322a0b4584b990", size = 417394 },
    { url = "https://files.pythonhosted.org/packages/91/f7/533384607d35a8c7a9dbe4497cee7899aa7c3b29c14cd83373c0f415bdcf/aiohttp-3.11.14-cp310-cp310-win_amd64.whl", hash = "sha256:5409a59d5057f2386bb8b8f8bbcfb6e15505cedd8b2445db510563b5d7ea1186", size = 442856 },
    { url = "https://files.pythonhosted.org/packages/b3/f5/5e2ae82822b1781f828bb9285fb585a4ac028cfd329788caf073bde45706/aiohttp-3.11.14-cp311-cp311-macosx_10_9_universal2.whl", hash = "sha256:f296d637a50bb15fb6a229fbb0eb053080e703b53dbfe55b1e4bb1c5ed25d325", size = 709382 },
    { url = "https://files.pythonhosted.org/packages/2f/eb/a0e118c54eb9f897e13e7a357b2ef9b8d0ca438060a9db8ad4af4561aab4/aiohttp-3.11.14-cp311-cp311-macosx_10_9_x86_64.whl", hash = "sha256:ec6cd1954ca2bbf0970f531a628da1b1338f594bf5da7e361e19ba163ecc4f3b", size = 469254 },
    { url = "https://files.pythonhosted.org/packages/ea/3f/03c2f177536ad6ab4d3052e21fb67ce430d0257b3c61a0ef6b91b7b12cb4/aiohttp-3.11.14-cp311-cp311-macosx_11_0_arm64.whl", hash = "sha256:572def4aad0a4775af66d5a2b5923c7de0820ecaeeb7987dcbccda2a735a993f", size = 456342 },
    { url = "https://files.pythonhosted.org/packages/d8/fe/849c000be857f60e36d2ce0a8c3d1ad34f8ea64b0ff119ecdafbc94cddfb/aiohttp-3.11.14-cp311-cp311-manylinux_2_17_aarch64.manylinux2014_aarch64.whl", hash = "sha256:1c68e41c4d576cd6aa6c6d2eddfb32b2acfb07ebfbb4f9da991da26633a3db1a", size = 1686573 },
    { url = "https://files.pythonhosted.org/packages/a8/e9/737aef162bf618f3b3e0f4a6ed03b5baca5e2a9ffabdab4be1b756ca1061/aiohttp-3.11.14-cp311-cp311-manylinux_2_17_ppc64le.manylinux2014_ppc64le.whl", hash = "sha256:99b8bbfc8111826aa8363442c0fc1f5751456b008737ff053570f06a151650b3", size = 1747903 },
    { url = "https://files.pythonhosted.org/packages/15/19/a510c51e5a383ad804e51040819898d074106dc297adf0e2c78dccc8ab47/aiohttp-3.11.14-cp311-cp311-manylinux_2_17_s390x.manylinux2014_s390x.whl", hash = "sha256:4b0a200e85da5c966277a402736a96457b882360aa15416bf104ca81e6f5807b", size = 1788922 },
    { url = "https://files.pythonhosted.org/packages/51/66/30b217d0de5584650340025a285f1d0abf2039e5a683342891e84f250da9/aiohttp-3.11.14-cp311-cp311-manylinux_2_17_x86_64.manylinux2014_x86_64.whl", hash = "sha256:d173c0ac508a2175f7c9a115a50db5fd3e35190d96fdd1a17f9cb10a6ab09aa1", size = 1676062 },
    { url = "https://files.pythonhosted.org/packages/27/90/9f61d0c7b185e5a413ae7a3e206e7759ea1b208fff420b380ab205ab82b5/aiohttp-3.11.14-cp311-cp311-manylinux_2_5_i686.manylinux1_i686.manylinux_2_17_i686.manylinux2014_i686.whl", hash = "sha256:413fe39fd929329f697f41ad67936f379cba06fcd4c462b62e5b0f8061ee4a77", size = 1620750 },
    { url = "https://files.pythonhosted.org/packages/c9/5a/455a6b8aea18ec8590f0a5642caf6d0494152de09579a4fd4f9530a4a111/aiohttp-3.11.14-cp311-cp311-musllinux_1_2_aarch64.whl", hash = "sha256:65c75b14ee74e8eeff2886321e76188cbe938d18c85cff349d948430179ad02c", size = 1655093 },
    { url = "https://files.pythonhosted.org/packages/f5/4b/b369e5e809bdb46a306df7b22e611dc8622ebb5313498c11f6e1cb986408/aiohttp-3.11.14-cp311-cp311-musllinux_1_2_armv7l.whl", hash = "sha256:321238a42ed463848f06e291c4bbfb3d15ba5a79221a82c502da3e23d7525d06", size = 1661318 },
    { url = "https://files.pythonhosted.org/packages/25/ac/a211dd149485e7c518481b08d7c13e7acd32090daf1e396aaea6b9f2eea9/aiohttp-3.11.14-cp311-cp311-musllinux_1_2_i686.whl", hash = "sha256:59a05cdc636431f7ce843c7c2f04772437dd816a5289f16440b19441be6511f1", size = 1650991 },
    { url = "https://files.pythonhosted.org/packages/74/c4/8b1d41853f1ccd4cb66edc909ccc2a95b332081661f04324f7064cc200d8/aiohttp-3.11.14-cp311-cp311-musllinux_1_2_ppc64le.whl", hash = "sha256:daf20d9c3b12ae0fdf15ed92235e190f8284945563c4b8ad95b2d7a31f331cd3", size = 1734371 },
    { url = "https://files.pythonhosted.org/packages/d9/e2/e244684266722d819f41d7e798ce8bbee3b72420eb684193a076ea1bf18f/aiohttp-3.11.14-cp311-cp311-musllinux_1_2_s390x.whl", hash = "sha256:05582cb2d156ac7506e68b5eac83179faedad74522ed88f88e5861b78740dc0e", size = 1756128 },
    { url = "https://files.pythonhosted.org/packages/e9/59/79d37f2badafbe229c7654dbf631b38419fcaa979a45c04941397ad7251c/aiohttp-3.11.14-cp311-cp311-musllinux_1_2_x86_64.whl", hash = "sha256:12c5869e7ddf6b4b1f2109702b3cd7515667b437da90a5a4a50ba1354fe41881", size = 1694370 },
    { url = "https://files.pythonhosted.org/packages/04/0f/aaaf3fc8533f65eba4572a79a935b9033e663f67f763b10db16f1c40a067/aiohttp-3.11.14-cp311-cp311-win32.whl", hash = "sha256:92868f6512714efd4a6d6cb2bfc4903b997b36b97baea85f744229f18d12755e", size = 417192 },
    { url = "https://files.pythonhosted.org/packages/07/3c/aa468550b7fcd0c634d4aa8192f33ce32a179ecba08b908a0ed272194f87/aiohttp-3.11.14-cp311-cp311-win_amd64.whl", hash = "sha256:bccd2cb7aa5a3bfada72681bdb91637094d81639e116eac368f8b3874620a654", size = 443590 },
    { url = "https://files.pythonhosted.org/packages/9c/ca/e4acb3b41f9e176f50960f7162d656e79bed151b1f911173b2c4a6c0a9d2/aiohttp-3.11.14-cp312-cp312-macosx_10_13_universal2.whl", hash = "sha256:70ab0f61c1a73d3e0342cedd9a7321425c27a7067bebeeacd509f96695b875fc", size = 705489 },
    { url = "https://files.pythonhosted.org/packages/84/d5/dcf870e0b11f0c1e3065b7f17673485afa1ddb3d630ccd8f328bccfb459f/aiohttp-3.11.14-cp312-cp312-macosx_10_13_x86_64.whl", hash = "sha256:602d4db80daf4497de93cb1ce00b8fc79969c0a7cf5b67bec96fa939268d806a", size = 464807 },
    { url = "https://files.pythonhosted.org/packages/7c/f0/dc417d819ae26be6abcd72c28af99d285887fddbf76d4bbe46346f201870/aiohttp-3.11.14-cp312-cp312-macosx_11_0_arm64.whl", hash = "sha256:3a8a0d127c10b8d89e69bbd3430da0f73946d839e65fec00ae48ca7916a31948", size = 456819 },
    { url = "https://files.pythonhosted.org/packages/28/db/f7deb0862ebb821aa3829db20081a122ba67ffd149303f2d5202e30f20cd/aiohttp-3.11.14-cp312-cp312-manylinux_2_17_aarch64.manylinux2014_aarch64.whl", hash = "sha256:ca9f835cdfedcb3f5947304e85b8ca3ace31eef6346d8027a97f4de5fb687534", size = 1683536 },
    { url = "https://files.pythonhosted.org/packages/5e/0d/8bf0619e21c6714902c44ab53e275deb543d4d2e68ab2b7b8fe5ba267506/aiohttp-3.11.14-cp312-cp312-manylinux_2_17_ppc64le.manylinux2014_ppc64le.whl", hash = "sha256:8aa5c68e1e68fff7cd3142288101deb4316b51f03d50c92de6ea5ce646e6c71f", size = 1738111 },
    { url = "https://files.pythonhosted.org/packages/f5/10/204b3700bb57b30b9e759d453fcfb3ad79a3eb18ece4e298aaf7917757dd/aiohttp-3.11.14-cp312-cp312-manylinux_2_17_s390x.manylinux2014_s390x.whl", hash = "sha256:3b512f1de1c688f88dbe1b8bb1283f7fbeb7a2b2b26e743bb2193cbadfa6f307", size = 1794508 },
    { url = "https://files.pythonhosted.org/packages/cc/39/3f65072614c62a315a951fda737e4d9e6e2703f1da0cd2f2d8f629e6092e/aiohttp-3.11.14-cp312-cp312-manylinux_2_17_x86_64.manylinux2014_x86_64.whl", hash = "sha256:cc9253069158d57e27d47a8453d8a2c5a370dc461374111b5184cf2f147a3cc3", size = 1692006 },
    { url = "https://files.pythonhosted.org/packages/73/77/cc06ecea173f9bee2f20c8e32e2cf4c8e03909a707183cdf95434db4993e/aiohttp-3.11.14-cp312-cp312-manylinux_2_5_i686.manylinux1_i686.manylinux_2_17_i686.manylinux2014_i686.whl", hash = "sha256:0b2501f1b981e70932b4a552fc9b3c942991c7ae429ea117e8fba57718cdeed0", size = 1620369 },
    { url = "https://files.pythonhosted.org/packages/87/75/5bd424bcd90c7eb2f50fd752d013db4cefb447deeecfc5bc4e8e0b1c74dd/aiohttp-3.11.14-cp312-cp312-musllinux_1_2_aarch64.whl", hash = "sha256:28a3d083819741592685762d51d789e6155411277050d08066537c5edc4066e6", size = 1642508 },
    { url = "https://files.pythonhosted.org/packages/81/f0/ce936ec575e0569f91e5c8374086a6f7760926f16c3b95428fb55d6bfe91/aiohttp-3.11.14-cp312-cp312-musllinux_1_2_armv7l.whl", hash = "sha256:0df3788187559c262922846087e36228b75987f3ae31dd0a1e5ee1034090d42f", size = 1685771 },
    { url = "https://files.pythonhosted.org/packages/68/b7/5216590b99b5b1f18989221c25ac9d9a14a7b0c3c4ae1ff728e906c36430/aiohttp-3.11.14-cp312-cp312-musllinux_1_2_i686.whl", hash = "sha256:9e73fa341d8b308bb799cf0ab6f55fc0461d27a9fa3e4582755a3d81a6af8c09", size = 1648318 },
    { url = "https://files.pythonhosted.org/packages/a5/c2/c27061c4ab93fa25f925c7ebddc10c20d992dbbc329e89d493811299dc93/aiohttp-3.11.14-cp312-cp312-musllinux_1_2_ppc64le.whl", hash = "sha256:51ba80d473eb780a329d73ac8afa44aa71dfb521693ccea1dea8b9b5c4df45ce", size = 1704545 },
    { url = "https://files.pythonhosted.org/packages/09/f5/11b2da82f2c52365a5b760a4e944ae50a89cf5fb207024b7853615254584/aiohttp-3.11.14-cp312-cp312-musllinux_1_2_s390x.whl", hash = "sha256:8d1dd75aa4d855c7debaf1ef830ff2dfcc33f893c7db0af2423ee761ebffd22b", size = 1737839 },
    { url = "https://files.pythonhosted.org/packages/03/7f/145e23fe0a4c45b256f14c3268ada5497d487786334721ae8a0c818ee516/aiohttp-3.11.14-cp312-cp312-musllinux_1_2_x86_64.whl", hash = "sha256:41cf0cefd9e7b5c646c2ef529c8335e7eafd326f444cc1cdb0c47b6bc836f9be", size = 1695833 },
    { url = "https://files.pythonhosted.org/packages/1c/78/627dba6ee9fb9439e2e29b521adb1135877a9c7b54811fec5c46e59f2fc8/aiohttp-3.11.14-cp312-cp312-win32.whl", hash = "sha256:948abc8952aff63de7b2c83bfe3f211c727da3a33c3a5866a0e2cf1ee1aa950f", size = 412185 },
    { url = "https://files.pythonhosted.org/packages/3f/5f/1737cf6fcf0524693a4aeff8746530b65422236761e7bfdd79c6d2ce2e1c/aiohttp-3.11.14-cp312-cp312-win_amd64.whl", hash = "sha256:3b420d076a46f41ea48e5fcccb996f517af0d406267e31e6716f480a3d50d65c", size = 438526 },
    { url = "https://files.pythonhosted.org/packages/c5/8e/d7f353c5aaf9f868ab382c3d3320dc6efaa639b6b30d5a686bed83196115/aiohttp-3.11.14-cp313-cp313-macosx_10_13_universal2.whl", hash = "sha256:8d14e274828561db91e4178f0057a915f3af1757b94c2ca283cb34cbb6e00b50", size = 698774 },
    { url = "https://files.pythonhosted.org/packages/d5/52/097b98d50f8550883f7d360c6cd4e77668c7442038671bb4b349ced95066/aiohttp-3.11.14-cp313-cp313-macosx_10_13_x86_64.whl", hash = "sha256:f30fc72daf85486cdcdfc3f5e0aea9255493ef499e31582b34abadbfaafb0965", size = 461443 },
    { url = "https://files.pythonhosted.org/packages/2b/5c/19c84bb5796be6ca4fd1432012cfd5f88ec02c8b9e0357cdecc48ff2c4fd/aiohttp-3.11.14-cp313-cp313-macosx_11_0_arm64.whl", hash = "sha256:4edcbe34e6dba0136e4cabf7568f5a434d89cc9de5d5155371acda275353d228", size = 453717 },
    { url = "https://files.pythonhosted.org/packages/6d/08/61c2b6f04a4e1329c82ffda53dd0ac4b434681dc003578a1237d318be885/aiohttp-3.11.14-cp313-cp313-manylinux_2_17_aarch64.manylinux2014_aarch64.whl", hash = "sha256:1a7169ded15505f55a87f8f0812c94c9412623c744227b9e51083a72a48b68a5", size = 1666559 },
    { url = "https://files.pythonhosted.org/packages/7c/22/913ad5b4b979ecf69300869551c210b2eb8c22ca4cd472824a1425479775/aiohttp-3.11.14-cp313-cp313-manylinux_2_17_ppc64le.manylinux2014_ppc64le.whl", hash = "sha256:ad1f2fb9fe9b585ea4b436d6e998e71b50d2b087b694ab277b30e060c434e5db", size = 1721701 },
    { url = "https://files.pythonhosted.org/packages/5b/ea/0ee73ea764b2e1f769c1caf59f299ac017b50632ceaa809960385b68e735/aiohttp-3.11.14-cp313-cp313-manylinux_2_17_s390x.manylinux2014_s390x.whl", hash = "sha256:20412c7cc3720e47a47e63c0005f78c0c2370020f9f4770d7fc0075f397a9fb0", size = 1779094 },
    { url = "https://files.pythonhosted.org/packages/e6/ca/6ce3da7c3295e0655b3404a309c7002099ca3619aeb04d305cedc77a0a14/aiohttp-3.11.14-cp313-cp313-manylinux_2_17_x86_64.manylinux2014_x86_64.whl", hash = "sha256:6dd9766da617855f7e85f27d2bf9a565ace04ba7c387323cd3e651ac4329db91", size = 1678406 },
    { url = "https://files.pythonhosted.org/packages/b1/b1/3a13ed54dc6bb57057cc94fec2a742f24a89885cfa84b71930826af40f5f/aiohttp-3.11.14-cp313-cp313-manylinux_2_5_i686.manylinux1_i686.manylinux_2_17_i686.manylinux2014_i686.whl", hash = "sha256:599b66582f7276ebefbaa38adf37585e636b6a7a73382eb412f7bc0fc55fb73d", size = 1604446 },
    { url = "https://files.pythonhosted.org/packages/00/21/fc9f327a121ff0be32ed4ec3ccca65f420549bf3a646b02f8534ba5fe86d/aiohttp-3.11.14-cp313-cp313-musllinux_1_2_aarch64.whl", hash = "sha256:b41693b7388324b80f9acfabd479bd1c84f0bc7e8f17bab4ecd9675e9ff9c734", size = 1619129 },
    { url = "https://files.pythonhosted.org/packages/56/5b/1a4a45b1f6f95b998c49d3d1e7763a75eeff29f2f5ec7e06d94a359e7d97/aiohttp-3.11.14-cp313-cp313-musllinux_1_2_armv7l.whl", hash = "sha256:86135c32d06927339c8c5e64f96e4eee8825d928374b9b71a3c42379d7437058", size = 1657924 },
    { url = "https://files.pythonhosted.org/packages/2f/2d/b6211aa0664b87c93fda2f2f60d5211be514a2d5b4935e1286d54b8aa28d/aiohttp-3.11.14-cp313-cp313-musllinux_1_2_i686.whl", hash = "sha256:04eb541ce1e03edc1e3be1917a0f45ac703e913c21a940111df73a2c2db11d73", size = 1617501 },
    { url = "https://files.pythonhosted.org/packages/fa/3d/d46ccb1f361a1275a078bfc1509bcd6dc6873e22306d10baa61bc77a0dfc/aiohttp-3.11.14-cp313-cp313-musllinux_1_2_ppc64le.whl", hash = "sha256:dc311634f6f28661a76cbc1c28ecf3b3a70a8edd67b69288ab7ca91058eb5a33", size = 1684211 },
    { url = "https://files.pythonhosted.org/packages/2d/e2/71d12ee6268ad3bf4ee82a4f2fc7f0b943f480296cb6f61af1afe05b8d24/aiohttp-3.11.14-cp313-cp313-musllinux_1_2_s390x.whl", hash = "sha256:69bb252bfdca385ccabfd55f4cd740d421dd8c8ad438ded9637d81c228d0da49", size = 1715797 },
    { url = "https://files.pythonhosted.org/packages/8d/a7/d0de521dc5ca6e8c766f8d1f373c859925f10b2a96455b16107c1e9b2d60/aiohttp-3.11.14-cp313-cp313-musllinux_1_2_x86_64.whl", hash = "sha256:2b86efe23684b58a88e530c4ab5b20145f102916bbb2d82942cafec7bd36a647", size = 1673682 },
    { url = "https://files.pythonhosted.org/packages/f0/86/5c075ebeca7063a49a0da65a4e0aa9e49d741aca9a2fe9552d86906e159b/aiohttp-3.11.14-cp313-cp313-win32.whl", hash = "sha256:b9c60d1de973ca94af02053d9b5111c4fbf97158e139b14f1be68337be267be6", size = 411014 },
    { url = "https://files.pythonhosted.org/packages/4a/e0/2f9e77ef2d4a1dbf05f40b7edf1e1ce9be72bdbe6037cf1db1712b455e3e/aiohttp-3.11.14-cp313-cp313-win_amd64.whl", hash = "sha256:0a29be28e60e5610d2437b5b2fed61d6f3dcde898b57fb048aa5079271e7f6f3", size = 436964 },
    { url = "https://files.pythonhosted.org/packages/62/bd/5da3e2bd319f7d2e4035acbe4aaf44bcdf8e1960e2f45e99b10e88f26232/aiohttp-3.11.14-cp39-cp39-macosx_10_9_universal2.whl", hash = "sha256:14fc03508359334edc76d35b2821832f092c8f092e4b356e74e38419dfe7b6de", size = 710254 },
    { url = "https://files.pythonhosted.org/packages/e1/c3/4348829df228a27ad962492ab46c7bf70a01373f37af0b6ef65f83564ca5/aiohttp-3.11.14-cp39-cp39-macosx_10_9_x86_64.whl", hash = "sha256:92007c89a8cb7be35befa2732b0b32bf3a394c1b22ef2dff0ef12537d98a7bda", size = 469750 },
    { url = "https://files.pythonhosted.org/packages/81/80/d5ae44cbbbcba647b01f45183aeabecc3270b306a8381d027705e1306a55/aiohttp-3.11.14-cp39-cp39-macosx_11_0_arm64.whl", hash = "sha256:6d3986112e34eaa36e280dc8286b9dd4cc1a5bcf328a7f147453e188f6fe148f", size = 456744 },
    { url = "https://files.pythonhosted.org/packages/60/41/b0cc33b757afc93356b9a37c1ea53a0c066117a4d80d1fa957afdd2efa51/aiohttp-3.11.14-cp39-cp39-manylinux_2_17_aarch64.manylinux2014_aarch64.whl", hash = "sha256:749f1eb10e51dbbcdba9df2ef457ec060554842eea4d23874a3e26495f9e87b1", size = 1589720 },
    { url = "https://files.pythonhosted.org/packages/ad/2c/b3d1104832329bfeac3034ce189245c4e2372e3d31fe9f1c609a79b60ec2/aiohttp-3.11.14-cp39-cp39-manylinux_2_17_ppc64le.manylinux2014_ppc64le.whl", hash = "sha256:781c8bd423dcc4641298c8c5a2a125c8b1c31e11f828e8d35c1d3a722af4c15a", size = 1637030 },
    { url = "https://files.pythonhosted.org/packages/fa/2d/a05edc67d1a4573521a6b6ae61e9ad89a7c06813c237ea9d37da194251f1/aiohttp-3.11.14-cp39-cp39-manylinux_2_17_s390x.manylinux2014_s390x.whl", hash = "sha256:997b57e38aa7dc6caab843c5e042ab557bc83a2f91b7bd302e3c3aebbb9042a1", size = 1673340 },
    { url = "https://files.pythonhosted.org/packages/21/8c/3da36639320781833559718605031b8aca381ee0e66e1f962b7732cfe0ee/aiohttp-3.11.14-cp39-cp39-manylinux_2_17_x86_64.manylinux2014_x86_64.whl", hash = "sha256:3a8b0321e40a833e381d127be993b7349d1564b756910b28b5f6588a159afef3", size = 1593121 },
    { url = "https://files.pythonhosted.org/packages/9d/67/c3aa4c7ad257556bd329fb7be0849fcd116f4ca4c0bbc676640030ac7b88/aiohttp-3.11.14-cp39-cp39-manylinux_2_5_i686.manylinux1_i686.manylinux_2_17_i686.manylinux2014_i686.whl", hash = "sha256:8778620396e554b758b59773ab29c03b55047841d8894c5e335f12bfc45ebd28", size = 1544987 },
    { url = "https://files.pythonhosted.org/packages/ee/9e/5528ca4d8b41bc28403fce7047b1121aa2b611bf9616aa9eeb9a69923f5e/aiohttp-3.11.14-cp39-cp39-musllinux_1_2_aarch64.whl", hash = "sha256:e906da0f2bcbf9b26cc2b144929e88cb3bf943dd1942b4e5af066056875c7618", size = 1531044 },
    { url = "https://files.pythonhosted.org/packages/4b/9c/52fd48bd0f8c8643af02e9b1ce8f2a74c2490601de775a2a70faa2eced7d/aiohttp-3.11.14-cp39-cp39-musllinux_1_2_armv7l.whl", hash = "sha256:87f0e003fb4dd5810c7fbf47a1239eaa34cd929ef160e0a54c570883125c4831", size = 1559726 },
    { url = "https://files.pythonhosted.org/packages/1c/c1/cd540107bb5b2c960028717b8b2265f4bdade016391ceb238666d0e91365/aiohttp-3.11.14-cp39-cp39-musllinux_1_2_i686.whl", hash = "sha256:7f2dadece8b85596ac3ab1ec04b00694bdd62abc31e5618f524648d18d9dd7fa", size = 1538637 },
    { url = "https://files.pythonhosted.org/packages/17/a0/f46cafcb51d21bd928b1bdab08c517b9cb5ea067cc5379ee277d0b8255ff/aiohttp-3.11.14-cp39-cp39-musllinux_1_2_ppc64le.whl", hash = "sha256:fe846f0a98aa9913c2852b630cd39b4098f296e0907dd05f6c7b30d911afa4c3", size = 1608572 },
    { url = "https://files.pythonhosted.org/packages/d2/ce/27920fe6e1bf8b87f96ba20aa41d8a4d3417f3f93890c2989868f3c3973c/aiohttp-3.11.14-cp39-cp39-musllinux_1_2_s390x.whl", hash = "sha256:ced66c5c6ad5bcaf9be54560398654779ec1c3695f1a9cf0ae5e3606694a000a", size = 1632409 },
    { url = "https://files.pythonhosted.org/packages/b7/2d/0f06db6633c8dc23d8669da3debda9818449c7eef64b1d7a52bf4de3bcbe/aiohttp-3.11.14-cp39-cp39-musllinux_1_2_x86_64.whl", hash = "sha256:a40087b82f83bd671cbeb5f582c233d196e9653220404a798798bfc0ee189fff", size = 1568064 },
    { url = "https://files.pythonhosted.org/packages/ba/3e/428f510526f1cf4cd45abc6abfae6c9929342fb9c783902c28ff4eb0a870/aiohttp-3.11.14-cp39-cp39-win32.whl", hash = "sha256:95d7787f2bcbf7cb46823036a8d64ccfbc2ffc7d52016b4044d901abceeba3db", size = 417648 },
    { url = "https://files.pythonhosted.org/packages/58/3e/99092de6c652874fcdf296c411a6df3642111950d834dc5e3701429fa5b1/aiohttp-3.11.14-cp39-cp39-win_amd64.whl", hash = "sha256:22a8107896877212130c58f74e64b77f7007cb03cea8698be317272643602d45", size = 443113 },
]

[[package]]
name = "aiosignal"
version = "1.3.2"
source = { registry = "https://pypi.org/simple" }
dependencies = [
    { name = "frozenlist" },
]
sdist = { url = "https://files.pythonhosted.org/packages/ba/b5/6d55e80f6d8a08ce22b982eafa278d823b541c925f11ee774b0b9c43473d/aiosignal-1.3.2.tar.gz", hash = "sha256:a8c255c66fafb1e499c9351d0bf32ff2d8a0321595ebac3b93713656d2436f54", size = 19424 }
wheels = [
    { url = "https://files.pythonhosted.org/packages/ec/6a/bc7e17a3e87a2985d3e8f4da4cd0f481060eb78fb08596c42be62c90a4d9/aiosignal-1.3.2-py2.py3-none-any.whl", hash = "sha256:45cde58e409a301715980c2b01d0c28bdde3770d8290b5eb2173759d9acb31a5", size = 7597 },
]

[[package]]
name = "altair"
version = "5.5.0"
source = { registry = "https://pypi.org/simple" }
dependencies = [
    { name = "jinja2" },
    { name = "jsonschema" },
    { name = "narwhals" },
    { name = "packaging" },
    { name = "typing-extensions", marker = "python_full_version < '3.14'" },
]
sdist = { url = "https://files.pythonhosted.org/packages/16/b1/f2969c7bdb8ad8bbdda031687defdce2c19afba2aa2c8e1d2a17f78376d8/altair-5.5.0.tar.gz", hash = "sha256:d960ebe6178c56de3855a68c47b516be38640b73fb3b5111c2a9ca90546dd73d", size = 705305 }
wheels = [
    { url = "https://files.pythonhosted.org/packages/aa/f3/0b6ced594e51cc95d8c1fc1640d3623770d01e4969d29c0bd09945fafefa/altair-5.5.0-py3-none-any.whl", hash = "sha256:91a310b926508d560fe0148d02a194f38b824122641ef528113d029fcd129f8c", size = 731200 },
]

[[package]]
name = "annotated-types"
version = "0.7.0"
source = { registry = "https://pypi.org/simple" }
sdist = { url = "https://files.pythonhosted.org/packages/ee/67/531ea369ba64dcff5ec9c3402f9f51bf748cec26dde048a2f973a4eea7f5/annotated_types-0.7.0.tar.gz", hash = "sha256:aff07c09a53a08bc8cfccb9c85b05f1aa9a2a6f23728d790723543408344ce89", size = 16081 }
wheels = [
    { url = "https://files.pythonhosted.org/packages/78/b6/6307fbef88d9b5ee7421e68d78a9f162e0da4900bc5f5793f6d3d0e34fb8/annotated_types-0.7.0-py3-none-any.whl", hash = "sha256:1f02e8b43a8fbbc3f3e0d4f0f4bfc8131bcb4eebe8849b8e5c773f3a1c582a53", size = 13643 },
]

[[package]]
name = "asn1crypto"
version = "1.5.1"
source = { registry = "https://pypi.org/simple" }
sdist = { url = "https://files.pythonhosted.org/packages/de/cf/d547feed25b5244fcb9392e288ff9fdc3280b10260362fc45d37a798a6ee/asn1crypto-1.5.1.tar.gz", hash = "sha256:13ae38502be632115abf8a24cbe5f4da52e3b5231990aff31123c805306ccb9c", size = 121080 }
wheels = [
    { url = "https://files.pythonhosted.org/packages/c9/7f/09065fd9e27da0eda08b4d6897f1c13535066174cc023af248fc2a8d5e5a/asn1crypto-1.5.1-py2.py3-none-any.whl", hash = "sha256:db4e40728b728508912cbb3d44f19ce188f218e9eba635821bb4b68564f8fd67", size = 105045 },
]

[[package]]
name = "asttokens"
version = "3.0.0"
source = { registry = "https://pypi.org/simple" }
sdist = { url = "https://files.pythonhosted.org/packages/4a/e7/82da0a03e7ba5141f05cce0d302e6eed121ae055e0456ca228bf693984bc/asttokens-3.0.0.tar.gz", hash = "sha256:0dcd8baa8d62b0c1d118b399b2ddba3c4aff271d0d7a9e0d4c1681c79035bbc7", size = 61978 }
wheels = [
    { url = "https://files.pythonhosted.org/packages/25/8a/c46dcc25341b5bce5472c718902eb3d38600a903b14fa6aeecef3f21a46f/asttokens-3.0.0-py3-none-any.whl", hash = "sha256:e3078351a059199dd5138cb1c706e6430c05eff2ff136af5eb4790f9d28932e2", size = 26918 },
]

[[package]]
name = "async-timeout"
version = "5.0.1"
source = { registry = "https://pypi.org/simple" }
sdist = { url = "https://files.pythonhosted.org/packages/a5/ae/136395dfbfe00dfc94da3f3e136d0b13f394cba8f4841120e34226265780/async_timeout-5.0.1.tar.gz", hash = "sha256:d9321a7a3d5a6a5e187e824d2fa0793ce379a202935782d555d6e9d2735677d3", size = 9274 }
wheels = [
    { url = "https://files.pythonhosted.org/packages/fe/ba/e2081de779ca30d473f21f5b30e0e737c438205440784c7dfc81efc2b029/async_timeout-5.0.1-py3-none-any.whl", hash = "sha256:39e3809566ff85354557ec2398b55e096c8364bacac9405a7a1fa429e77fe76c", size = 6233 },
]

[[package]]
name = "asyncio"
version = "3.4.3"
source = { registry = "https://pypi.org/simple" }
sdist = { url = "https://files.pythonhosted.org/packages/da/54/054bafaf2c0fb8473d423743e191fcdf49b2c1fd5e9af3524efbe097bafd/asyncio-3.4.3.tar.gz", hash = "sha256:83360ff8bc97980e4ff25c964c7bd3923d333d177aa4f7fb736b019f26c7cb41", size = 204411 }
wheels = [
    { url = "https://files.pythonhosted.org/packages/22/74/07679c5b9f98a7cb0fc147b1ef1cc1853bc07a4eb9cb5731e24732c5f773/asyncio-3.4.3-py3-none-any.whl", hash = "sha256:c4d18b22701821de07bd6aea8b53d21449ec0ec5680645e5317062ea21817d2d", size = 101767 },
]

[[package]]
name = "atpublic"
version = "5.1"
source = { registry = "https://pypi.org/simple" }
sdist = { url = "https://files.pythonhosted.org/packages/fa/af/d5113daf3947044e43d74305cbd31502915c784e158c0c098db03ceeff17/atpublic-5.1.tar.gz", hash = "sha256:abc1f4b3dbdd841cc3539e4b5e4f3ad41d658359de704e30cb36da4d4e9d3022", size = 14670 }
wheels = [
    { url = "https://files.pythonhosted.org/packages/35/c1/6408177d6078e159fd3a2a53206e8d1d51ba30ef75ad016b19dada6952b4/atpublic-5.1-py3-none-any.whl", hash = "sha256:135783dbd887fbddb6ef032d104da70c124f2b44b9e2d79df07b9da5334825e3", size = 5209 },
]

[[package]]
name = "attrs"
version = "25.3.0"
source = { registry = "https://pypi.org/simple" }
sdist = { url = "https://files.pythonhosted.org/packages/5a/b0/1367933a8532ee6ff8d63537de4f1177af4bff9f3e829baf7331f595bb24/attrs-25.3.0.tar.gz", hash = "sha256:75d7cefc7fb576747b2c81b4442d4d4a1ce0900973527c011d1030fd3bf4af1b", size = 812032 }
wheels = [
    { url = "https://files.pythonhosted.org/packages/77/06/bb80f5f86020c4551da315d78b3ab75e8228f89f0162f2c3a819e407941a/attrs-25.3.0-py3-none-any.whl", hash = "sha256:427318ce031701fea540783410126f03899a97ffc6f61596ad581ac2e40e3bc3", size = 63815 },
]

[[package]]
name = "blinker"
version = "1.9.0"
source = { registry = "https://pypi.org/simple" }
sdist = { url = "https://files.pythonhosted.org/packages/21/28/9b3f50ce0e048515135495f198351908d99540d69bfdc8c1d15b73dc55ce/blinker-1.9.0.tar.gz", hash = "sha256:b4ce2265a7abece45e7cc896e98dbebe6cead56bcf805a3d23136d145f5445bf", size = 22460 }
wheels = [
    { url = "https://files.pythonhosted.org/packages/10/cb/f2ad4230dc2eb1a74edf38f1a38b9b52277f75bef262d8908e60d957e13c/blinker-1.9.0-py3-none-any.whl", hash = "sha256:ba0efaa9080b619ff2f3459d1d500c57bddea4a6b424b60a91141db6fd2f08bc", size = 8458 },
]

[[package]]
name = "cachetools"
version = "5.5.2"
source = { registry = "https://pypi.org/simple" }
sdist = { url = "https://files.pythonhosted.org/packages/6c/81/3747dad6b14fa2cf53fcf10548cf5aea6913e96fab41a3c198676f8948a5/cachetools-5.5.2.tar.gz", hash = "sha256:1a661caa9175d26759571b2e19580f9d6393969e5dfca11fdb1f947a23e640d4", size = 28380 }
wheels = [
    { url = "https://files.pythonhosted.org/packages/72/76/20fa66124dbe6be5cafeb312ece67de6b61dd91a0247d1ea13db4ebb33c2/cachetools-5.5.2-py3-none-any.whl", hash = "sha256:d26a22bcc62eb95c3beabd9f1ee5e820d3d2704fe2967cbe350e20c8ffcd3f0a", size = 10080 },
]

[[package]]
name = "certifi"
version = "2025.1.31"
source = { registry = "https://pypi.org/simple" }
sdist = { url = "https://files.pythonhosted.org/packages/1c/ab/c9f1e32b7b1bf505bf26f0ef697775960db7932abeb7b516de930ba2705f/certifi-2025.1.31.tar.gz", hash = "sha256:3d5da6925056f6f18f119200434a4780a94263f10d1c21d032a6f6b2baa20651", size = 167577 }
wheels = [
    { url = "https://files.pythonhosted.org/packages/38/fc/bce832fd4fd99766c04d1ee0eead6b0ec6486fb100ae5e74c1d91292b982/certifi-2025.1.31-py3-none-any.whl", hash = "sha256:ca78db4565a652026a4db2bcdf68f2fb589ea80d0be70e03929ed730746b84fe", size = 166393 },
]

[[package]]
name = "cffi"
version = "1.17.1"
source = { registry = "https://pypi.org/simple" }
dependencies = [
    { name = "pycparser" },
]
sdist = { url = "https://files.pythonhosted.org/packages/fc/97/c783634659c2920c3fc70419e3af40972dbaf758daa229a7d6ea6135c90d/cffi-1.17.1.tar.gz", hash = "sha256:1c39c6016c32bc48dd54561950ebd6836e1670f2ae46128f67cf49e789c52824", size = 516621 }
wheels = [
    { url = "https://files.pythonhosted.org/packages/90/07/f44ca684db4e4f08a3fdc6eeb9a0d15dc6883efc7b8c90357fdbf74e186c/cffi-1.17.1-cp310-cp310-macosx_10_9_x86_64.whl", hash = "sha256:df8b1c11f177bc2313ec4b2d46baec87a5f3e71fc8b45dab2ee7cae86d9aba14", size = 182191 },
    { url = "https://files.pythonhosted.org/packages/08/fd/cc2fedbd887223f9f5d170c96e57cbf655df9831a6546c1727ae13fa977a/cffi-1.17.1-cp310-cp310-macosx_11_0_arm64.whl", hash = "sha256:8f2cdc858323644ab277e9bb925ad72ae0e67f69e804f4898c070998d50b1a67", size = 178592 },
    { url = "https://files.pythonhosted.org/packages/de/cc/4635c320081c78d6ffc2cab0a76025b691a91204f4aa317d568ff9280a2d/cffi-1.17.1-cp310-cp310-manylinux_2_12_i686.manylinux2010_i686.manylinux_2_17_i686.manylinux2014_i686.whl", hash = "sha256:edae79245293e15384b51f88b00613ba9f7198016a5948b5dddf4917d4d26382", size = 426024 },
    { url = "https://files.pythonhosted.org/packages/b6/7b/3b2b250f3aab91abe5f8a51ada1b717935fdaec53f790ad4100fe2ec64d1/cffi-1.17.1-cp310-cp310-manylinux_2_17_aarch64.manylinux2014_aarch64.whl", hash = "sha256:45398b671ac6d70e67da8e4224a065cec6a93541bb7aebe1b198a61b58c7b702", size = 448188 },
    { url = "https://files.pythonhosted.org/packages/d3/48/1b9283ebbf0ec065148d8de05d647a986c5f22586b18120020452fff8f5d/cffi-1.17.1-cp310-cp310-manylinux_2_17_ppc64le.manylinux2014_ppc64le.whl", hash = "sha256:ad9413ccdeda48c5afdae7e4fa2192157e991ff761e7ab8fdd8926f40b160cc3", size = 455571 },
    { url = "https://files.pythonhosted.org/packages/40/87/3b8452525437b40f39ca7ff70276679772ee7e8b394934ff60e63b7b090c/cffi-1.17.1-cp310-cp310-manylinux_2_17_s390x.manylinux2014_s390x.whl", hash = "sha256:5da5719280082ac6bd9aa7becb3938dc9f9cbd57fac7d2871717b1feb0902ab6", size = 436687 },
    { url = "https://files.pythonhosted.org/packages/8d/fb/4da72871d177d63649ac449aec2e8a29efe0274035880c7af59101ca2232/cffi-1.17.1-cp310-cp310-manylinux_2_17_x86_64.manylinux2014_x86_64.whl", hash = "sha256:2bb1a08b8008b281856e5971307cc386a8e9c5b625ac297e853d36da6efe9c17", size = 446211 },
    { url = "https://files.pythonhosted.org/packages/ab/a0/62f00bcb411332106c02b663b26f3545a9ef136f80d5df746c05878f8c4b/cffi-1.17.1-cp310-cp310-musllinux_1_1_aarch64.whl", hash = "sha256:045d61c734659cc045141be4bae381a41d89b741f795af1dd018bfb532fd0df8", size = 461325 },
    { url = "https://files.pythonhosted.org/packages/36/83/76127035ed2e7e27b0787604d99da630ac3123bfb02d8e80c633f218a11d/cffi-1.17.1-cp310-cp310-musllinux_1_1_i686.whl", hash = "sha256:6883e737d7d9e4899a8a695e00ec36bd4e5e4f18fabe0aca0efe0a4b44cdb13e", size = 438784 },
    { url = "https://files.pythonhosted.org/packages/21/81/a6cd025db2f08ac88b901b745c163d884641909641f9b826e8cb87645942/cffi-1.17.1-cp310-cp310-musllinux_1_1_x86_64.whl", hash = "sha256:6b8b4a92e1c65048ff98cfe1f735ef8f1ceb72e3d5f0c25fdb12087a23da22be", size = 461564 },
    { url = "https://files.pythonhosted.org/packages/f8/fe/4d41c2f200c4a457933dbd98d3cf4e911870877bd94d9656cc0fcb390681/cffi-1.17.1-cp310-cp310-win32.whl", hash = "sha256:c9c3d058ebabb74db66e431095118094d06abf53284d9c81f27300d0e0d8bc7c", size = 171804 },
    { url = "https://files.pythonhosted.org/packages/d1/b6/0b0f5ab93b0df4acc49cae758c81fe4e5ef26c3ae2e10cc69249dfd8b3ab/cffi-1.17.1-cp310-cp310-win_amd64.whl", hash = "sha256:0f048dcf80db46f0098ccac01132761580d28e28bc0f78ae0d58048063317e15", size = 181299 },
    { url = "https://files.pythonhosted.org/packages/6b/f4/927e3a8899e52a27fa57a48607ff7dc91a9ebe97399b357b85a0c7892e00/cffi-1.17.1-cp311-cp311-macosx_10_9_x86_64.whl", hash = "sha256:a45e3c6913c5b87b3ff120dcdc03f6131fa0065027d0ed7ee6190736a74cd401", size = 182264 },
    { url = "https://files.pythonhosted.org/packages/6c/f5/6c3a8efe5f503175aaddcbea6ad0d2c96dad6f5abb205750d1b3df44ef29/cffi-1.17.1-cp311-cp311-macosx_11_0_arm64.whl", hash = "sha256:30c5e0cb5ae493c04c8b42916e52ca38079f1b235c2f8ae5f4527b963c401caf", size = 178651 },
    { url = "https://files.pythonhosted.org/packages/94/dd/a3f0118e688d1b1a57553da23b16bdade96d2f9bcda4d32e7d2838047ff7/cffi-1.17.1-cp311-cp311-manylinux_2_12_i686.manylinux2010_i686.manylinux_2_17_i686.manylinux2014_i686.whl", hash = "sha256:f75c7ab1f9e4aca5414ed4d8e5c0e303a34f4421f8a0d47a4d019ceff0ab6af4", size = 445259 },
    { url = "https://files.pythonhosted.org/packages/2e/ea/70ce63780f096e16ce8588efe039d3c4f91deb1dc01e9c73a287939c79a6/cffi-1.17.1-cp311-cp311-manylinux_2_17_aarch64.manylinux2014_aarch64.whl", hash = "sha256:a1ed2dd2972641495a3ec98445e09766f077aee98a1c896dcb4ad0d303628e41", size = 469200 },
    { url = "https://files.pythonhosted.org/packages/1c/a0/a4fa9f4f781bda074c3ddd57a572b060fa0df7655d2a4247bbe277200146/cffi-1.17.1-cp311-cp311-manylinux_2_17_ppc64le.manylinux2014_ppc64le.whl", hash = "sha256:46bf43160c1a35f7ec506d254e5c890f3c03648a4dbac12d624e4490a7046cd1", size = 477235 },
    { url = "https://files.pythonhosted.org/packages/62/12/ce8710b5b8affbcdd5c6e367217c242524ad17a02fe5beec3ee339f69f85/cffi-1.17.1-cp311-cp311-manylinux_2_17_s390x.manylinux2014_s390x.whl", hash = "sha256:a24ed04c8ffd54b0729c07cee15a81d964e6fee0e3d4d342a27b020d22959dc6", size = 459721 },
    { url = "https://files.pythonhosted.org/packages/ff/6b/d45873c5e0242196f042d555526f92aa9e0c32355a1be1ff8c27f077fd37/cffi-1.17.1-cp311-cp311-manylinux_2_17_x86_64.manylinux2014_x86_64.whl", hash = "sha256:610faea79c43e44c71e1ec53a554553fa22321b65fae24889706c0a84d4ad86d", size = 467242 },
    { url = "https://files.pythonhosted.org/packages/1a/52/d9a0e523a572fbccf2955f5abe883cfa8bcc570d7faeee06336fbd50c9fc/cffi-1.17.1-cp311-cp311-musllinux_1_1_aarch64.whl", hash = "sha256:a9b15d491f3ad5d692e11f6b71f7857e7835eb677955c00cc0aefcd0669adaf6", size = 477999 },
    { url = "https://files.pythonhosted.org/packages/44/74/f2a2460684a1a2d00ca799ad880d54652841a780c4c97b87754f660c7603/cffi-1.17.1-cp311-cp311-musllinux_1_1_i686.whl", hash = "sha256:de2ea4b5833625383e464549fec1bc395c1bdeeb5f25c4a3a82b5a8c756ec22f", size = 454242 },
    { url = "https://files.pythonhosted.org/packages/f8/4a/34599cac7dfcd888ff54e801afe06a19c17787dfd94495ab0c8d35fe99fb/cffi-1.17.1-cp311-cp311-musllinux_1_1_x86_64.whl", hash = "sha256:fc48c783f9c87e60831201f2cce7f3b2e4846bf4d8728eabe54d60700b318a0b", size = 478604 },
    { url = "https://files.pythonhosted.org/packages/34/33/e1b8a1ba29025adbdcda5fb3a36f94c03d771c1b7b12f726ff7fef2ebe36/cffi-1.17.1-cp311-cp311-win32.whl", hash = "sha256:85a950a4ac9c359340d5963966e3e0a94a676bd6245a4b55bc43949eee26a655", size = 171727 },
    { url = "https://files.pythonhosted.org/packages/3d/97/50228be003bb2802627d28ec0627837ac0bf35c90cf769812056f235b2d1/cffi-1.17.1-cp311-cp311-win_amd64.whl", hash = "sha256:caaf0640ef5f5517f49bc275eca1406b0ffa6aa184892812030f04c2abf589a0", size = 181400 },
    { url = "https://files.pythonhosted.org/packages/5a/84/e94227139ee5fb4d600a7a4927f322e1d4aea6fdc50bd3fca8493caba23f/cffi-1.17.1-cp312-cp312-macosx_10_9_x86_64.whl", hash = "sha256:805b4371bf7197c329fcb3ead37e710d1bca9da5d583f5073b799d5c5bd1eee4", size = 183178 },
    { url = "https://files.pythonhosted.org/packages/da/ee/fb72c2b48656111c4ef27f0f91da355e130a923473bf5ee75c5643d00cca/cffi-1.17.1-cp312-cp312-macosx_11_0_arm64.whl", hash = "sha256:733e99bc2df47476e3848417c5a4540522f234dfd4ef3ab7fafdf555b082ec0c", size = 178840 },
    { url = "https://files.pythonhosted.org/packages/cc/b6/db007700f67d151abadf508cbfd6a1884f57eab90b1bb985c4c8c02b0f28/cffi-1.17.1-cp312-cp312-manylinux_2_12_i686.manylinux2010_i686.manylinux_2_17_i686.manylinux2014_i686.whl", hash = "sha256:1257bdabf294dceb59f5e70c64a3e2f462c30c7ad68092d01bbbfb1c16b1ba36", size = 454803 },
    { url = "https://files.pythonhosted.org/packages/1a/df/f8d151540d8c200eb1c6fba8cd0dfd40904f1b0682ea705c36e6c2e97ab3/cffi-1.17.1-cp312-cp312-manylinux_2_17_aarch64.manylinux2014_aarch64.whl", hash = "sha256:da95af8214998d77a98cc14e3a3bd00aa191526343078b530ceb0bd710fb48a5", size = 478850 },
    { url = "https://files.pythonhosted.org/packages/28/c0/b31116332a547fd2677ae5b78a2ef662dfc8023d67f41b2a83f7c2aa78b1/cffi-1.17.1-cp312-cp312-manylinux_2_17_ppc64le.manylinux2014_ppc64le.whl", hash = "sha256:d63afe322132c194cf832bfec0dc69a99fb9bb6bbd550f161a49e9e855cc78ff", size = 485729 },
    { url = "https://files.pythonhosted.org/packages/91/2b/9a1ddfa5c7f13cab007a2c9cc295b70fbbda7cb10a286aa6810338e60ea1/cffi-1.17.1-cp312-cp312-manylinux_2_17_s390x.manylinux2014_s390x.whl", hash = "sha256:f79fc4fc25f1c8698ff97788206bb3c2598949bfe0fef03d299eb1b5356ada99", size = 471256 },
    { url = "https://files.pythonhosted.org/packages/b2/d5/da47df7004cb17e4955df6a43d14b3b4ae77737dff8bf7f8f333196717bf/cffi-1.17.1-cp312-cp312-manylinux_2_17_x86_64.manylinux2014_x86_64.whl", hash = "sha256:b62ce867176a75d03a665bad002af8e6d54644fad99a3c70905c543130e39d93", size = 479424 },
    { url = "https://files.pythonhosted.org/packages/0b/ac/2a28bcf513e93a219c8a4e8e125534f4f6db03e3179ba1c45e949b76212c/cffi-1.17.1-cp312-cp312-musllinux_1_1_aarch64.whl", hash = "sha256:386c8bf53c502fff58903061338ce4f4950cbdcb23e2902d86c0f722b786bbe3", size = 484568 },
    { url = "https://files.pythonhosted.org/packages/d4/38/ca8a4f639065f14ae0f1d9751e70447a261f1a30fa7547a828ae08142465/cffi-1.17.1-cp312-cp312-musllinux_1_1_x86_64.whl", hash = "sha256:4ceb10419a9adf4460ea14cfd6bc43d08701f0835e979bf821052f1805850fe8", size = 488736 },
    { url = "https://files.pythonhosted.org/packages/86/c5/28b2d6f799ec0bdecf44dced2ec5ed43e0eb63097b0f58c293583b406582/cffi-1.17.1-cp312-cp312-win32.whl", hash = "sha256:a08d7e755f8ed21095a310a693525137cfe756ce62d066e53f502a83dc550f65", size = 172448 },
    { url = "https://files.pythonhosted.org/packages/50/b9/db34c4755a7bd1cb2d1603ac3863f22bcecbd1ba29e5ee841a4bc510b294/cffi-1.17.1-cp312-cp312-win_amd64.whl", hash = "sha256:51392eae71afec0d0c8fb1a53b204dbb3bcabcb3c9b807eedf3e1e6ccf2de903", size = 181976 },
    { url = "https://files.pythonhosted.org/packages/8d/f8/dd6c246b148639254dad4d6803eb6a54e8c85c6e11ec9df2cffa87571dbe/cffi-1.17.1-cp313-cp313-macosx_10_13_x86_64.whl", hash = "sha256:f3a2b4222ce6b60e2e8b337bb9596923045681d71e5a082783484d845390938e", size = 182989 },
    { url = "https://files.pythonhosted.org/packages/8b/f1/672d303ddf17c24fc83afd712316fda78dc6fce1cd53011b839483e1ecc8/cffi-1.17.1-cp313-cp313-macosx_11_0_arm64.whl", hash = "sha256:0984a4925a435b1da406122d4d7968dd861c1385afe3b45ba82b750f229811e2", size = 178802 },
    { url = "https://files.pythonhosted.org/packages/0e/2d/eab2e858a91fdff70533cab61dcff4a1f55ec60425832ddfdc9cd36bc8af/cffi-1.17.1-cp313-cp313-manylinux_2_12_i686.manylinux2010_i686.manylinux_2_17_i686.manylinux2014_i686.whl", hash = "sha256:d01b12eeeb4427d3110de311e1774046ad344f5b1a7403101878976ecd7a10f3", size = 454792 },
    { url = "https://files.pythonhosted.org/packages/75/b2/fbaec7c4455c604e29388d55599b99ebcc250a60050610fadde58932b7ee/cffi-1.17.1-cp313-cp313-manylinux_2_17_aarch64.manylinux2014_aarch64.whl", hash = "sha256:706510fe141c86a69c8ddc029c7910003a17353970cff3b904ff0686a5927683", size = 478893 },
    { url = "https://files.pythonhosted.org/packages/4f/b7/6e4a2162178bf1935c336d4da8a9352cccab4d3a5d7914065490f08c0690/cffi-1.17.1-cp313-cp313-manylinux_2_17_ppc64le.manylinux2014_ppc64le.whl", hash = "sha256:de55b766c7aa2e2a3092c51e0483d700341182f08e67c63630d5b6f200bb28e5", size = 485810 },
    { url = "https://files.pythonhosted.org/packages/c7/8a/1d0e4a9c26e54746dc08c2c6c037889124d4f59dffd853a659fa545f1b40/cffi-1.17.1-cp313-cp313-manylinux_2_17_s390x.manylinux2014_s390x.whl", hash = "sha256:c59d6e989d07460165cc5ad3c61f9fd8f1b4796eacbd81cee78957842b834af4", size = 471200 },
    { url = "https://files.pythonhosted.org/packages/26/9f/1aab65a6c0db35f43c4d1b4f580e8df53914310afc10ae0397d29d697af4/cffi-1.17.1-cp313-cp313-manylinux_2_17_x86_64.manylinux2014_x86_64.whl", hash = "sha256:dd398dbc6773384a17fe0d3e7eeb8d1a21c2200473ee6806bb5e6a8e62bb73dd", size = 479447 },
    { url = "https://files.pythonhosted.org/packages/5f/e4/fb8b3dd8dc0e98edf1135ff067ae070bb32ef9d509d6cb0f538cd6f7483f/cffi-1.17.1-cp313-cp313-musllinux_1_1_aarch64.whl", hash = "sha256:3edc8d958eb099c634dace3c7e16560ae474aa3803a5df240542b305d14e14ed", size = 484358 },
    { url = "https://files.pythonhosted.org/packages/f1/47/d7145bf2dc04684935d57d67dff9d6d795b2ba2796806bb109864be3a151/cffi-1.17.1-cp313-cp313-musllinux_1_1_x86_64.whl", hash = "sha256:72e72408cad3d5419375fc87d289076ee319835bdfa2caad331e377589aebba9", size = 488469 },
    { url = "https://files.pythonhosted.org/packages/bf/ee/f94057fa6426481d663b88637a9a10e859e492c73d0384514a17d78ee205/cffi-1.17.1-cp313-cp313-win32.whl", hash = "sha256:e03eab0a8677fa80d646b5ddece1cbeaf556c313dcfac435ba11f107ba117b5d", size = 172475 },
    { url = "https://files.pythonhosted.org/packages/7c/fc/6a8cb64e5f0324877d503c854da15d76c1e50eb722e320b15345c4d0c6de/cffi-1.17.1-cp313-cp313-win_amd64.whl", hash = "sha256:f6a16c31041f09ead72d69f583767292f750d24913dadacf5756b966aacb3f1a", size = 182009 },
    { url = "https://files.pythonhosted.org/packages/b9/ea/8bb50596b8ffbc49ddd7a1ad305035daa770202a6b782fc164647c2673ad/cffi-1.17.1-cp39-cp39-macosx_10_9_x86_64.whl", hash = "sha256:b2ab587605f4ba0bf81dc0cb08a41bd1c0a5906bd59243d56bad7668a6fc6c16", size = 182220 },
    { url = "https://files.pythonhosted.org/packages/ae/11/e77c8cd24f58285a82c23af484cf5b124a376b32644e445960d1a4654c3a/cffi-1.17.1-cp39-cp39-macosx_11_0_arm64.whl", hash = "sha256:28b16024becceed8c6dfbc75629e27788d8a3f9030691a1dbf9821a128b22c36", size = 178605 },
    { url = "https://files.pythonhosted.org/packages/ed/65/25a8dc32c53bf5b7b6c2686b42ae2ad58743f7ff644844af7cdb29b49361/cffi-1.17.1-cp39-cp39-manylinux_2_12_i686.manylinux2010_i686.manylinux_2_17_i686.manylinux2014_i686.whl", hash = "sha256:1d599671f396c4723d016dbddb72fe8e0397082b0a77a4fab8028923bec050e8", size = 424910 },
    { url = "https://files.pythonhosted.org/packages/42/7a/9d086fab7c66bd7c4d0f27c57a1b6b068ced810afc498cc8c49e0088661c/cffi-1.17.1-cp39-cp39-manylinux_2_17_aarch64.manylinux2014_aarch64.whl", hash = "sha256:ca74b8dbe6e8e8263c0ffd60277de77dcee6c837a3d0881d8c1ead7268c9e576", size = 447200 },
    { url = "https://files.pythonhosted.org/packages/da/63/1785ced118ce92a993b0ec9e0d0ac8dc3e5dbfbcaa81135be56c69cabbb6/cffi-1.17.1-cp39-cp39-manylinux_2_17_ppc64le.manylinux2014_ppc64le.whl", hash = "sha256:f7f5baafcc48261359e14bcd6d9bff6d4b28d9103847c9e136694cb0501aef87", size = 454565 },
    { url = "https://files.pythonhosted.org/packages/74/06/90b8a44abf3556599cdec107f7290277ae8901a58f75e6fe8f970cd72418/cffi-1.17.1-cp39-cp39-manylinux_2_17_s390x.manylinux2014_s390x.whl", hash = "sha256:98e3969bcff97cae1b2def8ba499ea3d6f31ddfdb7635374834cf89a1a08ecf0", size = 435635 },
    { url = "https://files.pythonhosted.org/packages/bd/62/a1f468e5708a70b1d86ead5bab5520861d9c7eacce4a885ded9faa7729c3/cffi-1.17.1-cp39-cp39-manylinux_2_17_x86_64.manylinux2014_x86_64.whl", hash = "sha256:cdf5ce3acdfd1661132f2a9c19cac174758dc2352bfe37d98aa7512c6b7178b3", size = 445218 },
    { url = "https://files.pythonhosted.org/packages/5b/95/b34462f3ccb09c2594aa782d90a90b045de4ff1f70148ee79c69d37a0a5a/cffi-1.17.1-cp39-cp39-musllinux_1_1_aarch64.whl", hash = "sha256:9755e4345d1ec879e3849e62222a18c7174d65a6a92d5b346b1863912168b595", size = 460486 },
    { url = "https://files.pythonhosted.org/packages/fc/fc/a1e4bebd8d680febd29cf6c8a40067182b64f00c7d105f8f26b5bc54317b/cffi-1.17.1-cp39-cp39-musllinux_1_1_i686.whl", hash = "sha256:f1e22e8c4419538cb197e4dd60acc919d7696e5ef98ee4da4e01d3f8cfa4cc5a", size = 437911 },
    { url = "https://files.pythonhosted.org/packages/e6/c3/21cab7a6154b6a5ea330ae80de386e7665254835b9e98ecc1340b3a7de9a/cffi-1.17.1-cp39-cp39-musllinux_1_1_x86_64.whl", hash = "sha256:c03e868a0b3bc35839ba98e74211ed2b05d2119be4e8a0f224fba9384f1fe02e", size = 460632 },
    { url = "https://files.pythonhosted.org/packages/cb/b5/fd9f8b5a84010ca169ee49f4e4ad6f8c05f4e3545b72ee041dbbcb159882/cffi-1.17.1-cp39-cp39-win32.whl", hash = "sha256:e31ae45bc2e29f6b2abd0de1cc3b9d5205aa847cafaecb8af1476a609a2f6eb7", size = 171820 },
    { url = "https://files.pythonhosted.org/packages/8c/52/b08750ce0bce45c143e1b5d7357ee8c55341b52bdef4b0f081af1eb248c2/cffi-1.17.1-cp39-cp39-win_amd64.whl", hash = "sha256:d016c76bdd850f3c626af19b0542c9677ba156e4ee4fccfdd7848803533ef662", size = 181290 },
]

[[package]]
name = "cfgv"
version = "3.4.0"
source = { registry = "https://pypi.org/simple" }
sdist = { url = "https://files.pythonhosted.org/packages/11/74/539e56497d9bd1d484fd863dd69cbbfa653cd2aa27abfe35653494d85e94/cfgv-3.4.0.tar.gz", hash = "sha256:e52591d4c5f5dead8e0f673fb16db7949d2cfb3f7da4582893288f0ded8fe560", size = 7114 }
wheels = [
    { url = "https://files.pythonhosted.org/packages/c5/55/51844dd50c4fc7a33b653bfaba4c2456f06955289ca770a5dbd5fd267374/cfgv-3.4.0-py2.py3-none-any.whl", hash = "sha256:b7265b1f29fd3316bfcd2b330d63d024f2bfd8bcb8b0272f8e19a504856c48f9", size = 7249 },
]

[[package]]
name = "charset-normalizer"
version = "3.4.1"
source = { registry = "https://pypi.org/simple" }
sdist = { url = "https://files.pythonhosted.org/packages/16/b0/572805e227f01586461c80e0fd25d65a2115599cc9dad142fee4b747c357/charset_normalizer-3.4.1.tar.gz", hash = "sha256:44251f18cd68a75b56585dd00dae26183e102cd5e0f9f1466e6df5da2ed64ea3", size = 123188 }
wheels = [
    { url = "https://files.pythonhosted.org/packages/0d/58/5580c1716040bc89206c77d8f74418caf82ce519aae06450393ca73475d1/charset_normalizer-3.4.1-cp310-cp310-macosx_10_9_universal2.whl", hash = "sha256:91b36a978b5ae0ee86c394f5a54d6ef44db1de0815eb43de826d41d21e4af3de", size = 198013 },
    { url = "https://files.pythonhosted.org/packages/d0/11/00341177ae71c6f5159a08168bcb98c6e6d196d372c94511f9f6c9afe0c6/charset_normalizer-3.4.1-cp310-cp310-manylinux_2_17_aarch64.manylinux2014_aarch64.whl", hash = "sha256:7461baadb4dc00fd9e0acbe254e3d7d2112e7f92ced2adc96e54ef6501c5f176", size = 141285 },
    { url = "https://files.pythonhosted.org/packages/01/09/11d684ea5819e5a8f5100fb0b38cf8d02b514746607934134d31233e02c8/charset_normalizer-3.4.1-cp310-cp310-manylinux_2_17_ppc64le.manylinux2014_ppc64le.whl", hash = "sha256:e218488cd232553829be0664c2292d3af2eeeb94b32bea483cf79ac6a694e037", size = 151449 },
    { url = "https://files.pythonhosted.org/packages/08/06/9f5a12939db324d905dc1f70591ae7d7898d030d7662f0d426e2286f68c9/charset_normalizer-3.4.1-cp310-cp310-manylinux_2_17_s390x.manylinux2014_s390x.whl", hash = "sha256:80ed5e856eb7f30115aaf94e4a08114ccc8813e6ed1b5efa74f9f82e8509858f", size = 143892 },
    { url = "https://files.pythonhosted.org/packages/93/62/5e89cdfe04584cb7f4d36003ffa2936681b03ecc0754f8e969c2becb7e24/charset_normalizer-3.4.1-cp310-cp310-manylinux_2_17_x86_64.manylinux2014_x86_64.whl", hash = "sha256:b010a7a4fd316c3c484d482922d13044979e78d1861f0e0650423144c616a46a", size = 146123 },
    { url = "https://files.pythonhosted.org/packages/a9/ac/ab729a15c516da2ab70a05f8722ecfccc3f04ed7a18e45c75bbbaa347d61/charset_normalizer-3.4.1-cp310-cp310-manylinux_2_5_i686.manylinux1_i686.manylinux_2_17_i686.manylinux2014_i686.whl", hash = "sha256:4532bff1b8421fd0a320463030c7520f56a79c9024a4e88f01c537316019005a", size = 147943 },
    { url = "https://files.pythonhosted.org/packages/03/d2/3f392f23f042615689456e9a274640c1d2e5dd1d52de36ab8f7955f8f050/charset_normalizer-3.4.1-cp310-cp310-musllinux_1_2_aarch64.whl", hash = "sha256:d973f03c0cb71c5ed99037b870f2be986c3c05e63622c017ea9816881d2dd247", size = 142063 },
    { url = "https://files.pythonhosted.org/packages/f2/e3/e20aae5e1039a2cd9b08d9205f52142329f887f8cf70da3650326670bddf/charset_normalizer-3.4.1-cp310-cp310-musllinux_1_2_i686.whl", hash = "sha256:3a3bd0dcd373514dcec91c411ddb9632c0d7d92aed7093b8c3bbb6d69ca74408", size = 150578 },
    { url = "https://files.pythonhosted.org/packages/8d/af/779ad72a4da0aed925e1139d458adc486e61076d7ecdcc09e610ea8678db/charset_normalizer-3.4.1-cp310-cp310-musllinux_1_2_ppc64le.whl", hash = "sha256:d9c3cdf5390dcd29aa8056d13e8e99526cda0305acc038b96b30352aff5ff2bb", size = 153629 },
    { url = "https://files.pythonhosted.org/packages/c2/b6/7aa450b278e7aa92cf7732140bfd8be21f5f29d5bf334ae987c945276639/charset_normalizer-3.4.1-cp310-cp310-musllinux_1_2_s390x.whl", hash = "sha256:2bdfe3ac2e1bbe5b59a1a63721eb3b95fc9b6817ae4a46debbb4e11f6232428d", size = 150778 },
    { url = "https://files.pythonhosted.org/packages/39/f4/d9f4f712d0951dcbfd42920d3db81b00dd23b6ab520419626f4023334056/charset_normalizer-3.4.1-cp310-cp310-musllinux_1_2_x86_64.whl", hash = "sha256:eab677309cdb30d047996b36d34caeda1dc91149e4fdca0b1a039b3f79d9a807", size = 146453 },
    { url = "https://files.pythonhosted.org/packages/49/2b/999d0314e4ee0cff3cb83e6bc9aeddd397eeed693edb4facb901eb8fbb69/charset_normalizer-3.4.1-cp310-cp310-win32.whl", hash = "sha256:c0429126cf75e16c4f0ad00ee0eae4242dc652290f940152ca8c75c3a4b6ee8f", size = 95479 },
    { url = "https://files.pythonhosted.org/packages/2d/ce/3cbed41cff67e455a386fb5e5dd8906cdda2ed92fbc6297921f2e4419309/charset_normalizer-3.4.1-cp310-cp310-win_amd64.whl", hash = "sha256:9f0b8b1c6d84c8034a44893aba5e767bf9c7a211e313a9605d9c617d7083829f", size = 102790 },
    { url = "https://files.pythonhosted.org/packages/72/80/41ef5d5a7935d2d3a773e3eaebf0a9350542f2cab4eac59a7a4741fbbbbe/charset_normalizer-3.4.1-cp311-cp311-macosx_10_9_universal2.whl", hash = "sha256:8bfa33f4f2672964266e940dd22a195989ba31669bd84629f05fab3ef4e2d125", size = 194995 },
    { url = "https://files.pythonhosted.org/packages/7a/28/0b9fefa7b8b080ec492110af6d88aa3dea91c464b17d53474b6e9ba5d2c5/charset_normalizer-3.4.1-cp311-cp311-manylinux_2_17_aarch64.manylinux2014_aarch64.whl", hash = "sha256:28bf57629c75e810b6ae989f03c0828d64d6b26a5e205535585f96093e405ed1", size = 139471 },
    { url = "https://files.pythonhosted.org/packages/71/64/d24ab1a997efb06402e3fc07317e94da358e2585165930d9d59ad45fcae2/charset_normalizer-3.4.1-cp311-cp311-manylinux_2_17_ppc64le.manylinux2014_ppc64le.whl", hash = "sha256:f08ff5e948271dc7e18a35641d2f11a4cd8dfd5634f55228b691e62b37125eb3", size = 149831 },
    { url = "https://files.pythonhosted.org/packages/37/ed/be39e5258e198655240db5e19e0b11379163ad7070962d6b0c87ed2c4d39/charset_normalizer-3.4.1-cp311-cp311-manylinux_2_17_s390x.manylinux2014_s390x.whl", hash = "sha256:234ac59ea147c59ee4da87a0c0f098e9c8d169f4dc2a159ef720f1a61bbe27cd", size = 142335 },
    { url = "https://files.pythonhosted.org/packages/88/83/489e9504711fa05d8dde1574996408026bdbdbd938f23be67deebb5eca92/charset_normalizer-3.4.1-cp311-cp311-manylinux_2_17_x86_64.manylinux2014_x86_64.whl", hash = "sha256:fd4ec41f914fa74ad1b8304bbc634b3de73d2a0889bd32076342a573e0779e00", size = 143862 },
    { url = "https://files.pythonhosted.org/packages/c6/c7/32da20821cf387b759ad24627a9aca289d2822de929b8a41b6241767b461/charset_normalizer-3.4.1-cp311-cp311-manylinux_2_5_i686.manylinux1_i686.manylinux_2_17_i686.manylinux2014_i686.whl", hash = "sha256:eea6ee1db730b3483adf394ea72f808b6e18cf3cb6454b4d86e04fa8c4327a12", size = 145673 },
    { url = "https://files.pythonhosted.org/packages/68/85/f4288e96039abdd5aeb5c546fa20a37b50da71b5cf01e75e87f16cd43304/charset_normalizer-3.4.1-cp311-cp311-musllinux_1_2_aarch64.whl", hash = "sha256:c96836c97b1238e9c9e3fe90844c947d5afbf4f4c92762679acfe19927d81d77", size = 140211 },
    { url = "https://files.pythonhosted.org/packages/28/a3/a42e70d03cbdabc18997baf4f0227c73591a08041c149e710045c281f97b/charset_normalizer-3.4.1-cp311-cp311-musllinux_1_2_i686.whl", hash = "sha256:4d86f7aff21ee58f26dcf5ae81a9addbd914115cdebcbb2217e4f0ed8982e146", size = 148039 },
    { url = "https://files.pythonhosted.org/packages/85/e4/65699e8ab3014ecbe6f5c71d1a55d810fb716bbfd74f6283d5c2aa87febf/charset_normalizer-3.4.1-cp311-cp311-musllinux_1_2_ppc64le.whl", hash = "sha256:09b5e6733cbd160dcc09589227187e242a30a49ca5cefa5a7edd3f9d19ed53fd", size = 151939 },
    { url = "https://files.pythonhosted.org/packages/b1/82/8e9fe624cc5374193de6860aba3ea8070f584c8565ee77c168ec13274bd2/charset_normalizer-3.4.1-cp311-cp311-musllinux_1_2_s390x.whl", hash = "sha256:5777ee0881f9499ed0f71cc82cf873d9a0ca8af166dfa0af8ec4e675b7df48e6", size = 149075 },
    { url = "https://files.pythonhosted.org/packages/3d/7b/82865ba54c765560c8433f65e8acb9217cb839a9e32b42af4aa8e945870f/charset_normalizer-3.4.1-cp311-cp311-musllinux_1_2_x86_64.whl", hash = "sha256:237bdbe6159cff53b4f24f397d43c6336c6b0b42affbe857970cefbb620911c8", size = 144340 },
    { url = "https://files.pythonhosted.org/packages/b5/b6/9674a4b7d4d99a0d2df9b215da766ee682718f88055751e1e5e753c82db0/charset_normalizer-3.4.1-cp311-cp311-win32.whl", hash = "sha256:8417cb1f36cc0bc7eaba8ccb0e04d55f0ee52df06df3ad55259b9a323555fc8b", size = 95205 },
    { url = "https://files.pythonhosted.org/packages/1e/ab/45b180e175de4402dcf7547e4fb617283bae54ce35c27930a6f35b6bef15/charset_normalizer-3.4.1-cp311-cp311-win_amd64.whl", hash = "sha256:d7f50a1f8c450f3925cb367d011448c39239bb3eb4117c36a6d354794de4ce76", size = 102441 },
    { url = "https://files.pythonhosted.org/packages/0a/9a/dd1e1cdceb841925b7798369a09279bd1cf183cef0f9ddf15a3a6502ee45/charset_normalizer-3.4.1-cp312-cp312-macosx_10_13_universal2.whl", hash = "sha256:73d94b58ec7fecbc7366247d3b0b10a21681004153238750bb67bd9012414545", size = 196105 },
    { url = "https://files.pythonhosted.org/packages/d3/8c/90bfabf8c4809ecb648f39794cf2a84ff2e7d2a6cf159fe68d9a26160467/charset_normalizer-3.4.1-cp312-cp312-manylinux_2_17_aarch64.manylinux2014_aarch64.whl", hash = "sha256:dad3e487649f498dd991eeb901125411559b22e8d7ab25d3aeb1af367df5efd7", size = 140404 },
    { url = "https://files.pythonhosted.org/packages/ad/8f/e410d57c721945ea3b4f1a04b74f70ce8fa800d393d72899f0a40526401f/charset_normalizer-3.4.1-cp312-cp312-manylinux_2_17_ppc64le.manylinux2014_ppc64le.whl", hash = "sha256:c30197aa96e8eed02200a83fba2657b4c3acd0f0aa4bdc9f6c1af8e8962e0757", size = 150423 },
    { url = "https://files.pythonhosted.org/packages/f0/b8/e6825e25deb691ff98cf5c9072ee0605dc2acfca98af70c2d1b1bc75190d/charset_normalizer-3.4.1-cp312-cp312-manylinux_2_17_s390x.manylinux2014_s390x.whl", hash = "sha256:2369eea1ee4a7610a860d88f268eb39b95cb588acd7235e02fd5a5601773d4fa", size = 143184 },
    { url = "https://files.pythonhosted.org/packages/3e/a2/513f6cbe752421f16d969e32f3583762bfd583848b763913ddab8d9bfd4f/charset_normalizer-3.4.1-cp312-cp312-manylinux_2_17_x86_64.manylinux2014_x86_64.whl", hash = "sha256:bc2722592d8998c870fa4e290c2eec2c1569b87fe58618e67d38b4665dfa680d", size = 145268 },
    { url = "https://files.pythonhosted.org/packages/74/94/8a5277664f27c3c438546f3eb53b33f5b19568eb7424736bdc440a88a31f/charset_normalizer-3.4.1-cp312-cp312-manylinux_2_5_i686.manylinux1_i686.manylinux_2_17_i686.manylinux2014_i686.whl", hash = "sha256:ffc9202a29ab3920fa812879e95a9e78b2465fd10be7fcbd042899695d75e616", size = 147601 },
    { url = "https://files.pythonhosted.org/packages/7c/5f/6d352c51ee763623a98e31194823518e09bfa48be2a7e8383cf691bbb3d0/charset_normalizer-3.4.1-cp312-cp312-musllinux_1_2_aarch64.whl", hash = "sha256:804a4d582ba6e5b747c625bf1255e6b1507465494a40a2130978bda7b932c90b", size = 141098 },
    { url = "https://files.pythonhosted.org/packages/78/d4/f5704cb629ba5ab16d1d3d741396aec6dc3ca2b67757c45b0599bb010478/charset_normalizer-3.4.1-cp312-cp312-musllinux_1_2_i686.whl", hash = "sha256:0f55e69f030f7163dffe9fd0752b32f070566451afe180f99dbeeb81f511ad8d", size = 149520 },
    { url = "https://files.pythonhosted.org/packages/c5/96/64120b1d02b81785f222b976c0fb79a35875457fa9bb40827678e54d1bc8/charset_normalizer-3.4.1-cp312-cp312-musllinux_1_2_ppc64le.whl", hash = "sha256:c4c3e6da02df6fa1410a7680bd3f63d4f710232d3139089536310d027950696a", size = 152852 },
    { url = "https://files.pythonhosted.org/packages/84/c9/98e3732278a99f47d487fd3468bc60b882920cef29d1fa6ca460a1fdf4e6/charset_normalizer-3.4.1-cp312-cp312-musllinux_1_2_s390x.whl", hash = "sha256:5df196eb874dae23dcfb968c83d4f8fdccb333330fe1fc278ac5ceeb101003a9", size = 150488 },
    { url = "https://files.pythonhosted.org/packages/13/0e/9c8d4cb99c98c1007cc11eda969ebfe837bbbd0acdb4736d228ccaabcd22/charset_normalizer-3.4.1-cp312-cp312-musllinux_1_2_x86_64.whl", hash = "sha256:e358e64305fe12299a08e08978f51fc21fac060dcfcddd95453eabe5b93ed0e1", size = 146192 },
    { url = "https://files.pythonhosted.org/packages/b2/21/2b6b5b860781a0b49427309cb8670785aa543fb2178de875b87b9cc97746/charset_normalizer-3.4.1-cp312-cp312-win32.whl", hash = "sha256:9b23ca7ef998bc739bf6ffc077c2116917eabcc901f88da1b9856b210ef63f35", size = 95550 },
    { url = "https://files.pythonhosted.org/packages/21/5b/1b390b03b1d16c7e382b561c5329f83cc06623916aab983e8ab9239c7d5c/charset_normalizer-3.4.1-cp312-cp312-win_amd64.whl", hash = "sha256:6ff8a4a60c227ad87030d76e99cd1698345d4491638dfa6673027c48b3cd395f", size = 102785 },
    { url = "https://files.pythonhosted.org/packages/38/94/ce8e6f63d18049672c76d07d119304e1e2d7c6098f0841b51c666e9f44a0/charset_normalizer-3.4.1-cp313-cp313-macosx_10_13_universal2.whl", hash = "sha256:aabfa34badd18f1da5ec1bc2715cadc8dca465868a4e73a0173466b688f29dda", size = 195698 },
    { url = "https://files.pythonhosted.org/packages/24/2e/dfdd9770664aae179a96561cc6952ff08f9a8cd09a908f259a9dfa063568/charset_normalizer-3.4.1-cp313-cp313-manylinux_2_17_aarch64.manylinux2014_aarch64.whl", hash = "sha256:22e14b5d70560b8dd51ec22863f370d1e595ac3d024cb8ad7d308b4cd95f8313", size = 140162 },
    { url = "https://files.pythonhosted.org/packages/24/4e/f646b9093cff8fc86f2d60af2de4dc17c759de9d554f130b140ea4738ca6/charset_normalizer-3.4.1-cp313-cp313-manylinux_2_17_ppc64le.manylinux2014_ppc64le.whl", hash = "sha256:8436c508b408b82d87dc5f62496973a1805cd46727c34440b0d29d8a2f50a6c9", size = 150263 },
    { url = "https://files.pythonhosted.org/packages/5e/67/2937f8d548c3ef6e2f9aab0f6e21001056f692d43282b165e7c56023e6dd/charset_normalizer-3.4.1-cp313-cp313-manylinux_2_17_s390x.manylinux2014_s390x.whl", hash = "sha256:2d074908e1aecee37a7635990b2c6d504cd4766c7bc9fc86d63f9c09af3fa11b", size = 142966 },
    { url = "https://files.pythonhosted.org/packages/52/ed/b7f4f07de100bdb95c1756d3a4d17b90c1a3c53715c1a476f8738058e0fa/charset_normalizer-3.4.1-cp313-cp313-manylinux_2_17_x86_64.manylinux2014_x86_64.whl", hash = "sha256:955f8851919303c92343d2f66165294848d57e9bba6cf6e3625485a70a038d11", size = 144992 },
    { url = "https://files.pythonhosted.org/packages/96/2c/d49710a6dbcd3776265f4c923bb73ebe83933dfbaa841c5da850fe0fd20b/charset_normalizer-3.4.1-cp313-cp313-manylinux_2_5_i686.manylinux1_i686.manylinux_2_17_i686.manylinux2014_i686.whl", hash = "sha256:44ecbf16649486d4aebafeaa7ec4c9fed8b88101f4dd612dcaf65d5e815f837f", size = 147162 },
    { url = "https://files.pythonhosted.org/packages/b4/41/35ff1f9a6bd380303dea55e44c4933b4cc3c4850988927d4082ada230273/charset_normalizer-3.4.1-cp313-cp313-musllinux_1_2_aarch64.whl", hash = "sha256:0924e81d3d5e70f8126529951dac65c1010cdf117bb75eb02dd12339b57749dd", size = 140972 },
    { url = "https://files.pythonhosted.org/packages/fb/43/c6a0b685fe6910d08ba971f62cd9c3e862a85770395ba5d9cad4fede33ab/charset_normalizer-3.4.1-cp313-cp313-musllinux_1_2_i686.whl", hash = "sha256:2967f74ad52c3b98de4c3b32e1a44e32975e008a9cd2a8cc8966d6a5218c5cb2", size = 149095 },
    { url = "https://files.pythonhosted.org/packages/4c/ff/a9a504662452e2d2878512115638966e75633519ec11f25fca3d2049a94a/charset_normalizer-3.4.1-cp313-cp313-musllinux_1_2_ppc64le.whl", hash = "sha256:c75cb2a3e389853835e84a2d8fb2b81a10645b503eca9bcb98df6b5a43eb8886", size = 152668 },
    { url = "https://files.pythonhosted.org/packages/6c/71/189996b6d9a4b932564701628af5cee6716733e9165af1d5e1b285c530ed/charset_normalizer-3.4.1-cp313-cp313-musllinux_1_2_s390x.whl", hash = "sha256:09b26ae6b1abf0d27570633b2b078a2a20419c99d66fb2823173d73f188ce601", size = 150073 },
    { url = "https://files.pythonhosted.org/packages/e4/93/946a86ce20790e11312c87c75ba68d5f6ad2208cfb52b2d6a2c32840d922/charset_normalizer-3.4.1-cp313-cp313-musllinux_1_2_x86_64.whl", hash = "sha256:fa88b843d6e211393a37219e6a1c1df99d35e8fd90446f1118f4216e307e48cd", size = 145732 },
    { url = "https://files.pythonhosted.org/packages/cd/e5/131d2fb1b0dddafc37be4f3a2fa79aa4c037368be9423061dccadfd90091/charset_normalizer-3.4.1-cp313-cp313-win32.whl", hash = "sha256:eb8178fe3dba6450a3e024e95ac49ed3400e506fd4e9e5c32d30adda88cbd407", size = 95391 },
    { url = "https://files.pythonhosted.org/packages/27/f2/4f9a69cc7712b9b5ad8fdb87039fd89abba997ad5cbe690d1835d40405b0/charset_normalizer-3.4.1-cp313-cp313-win_amd64.whl", hash = "sha256:b1ac5992a838106edb89654e0aebfc24f5848ae2547d22c2c3f66454daa11971", size = 102702 },
    { url = "https://files.pythonhosted.org/packages/7f/c0/b913f8f02836ed9ab32ea643c6fe4d3325c3d8627cf6e78098671cafff86/charset_normalizer-3.4.1-cp39-cp39-macosx_10_9_universal2.whl", hash = "sha256:b97e690a2118911e39b4042088092771b4ae3fc3aa86518f84b8cf6888dbdb41", size = 197867 },
    { url = "https://files.pythonhosted.org/packages/0f/6c/2bee440303d705b6fb1e2ec789543edec83d32d258299b16eed28aad48e0/charset_normalizer-3.4.1-cp39-cp39-manylinux_2_17_aarch64.manylinux2014_aarch64.whl", hash = "sha256:78baa6d91634dfb69ec52a463534bc0df05dbd546209b79a3880a34487f4b84f", size = 141385 },
    { url = "https://files.pythonhosted.org/packages/3d/04/cb42585f07f6f9fd3219ffb6f37d5a39b4fd2db2355b23683060029c35f7/charset_normalizer-3.4.1-cp39-cp39-manylinux_2_17_ppc64le.manylinux2014_ppc64le.whl", hash = "sha256:1a2bc9f351a75ef49d664206d51f8e5ede9da246602dc2d2726837620ea034b2", size = 151367 },
    { url = "https://files.pythonhosted.org/packages/54/54/2412a5b093acb17f0222de007cc129ec0e0df198b5ad2ce5699355269dfe/charset_normalizer-3.4.1-cp39-cp39-manylinux_2_17_s390x.manylinux2014_s390x.whl", hash = "sha256:75832c08354f595c760a804588b9357d34ec00ba1c940c15e31e96d902093770", size = 143928 },
    { url = "https://files.pythonhosted.org/packages/5a/6d/e2773862b043dcf8a221342954f375392bb2ce6487bcd9f2c1b34e1d6781/charset_normalizer-3.4.1-cp39-cp39-manylinux_2_17_x86_64.manylinux2014_x86_64.whl", hash = "sha256:0af291f4fe114be0280cdd29d533696a77b5b49cfde5467176ecab32353395c4", size = 146203 },
    { url = "https://files.pythonhosted.org/packages/b9/f8/ca440ef60d8f8916022859885f231abb07ada3c347c03d63f283bec32ef5/charset_normalizer-3.4.1-cp39-cp39-manylinux_2_5_i686.manylinux1_i686.manylinux_2_17_i686.manylinux2014_i686.whl", hash = "sha256:0167ddc8ab6508fe81860a57dd472b2ef4060e8d378f0cc555707126830f2537", size = 148082 },
    { url = "https://files.pythonhosted.org/packages/04/d2/42fd330901aaa4b805a1097856c2edf5095e260a597f65def493f4b8c833/charset_normalizer-3.4.1-cp39-cp39-musllinux_1_2_aarch64.whl", hash = "sha256:2a75d49014d118e4198bcee5ee0a6f25856b29b12dbf7cd012791f8a6cc5c496", size = 142053 },
    { url = "https://files.pythonhosted.org/packages/9e/af/3a97a4fa3c53586f1910dadfc916e9c4f35eeada36de4108f5096cb7215f/charset_normalizer-3.4.1-cp39-cp39-musllinux_1_2_i686.whl", hash = "sha256:363e2f92b0f0174b2f8238240a1a30142e3db7b957a5dd5689b0e75fb717cc78", size = 150625 },
    { url = "https://files.pythonhosted.org/packages/26/ae/23d6041322a3556e4da139663d02fb1b3c59a23ab2e2b56432bd2ad63ded/charset_normalizer-3.4.1-cp39-cp39-musllinux_1_2_ppc64le.whl", hash = "sha256:ab36c8eb7e454e34e60eb55ca5d241a5d18b2c6244f6827a30e451c42410b5f7", size = 153549 },
    { url = "https://files.pythonhosted.org/packages/94/22/b8f2081c6a77cb20d97e57e0b385b481887aa08019d2459dc2858ed64871/charset_normalizer-3.4.1-cp39-cp39-musllinux_1_2_s390x.whl", hash = "sha256:4c0907b1928a36d5a998d72d64d8eaa7244989f7aaaf947500d3a800c83a3fd6", size = 150945 },
    { url = "https://files.pythonhosted.org/packages/c7/0b/c5ec5092747f801b8b093cdf5610e732b809d6cb11f4c51e35fc28d1d389/charset_normalizer-3.4.1-cp39-cp39-musllinux_1_2_x86_64.whl", hash = "sha256:04432ad9479fa40ec0f387795ddad4437a2b50417c69fa275e212933519ff294", size = 146595 },
    { url = "https://files.pythonhosted.org/packages/0c/5a/0b59704c38470df6768aa154cc87b1ac7c9bb687990a1559dc8765e8627e/charset_normalizer-3.4.1-cp39-cp39-win32.whl", hash = "sha256:3bed14e9c89dcb10e8f3a29f9ccac4955aebe93c71ae803af79265c9ca5644c5", size = 95453 },
    { url = "https://files.pythonhosted.org/packages/85/2d/a9790237cb4d01a6d57afadc8573c8b73c609ade20b80f4cda30802009ee/charset_normalizer-3.4.1-cp39-cp39-win_amd64.whl", hash = "sha256:49402233c892a461407c512a19435d1ce275543138294f7ef013f0b63d5d3765", size = 102811 },
    { url = "https://files.pythonhosted.org/packages/0e/f6/65ecc6878a89bb1c23a086ea335ad4bf21a588990c3f535a227b9eea9108/charset_normalizer-3.4.1-py3-none-any.whl", hash = "sha256:d98b1668f06378c6dbefec3b92299716b931cd4e6061f3c875a71ced1780ab85", size = 49767 },
]

[[package]]
name = "click"
version = "8.1.8"
source = { registry = "https://pypi.org/simple" }
dependencies = [
    { name = "colorama", marker = "platform_system == 'Windows'" },
]
sdist = { url = "https://files.pythonhosted.org/packages/b9/2e/0090cbf739cee7d23781ad4b89a9894a41538e4fcf4c31dcdd705b78eb8b/click-8.1.8.tar.gz", hash = "sha256:ed53c9d8990d83c2a27deae68e4ee337473f6330c040a31d4225c9574d16096a", size = 226593 }
wheels = [
    { url = "https://files.pythonhosted.org/packages/7e/d4/7ebdbd03970677812aac39c869717059dbb71a4cfc033ca6e5221787892c/click-8.1.8-py3-none-any.whl", hash = "sha256:63c132bbbed01578a06712a2d1f497bb62d9c1c0d329b7903a866228027263b2", size = 98188 },
]

[[package]]
name = "cloudpickle"
version = "3.0.0"
source = { registry = "https://pypi.org/simple" }
sdist = { url = "https://files.pythonhosted.org/packages/c8/72/42a6570fc61b1f8913529728ad314c7cf5961540728dcad22c33fb2db6b6/cloudpickle-3.0.0.tar.gz", hash = "sha256:996d9a482c6fb4f33c1a35335cf8afd065d2a56e973270364840712d9131a882", size = 21231 }
wheels = [
    { url = "https://files.pythonhosted.org/packages/96/43/dae06432d0c4b1dc9e9149ad37b4ca8384cf6eb7700cd9215b177b914f0a/cloudpickle-3.0.0-py3-none-any.whl", hash = "sha256:246ee7d0c295602a036e86369c77fecda4ab17b506496730f2f576d9016fd9c7", size = 20088 },
]

[[package]]
name = "colorama"
version = "0.4.6"
source = { registry = "https://pypi.org/simple" }
sdist = { url = "https://files.pythonhosted.org/packages/d8/53/6f443c9a4a8358a93a6792e2acffb9d9d5cb0a5cfd8802644b7b1c9a02e4/colorama-0.4.6.tar.gz", hash = "sha256:08695f5cb7ed6e0531a20572697297273c47b8cae5a63ffc6d6ed5c201be6e44", size = 27697 }
wheels = [
    { url = "https://files.pythonhosted.org/packages/d1/d6/3965ed04c63042e047cb6a3e6ed1a63a35087b6a609aa3a15ed8ac56c221/colorama-0.4.6-py2.py3-none-any.whl", hash = "sha256:4f1d9991f5acc0ca119f9d443620b77f9d6b33703e51011c16baf57afb285fc6", size = 25335 },
]

[[package]]
name = "coverage"
version = "7.7.0"
source = { registry = "https://pypi.org/simple" }
sdist = { url = "https://files.pythonhosted.org/packages/02/36/465f5492443265e1278f9a82ffe6aeed3f1db779da0d6e7d4611a5cfb6af/coverage-7.7.0.tar.gz", hash = "sha256:cd879d4646055a573775a1cec863d00c9ff8c55860f8b17f6d8eee9140c06166", size = 809969 }
wheels = [
    { url = "https://files.pythonhosted.org/packages/10/f5/2b801fe88f199707cf9ec66dcee036e7073b5a208a4a161b64371b3f1e35/coverage-7.7.0-cp310-cp310-macosx_10_9_x86_64.whl", hash = "sha256:a538a23119d1e2e2ce077e902d02ea3d8e0641786ef6e0faf11ce82324743944", size = 210608 },
    { url = "https://files.pythonhosted.org/packages/07/44/bcc030cf977d1069a28742c0a67284c6e831ef172f914055b3d45da83f89/coverage-7.7.0-cp310-cp310-macosx_11_0_arm64.whl", hash = "sha256:1586ad158523f4133499a4f322b230e2cfef9cc724820dbd58595a5a236186f4", size = 211042 },
    { url = "https://files.pythonhosted.org/packages/2c/3f/b427f17e1bcf3e1f5ac42fc0b6cb623616f2aedcfc7fde17a058afb62568/coverage-7.7.0-cp310-cp310-manylinux_2_17_aarch64.manylinux2014_aarch64.whl", hash = "sha256:7b6c96d69928a3a6767fab8dc1ce8a02cf0156836ccb1e820c7f45a423570d98", size = 240168 },
    { url = "https://files.pythonhosted.org/packages/58/92/6e8d71c5e651f152ffc518ec4cd7add87035533e88af29e233635c0f0dfb/coverage-7.7.0-cp310-cp310-manylinux_2_5_i686.manylinux1_i686.manylinux_2_17_i686.manylinux2014_i686.whl", hash = "sha256:7f18d47641282664276977c604b5a261e51fefc2980f5271d547d706b06a837f", size = 238079 },
    { url = "https://files.pythonhosted.org/packages/40/33/1c25ae35c16972dc379c24cd7dde20359d076dee00687825c92a53e43b02/coverage-7.7.0-cp310-cp310-manylinux_2_5_x86_64.manylinux1_x86_64.manylinux_2_17_x86_64.manylinux2014_x86_64.whl", hash = "sha256:f2a1e18a85bd066c7c556d85277a7adf4651f259b2579113844835ba1a74aafd", size = 239216 },
    { url = "https://files.pythonhosted.org/packages/4d/3d/adf40bdd07a49e1880632c1bc6b31f42d32cf0bfe6b4d294a8f706d70078/coverage-7.7.0-cp310-cp310-musllinux_1_2_aarch64.whl", hash = "sha256:70f0925c4e2bfc965369f417e7cc72538fd1ba91639cf1e4ef4b1a6b50439b3b", size = 239126 },
    { url = "https://files.pythonhosted.org/packages/72/a5/51e39811cd0ec0569a25fe8e6bac0a00efa222a3e49d51d64f5ba0dce24a/coverage-7.7.0-cp310-cp310-musllinux_1_2_i686.whl", hash = "sha256:b0fac2088ec4aaeb5468b814bd3ff5e5978364bfbce5e567c44c9e2854469f6c", size = 237842 },
    { url = "https://files.pythonhosted.org/packages/ab/b7/c5796906cd9eed6d258138f1fddc8d6af01b6d07b3c183bac4a9731ac383/coverage-7.7.0-cp310-cp310-musllinux_1_2_x86_64.whl", hash = "sha256:b3e212a894d8ae07fde2ca8b43d666a6d49bbbddb10da0f6a74ca7bd31f20054", size = 238136 },
    { url = "https://files.pythonhosted.org/packages/d7/8a/bd34ea3c602b3ef323a001d375f9b1d663e901079bb26b5f9b8f96fae32b/coverage-7.7.0-cp310-cp310-win32.whl", hash = "sha256:f32b165bf6dfea0846a9c9c38b7e1d68f313956d60a15cde5d1709fddcaf3bee", size = 213320 },
    { url = "https://files.pythonhosted.org/packages/94/60/6e7efe849e305a233623a80aaeba7ebb02809fa63ab8a1e49c4323b8083b/coverage-7.7.0-cp310-cp310-win_amd64.whl", hash = "sha256:a2454b12a3f12cc4698f3508912e6225ec63682e2ca5a96f80a2b93cef9e63f3", size = 214219 },
    { url = "https://files.pythonhosted.org/packages/e8/ec/9e0c9358a3bd56b1ddbf266b889ea9d51ee29e58fb72712d5600663fa806/coverage-7.7.0-cp311-cp311-macosx_10_9_x86_64.whl", hash = "sha256:a0a207c87a9f743c8072d059b4711f8d13c456eb42dac778a7d2e5d4f3c253a7", size = 210722 },
    { url = "https://files.pythonhosted.org/packages/be/bd/7b47a4302423a13960ee30682900d7ca20cee15c978b1d9ea9594d59d352/coverage-7.7.0-cp311-cp311-macosx_11_0_arm64.whl", hash = "sha256:2d673e3add00048215c2cc507f1228a7523fd8bf34f279ac98334c9b07bd2656", size = 211154 },
    { url = "https://files.pythonhosted.org/packages/c6/7c/ae54d9022440196bf9f3fad535388678a3db186980ff58a4956ddeb849a2/coverage-7.7.0-cp311-cp311-manylinux_2_17_aarch64.manylinux2014_aarch64.whl", hash = "sha256:f81fe93dc1b8e5673f33443c0786c14b77e36f1025973b85e07c70353e46882b", size = 243787 },
    { url = "https://files.pythonhosted.org/packages/2d/21/913a2a2d89a2221f4410fbea4ff84e64ddf4367a4b9eb2c328bd01a1a401/coverage-7.7.0-cp311-cp311-manylinux_2_5_i686.manylinux1_i686.manylinux_2_17_i686.manylinux2014_i686.whl", hash = "sha256:d8c7524779003d59948c51b4fcbf1ca4e27c26a7d75984f63488f3625c328b9b", size = 241473 },
    { url = "https://files.pythonhosted.org/packages/40/f1/5ae36fffd542fb86ab3b2d5e012af0840265f3dd001ad0ffabe9e4dbdcf6/coverage-7.7.0-cp311-cp311-manylinux_2_5_x86_64.manylinux1_x86_64.manylinux_2_17_x86_64.manylinux2014_x86_64.whl", hash = "sha256:4c124025430249118d018dcedc8b7426f39373527c845093132196f2a483b6dd", size = 243259 },
    { url = "https://files.pythonhosted.org/packages/47/1b/abc87bad7f606a4df321bd8300413fe13700099a163e7d63453c7c70c1b2/coverage-7.7.0-cp311-cp311-musllinux_1_2_aarch64.whl", hash = "sha256:e7f559c36d5cdc448ee13e7e56ed7b6b5d44a40a511d584d388a0f5d940977ba", size = 242904 },
    { url = "https://files.pythonhosted.org/packages/e0/b3/ff0cf15f5709996727dda2fa00af6f4da92ea3e16168400346f2f742341a/coverage-7.7.0-cp311-cp311-musllinux_1_2_i686.whl", hash = "sha256:37cbc7b0d93dfd133e33c7ec01123fbb90401dce174c3b6661d8d36fb1e30608", size = 241079 },
    { url = "https://files.pythonhosted.org/packages/05/c9/fcad82aad05b1eb8040e6c25ae7a1303716cc05718d4dd326e0fab31aa14/coverage-7.7.0-cp311-cp311-musllinux_1_2_x86_64.whl", hash = "sha256:7d2a65876274acf544703e943c010b60bd79404e3623a1e5d52b64a6e2728de5", size = 241617 },
    { url = "https://files.pythonhosted.org/packages/59/9f/d1efe149afa5c3a459c08bf04f7e6917ef4ee8e3440df5c3e87d6b972870/coverage-7.7.0-cp311-cp311-win32.whl", hash = "sha256:f5a2f71d6a91238e7628f23538c26aa464d390cbdedf12ee2a7a0fb92a24482a", size = 213372 },
    { url = "https://files.pythonhosted.org/packages/88/d2/4b58f03e399185b01fb3168d4b870882de9c7a10e273f99c8f25ec690302/coverage-7.7.0-cp311-cp311-win_amd64.whl", hash = "sha256:ae8006772c6b0fa53c33747913473e064985dac4d65f77fd2fdc6474e7cd54e4", size = 214285 },
    { url = "https://files.pythonhosted.org/packages/b7/47/f7b870caa26082ff8033be074ac61dc175a6b0c965adf7b910f92a6d7cfe/coverage-7.7.0-cp312-cp312-macosx_10_13_x86_64.whl", hash = "sha256:056d3017ed67e7ddf266e6f57378ece543755a4c9231e997789ab3bd11392c94", size = 210907 },
    { url = "https://files.pythonhosted.org/packages/ea/eb/40b39bdc6c1da403257f0fcb2c1b2fd81ff9f66c13abbe3862f42780e1c1/coverage-7.7.0-cp312-cp312-macosx_11_0_arm64.whl", hash = "sha256:33c1394d8407e2771547583b66a85d07ed441ff8fae5a4adb4237ad39ece60db", size = 211162 },
    { url = "https://files.pythonhosted.org/packages/53/08/42a2db41b4646d6261122773e222dd7105e2306526f2d7846de6fee808ec/coverage-7.7.0-cp312-cp312-manylinux_2_17_aarch64.manylinux2014_aarch64.whl", hash = "sha256:4fbb7a0c3c21908520149d7751cf5b74eb9b38b54d62997b1e9b3ac19a8ee2fe", size = 245223 },
    { url = "https://files.pythonhosted.org/packages/78/2a/0ceb328a7e67e8639d5c7800b8161d4b5f489073ac8d5ac33b11eadee218/coverage-7.7.0-cp312-cp312-manylinux_2_5_i686.manylinux1_i686.manylinux_2_17_i686.manylinux2014_i686.whl", hash = "sha256:bb356e7ae7c2da13f404bf8f75be90f743c6df8d4607022e759f5d7d89fe83f8", size = 242114 },
    { url = "https://files.pythonhosted.org/packages/ba/68/42b13b849d40af1581830ff06c60f4ec84649764f4a58d5c6e20ae11cbd4/coverage-7.7.0-cp312-cp312-manylinux_2_5_x86_64.manylinux1_x86_64.manylinux_2_17_x86_64.manylinux2014_x86_64.whl", hash = "sha256:bce730d484038e97f27ea2dbe5d392ec5c2261f28c319a3bb266f6b213650135", size = 244371 },
    { url = "https://files.pythonhosted.org/packages/68/66/ab7c3b9fdbeb8bdd322f5b67b1886463834dba2014a534caba60fb0075ea/coverage-7.7.0-cp312-cp312-musllinux_1_2_aarch64.whl", hash = "sha256:aa4dff57fc21a575672176d5ab0ef15a927199e775c5e8a3d75162ab2b0c7705", size = 244134 },
    { url = "https://files.pythonhosted.org/packages/01/74/b833d299a479681957d6b238e16a0725586e1d56ec1e43658f3184550bb0/coverage-7.7.0-cp312-cp312-musllinux_1_2_i686.whl", hash = "sha256:b667b91f4f714b17af2a18e220015c941d1cf8b07c17f2160033dbe1e64149f0", size = 242353 },
    { url = "https://files.pythonhosted.org/packages/f9/c5/0ed656d65da39bbab8e8fc367dc3d465a7501fea0f2b1caccfb4f6361c9f/coverage-7.7.0-cp312-cp312-musllinux_1_2_x86_64.whl", hash = "sha256:693d921621a0c8043bfdc61f7d4df5ea6d22165fe8b807cac21eb80dd94e4bbd", size = 243543 },
    { url = "https://files.pythonhosted.org/packages/87/b5/142bcff3828e4cce5d4c9ddc9222de1664464263acca09638e4eb0dbda7c/coverage-7.7.0-cp312-cp312-win32.whl", hash = "sha256:52fc89602cde411a4196c8c6894afb384f2125f34c031774f82a4f2608c59d7d", size = 213543 },
    { url = "https://files.pythonhosted.org/packages/29/74/99d226985def03284bad6a9aff27a1079a8881ec7523b5980b00a5260527/coverage-7.7.0-cp312-cp312-win_amd64.whl", hash = "sha256:0ce8cf59e09d31a4915ff4c3b94c6514af4c84b22c4cc8ad7c3c546a86150a92", size = 214344 },
    { url = "https://files.pythonhosted.org/packages/45/2f/df6235ec963b9eb6b6b2f3c24f70448f1ffa13b9a481c155a6caff176395/coverage-7.7.0-cp313-cp313-macosx_10_13_x86_64.whl", hash = "sha256:4545485fef7a8a2d8f30e6f79ce719eb154aab7e44217eb444c1d38239af2072", size = 210934 },
    { url = "https://files.pythonhosted.org/packages/f3/85/ff19510bf642e334845318ddb73a550d2b17082831fa9ae053ce72288be7/coverage-7.7.0-cp313-cp313-macosx_11_0_arm64.whl", hash = "sha256:1393e5aa9441dafb0162c36c8506c648b89aea9565b31f6bfa351e66c11bcd82", size = 211212 },
    { url = "https://files.pythonhosted.org/packages/2d/6a/af6582a419550d35eacc3e1bf9f4a936dda0ae559632a0bc4e3aef694ac8/coverage-7.7.0-cp313-cp313-manylinux_2_17_aarch64.manylinux2014_aarch64.whl", hash = "sha256:316f29cc3392fa3912493ee4c83afa4a0e2db04ff69600711f8c03997c39baaa", size = 244727 },
    { url = "https://files.pythonhosted.org/packages/55/62/7c49526111c91f3d7d27e111c22c8d08722f5b661c3f031b625b4d7bc4d9/coverage-7.7.0-cp313-cp313-manylinux_2_5_i686.manylinux1_i686.manylinux_2_17_i686.manylinux2014_i686.whl", hash = "sha256:e1ffde1d6bc2a92f9c9207d1ad808550873748ac2d4d923c815b866baa343b3f", size = 241768 },
    { url = "https://files.pythonhosted.org/packages/62/4b/2dc27700782be9795cbbbe98394dd19ef74815d78d5027ed894972cd1b4a/coverage-7.7.0-cp313-cp313-manylinux_2_5_x86_64.manylinux1_x86_64.manylinux_2_17_x86_64.manylinux2014_x86_64.whl", hash = "sha256:416e2a8845eaff288f97eaf76ab40367deafb9073ffc47bf2a583f26b05e5265", size = 243790 },
    { url = "https://files.pythonhosted.org/packages/d3/11/9cc1ae56d3015edca69437f3121c2b44de309f6828980b29e4cc9b13246d/coverage-7.7.0-cp313-cp313-musllinux_1_2_aarch64.whl", hash = "sha256:5efdeff5f353ed3352c04e6b318ab05c6ce9249c25ed3c2090c6e9cadda1e3b2", size = 243861 },
    { url = "https://files.pythonhosted.org/packages/db/e4/2398ed93edcf42ff43002d91c37be11514d825cec382606654fd44f4b8fa/coverage-7.7.0-cp313-cp313-musllinux_1_2_i686.whl", hash = "sha256:57f3bd0d29bf2bd9325c0ff9cc532a175110c4bf8f412c05b2405fd35745266d", size = 241942 },
    { url = "https://files.pythonhosted.org/packages/ec/fe/b6bd35b17a2b8d26bdb21d5ea4351a837ec01edf552655e833629af05b90/coverage-7.7.0-cp313-cp313-musllinux_1_2_x86_64.whl", hash = "sha256:3ab7090f04b12dc6469882ce81244572779d3a4b67eea1c96fb9ecc8c607ef39", size = 243228 },
    { url = "https://files.pythonhosted.org/packages/6d/06/d8701bae1e5d865edeb00a6c2a71bd7659ca6af349789271c6fd16a57909/coverage-7.7.0-cp313-cp313-win32.whl", hash = "sha256:180e3fc68ee4dc5af8b33b6ca4e3bb8aa1abe25eedcb958ba5cff7123071af68", size = 213572 },
    { url = "https://files.pythonhosted.org/packages/d7/c1/7e67780bfcaed6bed20100c9e1b2645e3414577b4bdad169578325249045/coverage-7.7.0-cp313-cp313-win_amd64.whl", hash = "sha256:55143aa13c49491f5606f05b49ed88663446dce3a4d3c5d77baa4e36a16d3573", size = 214372 },
    { url = "https://files.pythonhosted.org/packages/ed/25/50b0447442a415ad3da33093c589d9ef945dd6933225f1ce0ac97476397e/coverage-7.7.0-cp313-cp313t-macosx_10_13_x86_64.whl", hash = "sha256:cc41374d2f27d81d6558f8a24e5c114580ffefc197fd43eabd7058182f743322", size = 211774 },
    { url = "https://files.pythonhosted.org/packages/13/cc/3daddc707e934d3c0aafaa4a9b217f53fcf4133d4e40cc6ae63aa51243b8/coverage-7.7.0-cp313-cp313t-macosx_11_0_arm64.whl", hash = "sha256:89078312f06237417adda7c021c33f80f7a6d2db8572a5f6c330d89b080061ce", size = 211995 },
    { url = "https://files.pythonhosted.org/packages/98/99/c92f43355d3d67f6bf8c946a350f2174e18f9ea7c8a1e36c9eb84ab7d20b/coverage-7.7.0-cp313-cp313t-manylinux_2_17_aarch64.manylinux2014_aarch64.whl", hash = "sha256:5b2f144444879363ea8834cd7b6869d79ac796cb8f864b0cfdde50296cd95816", size = 256226 },
    { url = "https://files.pythonhosted.org/packages/25/62/65f0f33c08e0a1632f1e487b9c2d252e8bad6a77a942836043972b0ba6d2/coverage-7.7.0-cp313-cp313t-manylinux_2_5_i686.manylinux1_i686.manylinux_2_17_i686.manylinux2014_i686.whl", hash = "sha256:60e6347d1ed882b1159ffea172cb8466ee46c665af4ca397edbf10ff53e9ffaf", size = 251937 },
    { url = "https://files.pythonhosted.org/packages/b2/10/99a9565aaeb159aade178c6509c8324a9c9e825b01f02242a37c2a8869f8/coverage-7.7.0-cp313-cp313t-manylinux_2_5_x86_64.manylinux1_x86_64.manylinux_2_17_x86_64.manylinux2014_x86_64.whl", hash = "sha256:cb203c0afffaf1a8f5b9659a013f8f16a1b2cad3a80a8733ceedc968c0cf4c57", size = 254276 },
    { url = "https://files.pythonhosted.org/packages/a7/12/206196edbf0b82250b11bf5c252fe25ebaa2b7c8d66edb0c194e7b3403fe/coverage-7.7.0-cp313-cp313t-musllinux_1_2_aarch64.whl", hash = "sha256:ad0edaa97cb983d9f2ff48cadddc3e1fb09f24aa558abeb4dc9a0dbacd12cbb4", size = 255366 },
    { url = "https://files.pythonhosted.org/packages/a5/82/a2abb8d4cdd99c6a443ab6682c0eee5797490a2113a45ffaa8b6b31c5dcc/coverage-7.7.0-cp313-cp313t-musllinux_1_2_i686.whl", hash = "sha256:c5f8a5364fc37b2f172c26a038bc7ec4885f429de4a05fc10fdcb53fb5834c5c", size = 253536 },
    { url = "https://files.pythonhosted.org/packages/4d/7d/3747e000e60ad5dd8157bd978f99979967d56cb35c55235980c85305db86/coverage-7.7.0-cp313-cp313t-musllinux_1_2_x86_64.whl", hash = "sha256:c4e09534037933bf6eb31d804e72c52ec23219b32c1730f9152feabbd7499463", size = 254344 },
    { url = "https://files.pythonhosted.org/packages/45/56/7c33f8a6de1b3b079374d2ae490ccf76fb7c094a23f72d10f071989fc3ef/coverage-7.7.0-cp313-cp313t-win32.whl", hash = "sha256:1b336d06af14f8da5b1f391e8dec03634daf54dfcb4d1c4fb6d04c09d83cef90", size = 214284 },
    { url = "https://files.pythonhosted.org/packages/95/ab/657bfa6171800a67bd1c005402f06d6b78610820ef1364ea4f85b04bbb5b/coverage-7.7.0-cp313-cp313t-win_amd64.whl", hash = "sha256:b54a1ee4c6f1905a436cbaa04b26626d27925a41cbc3a337e2d3ff7038187f07", size = 215445 },
    { url = "https://files.pythonhosted.org/packages/d1/42/0e77be6f2fafe7f3de88ddf9f8d9a0d8e9a75f9517081d261d31439908c7/coverage-7.7.0-cp39-cp39-macosx_10_9_x86_64.whl", hash = "sha256:1c8fbce80b2b8bf135d105aa8f5b36eae0c57d702a1cc3ebdea2a6f03f6cdde5", size = 210604 },
    { url = "https://files.pythonhosted.org/packages/0e/62/a82adc7818545fca3987367c6b20f239645678438f7da5827a4960bcbe7f/coverage-7.7.0-cp39-cp39-macosx_11_0_arm64.whl", hash = "sha256:d9710521f07f526de30ccdead67e6b236fe996d214e1a7fba8b36e2ba2cd8261", size = 211031 },
    { url = "https://files.pythonhosted.org/packages/a6/50/a98b418fcaf531b2829b2a06f47f8c5cbc0dcce4a9aa63c5f30bf47d1a92/coverage-7.7.0-cp39-cp39-manylinux_2_17_aarch64.manylinux2014_aarch64.whl", hash = "sha256:7789e700f33f2b133adae582c9f437523cd5db8de845774988a58c360fc88253", size = 239791 },
    { url = "https://files.pythonhosted.org/packages/58/f7/0a8f891fce6f389b1062a520aff130fa6974433efeb549dd19cbdccc76b3/coverage-7.7.0-cp39-cp39-manylinux_2_5_i686.manylinux1_i686.manylinux_2_17_i686.manylinux2014_i686.whl", hash = "sha256:b8c36093aca722db73633cf2359026ed7782a239eb1c6db2abcff876012dc4cf", size = 237718 },
    { url = "https://files.pythonhosted.org/packages/a9/8f/362c91661e6c43ff86b65b15bbb60ad1ad4924e9d1e35a0d5f08eb3337c4/coverage-7.7.0-cp39-cp39-manylinux_2_5_x86_64.manylinux1_x86_64.manylinux_2_17_x86_64.manylinux2014_x86_64.whl", hash = "sha256:c075d167a6ec99b798c1fdf6e391a1d5a2d054caffe9593ba0f97e3df2c04f0e", size = 238820 },
    { url = "https://files.pythonhosted.org/packages/dd/4b/56520dba6f38ad59e96cdeb8c7eafa47781576d2baabdfa10f8c1813b37b/coverage-7.7.0-cp39-cp39-musllinux_1_2_aarch64.whl", hash = "sha256:d013c07061751ae81861cae6ec3a4fe04e84781b11fd4b6b4201590234b25c7b", size = 238595 },
    { url = "https://files.pythonhosted.org/packages/4d/e6/acfae468bd1f9b691b29d42f93bfd7080c05021103f03580934c066a3844/coverage-7.7.0-cp39-cp39-musllinux_1_2_i686.whl", hash = "sha256:104bf640f408f4e115b85110047c7f27377e1a8b7ba86f7db4fa47aa49dc9a8e", size = 236820 },
    { url = "https://files.pythonhosted.org/packages/22/4f/9b65332326b0c5b7de197a52e766e2bd547beec6948e1d5c4063289e3281/coverage-7.7.0-cp39-cp39-musllinux_1_2_x86_64.whl", hash = "sha256:39abcacd1ed54e2c33c54bdc488b310e8ef6705833f7148b6eb9a547199d375d", size = 237800 },
    { url = "https://files.pythonhosted.org/packages/bb/99/1c2214678731517d91774b75ed5c0f72feefee3270c232c286b314518d7d/coverage-7.7.0-cp39-cp39-win32.whl", hash = "sha256:8e336b56301774ace6be0017ff85c3566c556d938359b61b840796a0202f805c", size = 213341 },
    { url = "https://files.pythonhosted.org/packages/21/30/4d9ae5544f839da30e42e03850d1dfe4ab184d6307ed971e70178760a68d/coverage-7.7.0-cp39-cp39-win_amd64.whl", hash = "sha256:8c938c6ae59be67ac19a7204e079efc94b38222cd7d0269f96e45e18cddeaa59", size = 214227 },
    { url = "https://files.pythonhosted.org/packages/cb/69/6a5eac32d2e8721274ef75df1b9fd6a8f7e8231e41ff7bc5501f19835f25/coverage-7.7.0-pp39.pp310.pp311-none-any.whl", hash = "sha256:3b0e6e54591ae0d7427def8a4d40fca99df6b899d10354bab73cd5609807261c", size = 202813 },
    { url = "https://files.pythonhosted.org/packages/2a/ac/60f409a448e5b0e9b8539716f683568aa5848c1be903cdbbc805a552cdf8/coverage-7.7.0-py3-none-any.whl", hash = "sha256:708f0a1105ef2b11c79ed54ed31f17e6325ac936501fc373f24be3e6a578146a", size = 202803 },
]

[[package]]
name = "cryptography"
version = "44.0.2"
source = { registry = "https://pypi.org/simple" }
dependencies = [
    { name = "cffi", marker = "platform_python_implementation != 'PyPy'" },
]
sdist = { url = "https://files.pythonhosted.org/packages/cd/25/4ce80c78963834b8a9fd1cc1266be5ed8d1840785c0f2e1b73b8d128d505/cryptography-44.0.2.tar.gz", hash = "sha256:c63454aa261a0cf0c5b4718349629793e9e634993538db841165b3df74f37ec0", size = 710807 }
wheels = [
    { url = "https://files.pythonhosted.org/packages/92/ef/83e632cfa801b221570c5f58c0369db6fa6cef7d9ff859feab1aae1a8a0f/cryptography-44.0.2-cp37-abi3-macosx_10_9_universal2.whl", hash = "sha256:efcfe97d1b3c79e486554efddeb8f6f53a4cdd4cf6086642784fa31fc384e1d7", size = 6676361 },
    { url = "https://files.pythonhosted.org/packages/30/ec/7ea7c1e4c8fc8329506b46c6c4a52e2f20318425d48e0fe597977c71dbce/cryptography-44.0.2-cp37-abi3-manylinux_2_17_aarch64.manylinux2014_aarch64.whl", hash = "sha256:29ecec49f3ba3f3849362854b7253a9f59799e3763b0c9d0826259a88efa02f1", size = 3952350 },
    { url = "https://files.pythonhosted.org/packages/27/61/72e3afdb3c5ac510330feba4fc1faa0fe62e070592d6ad00c40bb69165e5/cryptography-44.0.2-cp37-abi3-manylinux_2_17_x86_64.manylinux2014_x86_64.whl", hash = "sha256:bc821e161ae88bfe8088d11bb39caf2916562e0a2dc7b6d56714a48b784ef0bb", size = 4166572 },
    { url = "https://files.pythonhosted.org/packages/26/e4/ba680f0b35ed4a07d87f9e98f3ebccb05091f3bf6b5a478b943253b3bbd5/cryptography-44.0.2-cp37-abi3-manylinux_2_28_aarch64.whl", hash = "sha256:3c00b6b757b32ce0f62c574b78b939afab9eecaf597c4d624caca4f9e71e7843", size = 3958124 },
    { url = "https://files.pythonhosted.org/packages/9c/e8/44ae3e68c8b6d1cbc59040288056df2ad7f7f03bbcaca6b503c737ab8e73/cryptography-44.0.2-cp37-abi3-manylinux_2_28_armv7l.manylinux_2_31_armv7l.whl", hash = "sha256:7bdcd82189759aba3816d1f729ce42ffded1ac304c151d0a8e89b9996ab863d5", size = 3678122 },
    { url = "https://files.pythonhosted.org/packages/27/7b/664ea5e0d1eab511a10e480baf1c5d3e681c7d91718f60e149cec09edf01/cryptography-44.0.2-cp37-abi3-manylinux_2_28_x86_64.whl", hash = "sha256:4973da6ca3db4405c54cd0b26d328be54c7747e89e284fcff166132eb7bccc9c", size = 4191831 },
    { url = "https://files.pythonhosted.org/packages/2a/07/79554a9c40eb11345e1861f46f845fa71c9e25bf66d132e123d9feb8e7f9/cryptography-44.0.2-cp37-abi3-manylinux_2_34_aarch64.whl", hash = "sha256:4e389622b6927d8133f314949a9812972711a111d577a5d1f4bee5e58736b80a", size = 3960583 },
    { url = "https://files.pythonhosted.org/packages/bb/6d/858e356a49a4f0b591bd6789d821427de18432212e137290b6d8a817e9bf/cryptography-44.0.2-cp37-abi3-manylinux_2_34_x86_64.whl", hash = "sha256:f514ef4cd14bb6fb484b4a60203e912cfcb64f2ab139e88c2274511514bf7308", size = 4191753 },
    { url = "https://files.pythonhosted.org/packages/b2/80/62df41ba4916067fa6b125aa8c14d7e9181773f0d5d0bd4dcef580d8b7c6/cryptography-44.0.2-cp37-abi3-musllinux_1_2_aarch64.whl", hash = "sha256:1bc312dfb7a6e5d66082c87c34c8a62176e684b6fe3d90fcfe1568de675e6688", size = 4079550 },
    { url = "https://files.pythonhosted.org/packages/f3/cd/2558cc08f7b1bb40683f99ff4327f8dcfc7de3affc669e9065e14824511b/cryptography-44.0.2-cp37-abi3-musllinux_1_2_x86_64.whl", hash = "sha256:3b721b8b4d948b218c88cb8c45a01793483821e709afe5f622861fc6182b20a7", size = 4298367 },
    { url = "https://files.pythonhosted.org/packages/71/59/94ccc74788945bc3bd4cf355d19867e8057ff5fdbcac781b1ff95b700fb1/cryptography-44.0.2-cp37-abi3-win32.whl", hash = "sha256:51e4de3af4ec3899d6d178a8c005226491c27c4ba84101bfb59c901e10ca9f79", size = 2772843 },
    { url = "https://files.pythonhosted.org/packages/ca/2c/0d0bbaf61ba05acb32f0841853cfa33ebb7a9ab3d9ed8bb004bd39f2da6a/cryptography-44.0.2-cp37-abi3-win_amd64.whl", hash = "sha256:c505d61b6176aaf982c5717ce04e87da5abc9a36a5b39ac03905c4aafe8de7aa", size = 3209057 },
    { url = "https://files.pythonhosted.org/packages/9e/be/7a26142e6d0f7683d8a382dd963745e65db895a79a280a30525ec92be890/cryptography-44.0.2-cp39-abi3-macosx_10_9_universal2.whl", hash = "sha256:8e0ddd63e6bf1161800592c71ac794d3fb8001f2caebe0966e77c5234fa9efc3", size = 6677789 },
    { url = "https://files.pythonhosted.org/packages/06/88/638865be7198a84a7713950b1db7343391c6066a20e614f8fa286eb178ed/cryptography-44.0.2-cp39-abi3-manylinux_2_17_aarch64.manylinux2014_aarch64.whl", hash = "sha256:81276f0ea79a208d961c433a947029e1a15948966658cf6710bbabb60fcc2639", size = 3951919 },
    { url = "https://files.pythonhosted.org/packages/d7/fc/99fe639bcdf58561dfad1faa8a7369d1dc13f20acd78371bb97a01613585/cryptography-44.0.2-cp39-abi3-manylinux_2_17_x86_64.manylinux2014_x86_64.whl", hash = "sha256:9a1e657c0f4ea2a23304ee3f964db058c9e9e635cc7019c4aa21c330755ef6fd", size = 4167812 },
    { url = "https://files.pythonhosted.org/packages/53/7b/aafe60210ec93d5d7f552592a28192e51d3c6b6be449e7fd0a91399b5d07/cryptography-44.0.2-cp39-abi3-manylinux_2_28_aarch64.whl", hash = "sha256:6210c05941994290f3f7f175a4a57dbbb2afd9273657614c506d5976db061181", size = 3958571 },
    { url = "https://files.pythonhosted.org/packages/16/32/051f7ce79ad5a6ef5e26a92b37f172ee2d6e1cce09931646eef8de1e9827/cryptography-44.0.2-cp39-abi3-manylinux_2_28_armv7l.manylinux_2_31_armv7l.whl", hash = "sha256:d1c3572526997b36f245a96a2b1713bf79ce99b271bbcf084beb6b9b075f29ea", size = 3679832 },
    { url = "https://files.pythonhosted.org/packages/78/2b/999b2a1e1ba2206f2d3bca267d68f350beb2b048a41ea827e08ce7260098/cryptography-44.0.2-cp39-abi3-manylinux_2_28_x86_64.whl", hash = "sha256:b042d2a275c8cee83a4b7ae30c45a15e6a4baa65a179a0ec2d78ebb90e4f6699", size = 4193719 },
    { url = "https://files.pythonhosted.org/packages/72/97/430e56e39a1356e8e8f10f723211a0e256e11895ef1a135f30d7d40f2540/cryptography-44.0.2-cp39-abi3-manylinux_2_34_aarch64.whl", hash = "sha256:d03806036b4f89e3b13b6218fefea8d5312e450935b1a2d55f0524e2ed7c59d9", size = 3960852 },
    { url = "https://files.pythonhosted.org/packages/89/33/c1cf182c152e1d262cac56850939530c05ca6c8d149aa0dcee490b417e99/cryptography-44.0.2-cp39-abi3-manylinux_2_34_x86_64.whl", hash = "sha256:c7362add18b416b69d58c910caa217f980c5ef39b23a38a0880dfd87bdf8cd23", size = 4193906 },
    { url = "https://files.pythonhosted.org/packages/e1/99/87cf26d4f125380dc674233971069bc28d19b07f7755b29861570e513650/cryptography-44.0.2-cp39-abi3-musllinux_1_2_aarch64.whl", hash = "sha256:8cadc6e3b5a1f144a039ea08a0bdb03a2a92e19c46be3285123d32029f40a922", size = 4081572 },
    { url = "https://files.pythonhosted.org/packages/b3/9f/6a3e0391957cc0c5f84aef9fbdd763035f2b52e998a53f99345e3ac69312/cryptography-44.0.2-cp39-abi3-musllinux_1_2_x86_64.whl", hash = "sha256:6f101b1f780f7fc613d040ca4bdf835c6ef3b00e9bd7125a4255ec574c7916e4", size = 4298631 },
    { url = "https://files.pythonhosted.org/packages/e2/a5/5bc097adb4b6d22a24dea53c51f37e480aaec3465285c253098642696423/cryptography-44.0.2-cp39-abi3-win32.whl", hash = "sha256:3dc62975e31617badc19a906481deacdeb80b4bb454394b4098e3f2525a488c5", size = 2773792 },
    { url = "https://files.pythonhosted.org/packages/33/cf/1f7649b8b9a3543e042d3f348e398a061923ac05b507f3f4d95f11938aa9/cryptography-44.0.2-cp39-abi3-win_amd64.whl", hash = "sha256:5f6f90b72d8ccadb9c6e311c775c8305381db88374c65fa1a68250aa8a9cb3a6", size = 3210957 },
    { url = "https://files.pythonhosted.org/packages/99/10/173be140714d2ebaea8b641ff801cbcb3ef23101a2981cbf08057876f89e/cryptography-44.0.2-pp310-pypy310_pp73-macosx_10_9_x86_64.whl", hash = "sha256:af4ff3e388f2fa7bff9f7f2b31b87d5651c45731d3e8cfa0944be43dff5cfbdb", size = 3396886 },
    { url = "https://files.pythonhosted.org/packages/2f/b4/424ea2d0fce08c24ede307cead3409ecbfc2f566725d4701b9754c0a1174/cryptography-44.0.2-pp310-pypy310_pp73-manylinux_2_28_aarch64.whl", hash = "sha256:0529b1d5a0105dd3731fa65680b45ce49da4d8115ea76e9da77a875396727b41", size = 3892387 },
    { url = "https://files.pythonhosted.org/packages/28/20/8eaa1a4f7c68a1cb15019dbaad59c812d4df4fac6fd5f7b0b9c5177f1edd/cryptography-44.0.2-pp310-pypy310_pp73-manylinux_2_28_x86_64.whl", hash = "sha256:7ca25849404be2f8e4b3c59483d9d3c51298a22c1c61a0e84415104dacaf5562", size = 4109922 },
    { url = "https://files.pythonhosted.org/packages/11/25/5ed9a17d532c32b3bc81cc294d21a36c772d053981c22bd678396bc4ae30/cryptography-44.0.2-pp310-pypy310_pp73-manylinux_2_34_aarch64.whl", hash = "sha256:268e4e9b177c76d569e8a145a6939eca9a5fec658c932348598818acf31ae9a5", size = 3895715 },
    { url = "https://files.pythonhosted.org/packages/63/31/2aac03b19c6329b62c45ba4e091f9de0b8f687e1b0cd84f101401bece343/cryptography-44.0.2-pp310-pypy310_pp73-manylinux_2_34_x86_64.whl", hash = "sha256:9eb9d22b0a5d8fd9925a7764a054dca914000607dff201a24c791ff5c799e1fa", size = 4109876 },
    { url = "https://files.pythonhosted.org/packages/99/ec/6e560908349843718db1a782673f36852952d52a55ab14e46c42c8a7690a/cryptography-44.0.2-pp310-pypy310_pp73-win_amd64.whl", hash = "sha256:2bf7bf75f7df9715f810d1b038870309342bff3069c5bd8c6b96128cb158668d", size = 3131719 },
    { url = "https://files.pythonhosted.org/packages/d6/d7/f30e75a6aa7d0f65031886fa4a1485c2fbfe25a1896953920f6a9cfe2d3b/cryptography-44.0.2-pp311-pypy311_pp73-manylinux_2_28_aarch64.whl", hash = "sha256:909c97ab43a9c0c0b0ada7a1281430e4e5ec0458e6d9244c0e821bbf152f061d", size = 3887513 },
    { url = "https://files.pythonhosted.org/packages/9c/b4/7a494ce1032323ca9db9a3661894c66e0d7142ad2079a4249303402d8c71/cryptography-44.0.2-pp311-pypy311_pp73-manylinux_2_28_x86_64.whl", hash = "sha256:96e7a5e9d6e71f9f4fca8eebfd603f8e86c5225bb18eb621b2c1e50b290a9471", size = 4107432 },
    { url = "https://files.pythonhosted.org/packages/45/f8/6b3ec0bc56123b344a8d2b3264a325646d2dcdbdd9848b5e6f3d37db90b3/cryptography-44.0.2-pp311-pypy311_pp73-manylinux_2_34_aarch64.whl", hash = "sha256:d1b3031093a366ac767b3feb8bcddb596671b3aaff82d4050f984da0c248b615", size = 3891421 },
    { url = "https://files.pythonhosted.org/packages/57/ff/f3b4b2d007c2a646b0f69440ab06224f9cf37a977a72cdb7b50632174e8a/cryptography-44.0.2-pp311-pypy311_pp73-manylinux_2_34_x86_64.whl", hash = "sha256:04abd71114848aa25edb28e225ab5f268096f44cf0127f3d36975bdf1bdf3390", size = 4107081 },
]

[[package]]
name = "decorator"
version = "5.2.1"
source = { registry = "https://pypi.org/simple" }
sdist = { url = "https://files.pythonhosted.org/packages/43/fa/6d96a0978d19e17b68d634497769987b16c8f4cd0a7a05048bec693caa6b/decorator-5.2.1.tar.gz", hash = "sha256:65f266143752f734b0a7cc83c46f4618af75b8c5911b00ccb61d0ac9b6da0360", size = 56711 }
wheels = [
    { url = "https://files.pythonhosted.org/packages/4e/8c/f3147f5c4b73e7550fe5f9352eaa956ae838d5c51eb58e7a25b9f3e2643b/decorator-5.2.1-py3-none-any.whl", hash = "sha256:d316bb415a2d9e2d2b3abcc4084c6502fc09240e292cd76a76afc106a1c8e04a", size = 9190 },
]

[[package]]
name = "distlib"
version = "0.3.9"
source = { registry = "https://pypi.org/simple" }
sdist = { url = "https://files.pythonhosted.org/packages/0d/dd/1bec4c5ddb504ca60fc29472f3d27e8d4da1257a854e1d96742f15c1d02d/distlib-0.3.9.tar.gz", hash = "sha256:a60f20dea646b8a33f3e7772f74dc0b2d0772d2837ee1342a00645c81edf9403", size = 613923 }
wheels = [
    { url = "https://files.pythonhosted.org/packages/91/a1/cf2472db20f7ce4a6be1253a81cfdf85ad9c7885ffbed7047fb72c24cf87/distlib-0.3.9-py2.py3-none-any.whl", hash = "sha256:47f8c22fd27c27e25a65601af709b38e4f0a45ea4fc2e710f65755fa8caaaf87", size = 468973 },
]

[[package]]
name = "exceptiongroup"
version = "1.2.2"
source = { registry = "https://pypi.org/simple" }
sdist = { url = "https://files.pythonhosted.org/packages/09/35/2495c4ac46b980e4ca1f6ad6db102322ef3ad2410b79fdde159a4b0f3b92/exceptiongroup-1.2.2.tar.gz", hash = "sha256:47c2edf7c6738fafb49fd34290706d1a1a2f4d1c6df275526b62cbb4aa5393cc", size = 28883 }
wheels = [
    { url = "https://files.pythonhosted.org/packages/02/cc/b7e31358aac6ed1ef2bb790a9746ac2c69bcb3c8588b41616914eb106eaf/exceptiongroup-1.2.2-py3-none-any.whl", hash = "sha256:3111b9d131c238bec2f8f516e123e14ba243563fb135d3fe885990585aa7795b", size = 16453 },
]

[[package]]
name = "executing"
version = "2.2.0"
source = { registry = "https://pypi.org/simple" }
sdist = { url = "https://files.pythonhosted.org/packages/91/50/a9d80c47ff289c611ff12e63f7c5d13942c65d68125160cefd768c73e6e4/executing-2.2.0.tar.gz", hash = "sha256:5d108c028108fe2551d1a7b2e8b713341e2cb4fc0aa7dcf966fa4327a5226755", size = 978693 }
wheels = [
    { url = "https://files.pythonhosted.org/packages/7b/8f/c4d9bafc34ad7ad5d8dc16dd1347ee0e507a52c3adb6bfa8887e1c6a26ba/executing-2.2.0-py2.py3-none-any.whl", hash = "sha256:11387150cad388d62750327a53d3339fad4888b39a6fe233c3afbb54ecffd3aa", size = 26702 },
]

[[package]]
name = "filelock"
version = "3.18.0"
source = { registry = "https://pypi.org/simple" }
sdist = { url = "https://files.pythonhosted.org/packages/0a/10/c23352565a6544bdc5353e0b15fc1c563352101f30e24bf500207a54df9a/filelock-3.18.0.tar.gz", hash = "sha256:adbc88eabb99d2fec8c9c1b229b171f18afa655400173ddc653d5d01501fb9f2", size = 18075 }
wheels = [
    { url = "https://files.pythonhosted.org/packages/4d/36/2a115987e2d8c300a974597416d9de88f2444426de9571f4b59b2cca3acc/filelock-3.18.0-py3-none-any.whl", hash = "sha256:c401f4f8377c4464e6db25fff06205fd89bdd83b65eb0488ed1b160f780e21de", size = 16215 },
]

[[package]]
name = "frozenlist"
version = "1.5.0"
source = { registry = "https://pypi.org/simple" }
sdist = { url = "https://files.pythonhosted.org/packages/8f/ed/0f4cec13a93c02c47ec32d81d11c0c1efbadf4a471e3f3ce7cad366cbbd3/frozenlist-1.5.0.tar.gz", hash = "sha256:81d5af29e61b9c8348e876d442253723928dce6433e0e76cd925cd83f1b4b817", size = 39930 }
wheels = [
    { url = "https://files.pythonhosted.org/packages/54/79/29d44c4af36b2b240725dce566b20f63f9b36ef267aaaa64ee7466f4f2f8/frozenlist-1.5.0-cp310-cp310-macosx_10_9_universal2.whl", hash = "sha256:5b6a66c18b5b9dd261ca98dffcb826a525334b2f29e7caa54e182255c5f6a65a", size = 94451 },
    { url = "https://files.pythonhosted.org/packages/47/47/0c999aeace6ead8a44441b4f4173e2261b18219e4ad1fe9a479871ca02fc/frozenlist-1.5.0-cp310-cp310-macosx_10_9_x86_64.whl", hash = "sha256:d1b3eb7b05ea246510b43a7e53ed1653e55c2121019a97e60cad7efb881a97bb", size = 54301 },
    { url = "https://files.pythonhosted.org/packages/8d/60/107a38c1e54176d12e06e9d4b5d755b677d71d1219217cee063911b1384f/frozenlist-1.5.0-cp310-cp310-macosx_11_0_arm64.whl", hash = "sha256:15538c0cbf0e4fa11d1e3a71f823524b0c46299aed6e10ebb4c2089abd8c3bec", size = 52213 },
    { url = "https://files.pythonhosted.org/packages/17/62/594a6829ac5679c25755362a9dc93486a8a45241394564309641425d3ff6/frozenlist-1.5.0-cp310-cp310-manylinux_2_17_aarch64.manylinux2014_aarch64.whl", hash = "sha256:e79225373c317ff1e35f210dd5f1344ff31066ba8067c307ab60254cd3a78ad5", size = 240946 },
    { url = "https://files.pythonhosted.org/packages/7e/75/6c8419d8f92c80dd0ee3f63bdde2702ce6398b0ac8410ff459f9b6f2f9cb/frozenlist-1.5.0-cp310-cp310-manylinux_2_17_ppc64le.manylinux2014_ppc64le.whl", hash = "sha256:9272fa73ca71266702c4c3e2d4a28553ea03418e591e377a03b8e3659d94fa76", size = 264608 },
    { url = "https://files.pythonhosted.org/packages/88/3e/82a6f0b84bc6fb7e0be240e52863c6d4ab6098cd62e4f5b972cd31e002e8/frozenlist-1.5.0-cp310-cp310-manylinux_2_17_s390x.manylinux2014_s390x.whl", hash = "sha256:498524025a5b8ba81695761d78c8dd7382ac0b052f34e66939c42df860b8ff17", size = 261361 },
    { url = "https://files.pythonhosted.org/packages/fd/85/14e5f9ccac1b64ff2f10c927b3ffdf88772aea875882406f9ba0cec8ad84/frozenlist-1.5.0-cp310-cp310-manylinux_2_5_i686.manylinux1_i686.manylinux_2_17_i686.manylinux2014_i686.whl", hash = "sha256:92b5278ed9d50fe610185ecd23c55d8b307d75ca18e94c0e7de328089ac5dcba", size = 231649 },
    { url = "https://files.pythonhosted.org/packages/ee/59/928322800306f6529d1852323014ee9008551e9bb027cc38d276cbc0b0e7/frozenlist-1.5.0-cp310-cp310-manylinux_2_5_x86_64.manylinux1_x86_64.manylinux_2_17_x86_64.manylinux2014_x86_64.whl", hash = "sha256:7f3c8c1dacd037df16e85227bac13cca58c30da836c6f936ba1df0c05d046d8d", size = 241853 },
    { url = "https://files.pythonhosted.org/packages/7d/bd/e01fa4f146a6f6c18c5d34cab8abdc4013774a26c4ff851128cd1bd3008e/frozenlist-1.5.0-cp310-cp310-musllinux_1_2_aarch64.whl", hash = "sha256:f2ac49a9bedb996086057b75bf93538240538c6d9b38e57c82d51f75a73409d2", size = 243652 },
    { url = "https://files.pythonhosted.org/packages/a5/bd/e4771fd18a8ec6757033f0fa903e447aecc3fbba54e3630397b61596acf0/frozenlist-1.5.0-cp310-cp310-musllinux_1_2_i686.whl", hash = "sha256:e66cc454f97053b79c2ab09c17fbe3c825ea6b4de20baf1be28919460dd7877f", size = 241734 },
    { url = "https://files.pythonhosted.org/packages/21/13/c83821fa5544af4f60c5d3a65d054af3213c26b14d3f5f48e43e5fb48556/frozenlist-1.5.0-cp310-cp310-musllinux_1_2_ppc64le.whl", hash = "sha256:5a3ba5f9a0dfed20337d3e966dc359784c9f96503674c2faf015f7fe8e96798c", size = 260959 },
    { url = "https://files.pythonhosted.org/packages/71/f3/1f91c9a9bf7ed0e8edcf52698d23f3c211d8d00291a53c9f115ceb977ab1/frozenlist-1.5.0-cp310-cp310-musllinux_1_2_s390x.whl", hash = "sha256:6321899477db90bdeb9299ac3627a6a53c7399c8cd58d25da094007402b039ab", size = 262706 },
    { url = "https://files.pythonhosted.org/packages/4c/22/4a256fdf5d9bcb3ae32622c796ee5ff9451b3a13a68cfe3f68e2c95588ce/frozenlist-1.5.0-cp310-cp310-musllinux_1_2_x86_64.whl", hash = "sha256:76e4753701248476e6286f2ef492af900ea67d9706a0155335a40ea21bf3b2f5", size = 250401 },
    { url = "https://files.pythonhosted.org/packages/af/89/c48ebe1f7991bd2be6d5f4ed202d94960c01b3017a03d6954dd5fa9ea1e8/frozenlist-1.5.0-cp310-cp310-win32.whl", hash = "sha256:977701c081c0241d0955c9586ffdd9ce44f7a7795df39b9151cd9a6fd0ce4cfb", size = 45498 },
    { url = "https://files.pythonhosted.org/packages/28/2f/cc27d5f43e023d21fe5c19538e08894db3d7e081cbf582ad5ed366c24446/frozenlist-1.5.0-cp310-cp310-win_amd64.whl", hash = "sha256:189f03b53e64144f90990d29a27ec4f7997d91ed3d01b51fa39d2dbe77540fd4", size = 51622 },
    { url = "https://files.pythonhosted.org/packages/79/43/0bed28bf5eb1c9e4301003b74453b8e7aa85fb293b31dde352aac528dafc/frozenlist-1.5.0-cp311-cp311-macosx_10_9_universal2.whl", hash = "sha256:fd74520371c3c4175142d02a976aee0b4cb4a7cc912a60586ffd8d5929979b30", size = 94987 },
    { url = "https://files.pythonhosted.org/packages/bb/bf/b74e38f09a246e8abbe1e90eb65787ed745ccab6eaa58b9c9308e052323d/frozenlist-1.5.0-cp311-cp311-macosx_10_9_x86_64.whl", hash = "sha256:2f3f7a0fbc219fb4455264cae4d9f01ad41ae6ee8524500f381de64ffaa077d5", size = 54584 },
    { url = "https://files.pythonhosted.org/packages/2c/31/ab01375682f14f7613a1ade30149f684c84f9b8823a4391ed950c8285656/frozenlist-1.5.0-cp311-cp311-macosx_11_0_arm64.whl", hash = "sha256:f47c9c9028f55a04ac254346e92977bf0f166c483c74b4232bee19a6697e4778", size = 52499 },
    { url = "https://files.pythonhosted.org/packages/98/a8/d0ac0b9276e1404f58fec3ab6e90a4f76b778a49373ccaf6a563f100dfbc/frozenlist-1.5.0-cp311-cp311-manylinux_2_17_aarch64.manylinux2014_aarch64.whl", hash = "sha256:0996c66760924da6e88922756d99b47512a71cfd45215f3570bf1e0b694c206a", size = 276357 },
    { url = "https://files.pythonhosted.org/packages/ad/c9/c7761084fa822f07dac38ac29f841d4587570dd211e2262544aa0b791d21/frozenlist-1.5.0-cp311-cp311-manylinux_2_17_ppc64le.manylinux2014_ppc64le.whl", hash = "sha256:a2fe128eb4edeabe11896cb6af88fca5346059f6c8d807e3b910069f39157869", size = 287516 },
    { url = "https://files.pythonhosted.org/packages/a1/ff/cd7479e703c39df7bdab431798cef89dc75010d8aa0ca2514c5b9321db27/frozenlist-1.5.0-cp311-cp311-manylinux_2_17_s390x.manylinux2014_s390x.whl", hash = "sha256:1a8ea951bbb6cacd492e3948b8da8c502a3f814f5d20935aae74b5df2b19cf3d", size = 283131 },
    { url = "https://files.pythonhosted.org/packages/59/a0/370941beb47d237eca4fbf27e4e91389fd68699e6f4b0ebcc95da463835b/frozenlist-1.5.0-cp311-cp311-manylinux_2_5_i686.manylinux1_i686.manylinux_2_17_i686.manylinux2014_i686.whl", hash = "sha256:de537c11e4aa01d37db0d403b57bd6f0546e71a82347a97c6a9f0dcc532b3a45", size = 261320 },
    { url = "https://files.pythonhosted.org/packages/b8/5f/c10123e8d64867bc9b4f2f510a32042a306ff5fcd7e2e09e5ae5100ee333/frozenlist-1.5.0-cp311-cp311-manylinux_2_5_x86_64.manylinux1_x86_64.manylinux_2_17_x86_64.manylinux2014_x86_64.whl", hash = "sha256:9c2623347b933fcb9095841f1cc5d4ff0b278addd743e0e966cb3d460278840d", size = 274877 },
    { url = "https://files.pythonhosted.org/packages/fa/79/38c505601ae29d4348f21706c5d89755ceded02a745016ba2f58bd5f1ea6/frozenlist-1.5.0-cp311-cp311-musllinux_1_2_aarch64.whl", hash = "sha256:cee6798eaf8b1416ef6909b06f7dc04b60755206bddc599f52232606e18179d3", size = 269592 },
    { url = "https://files.pythonhosted.org/packages/19/e2/39f3a53191b8204ba9f0bb574b926b73dd2efba2a2b9d2d730517e8f7622/frozenlist-1.5.0-cp311-cp311-musllinux_1_2_i686.whl", hash = "sha256:f5f9da7f5dbc00a604fe74aa02ae7c98bcede8a3b8b9666f9f86fc13993bc71a", size = 265934 },
    { url = "https://files.pythonhosted.org/packages/d5/c9/3075eb7f7f3a91f1a6b00284af4de0a65a9ae47084930916f5528144c9dd/frozenlist-1.5.0-cp311-cp311-musllinux_1_2_ppc64le.whl", hash = "sha256:90646abbc7a5d5c7c19461d2e3eeb76eb0b204919e6ece342feb6032c9325ae9", size = 283859 },
    { url = "https://files.pythonhosted.org/packages/05/f5/549f44d314c29408b962fa2b0e69a1a67c59379fb143b92a0a065ffd1f0f/frozenlist-1.5.0-cp311-cp311-musllinux_1_2_s390x.whl", hash = "sha256:bdac3c7d9b705d253b2ce370fde941836a5f8b3c5c2b8fd70940a3ea3af7f4f2", size = 287560 },
    { url = "https://files.pythonhosted.org/packages/9d/f8/cb09b3c24a3eac02c4c07a9558e11e9e244fb02bf62c85ac2106d1eb0c0b/frozenlist-1.5.0-cp311-cp311-musllinux_1_2_x86_64.whl", hash = "sha256:03d33c2ddbc1816237a67f66336616416e2bbb6beb306e5f890f2eb22b959cdf", size = 277150 },
    { url = "https://files.pythonhosted.org/packages/37/48/38c2db3f54d1501e692d6fe058f45b6ad1b358d82cd19436efab80cfc965/frozenlist-1.5.0-cp311-cp311-win32.whl", hash = "sha256:237f6b23ee0f44066219dae14c70ae38a63f0440ce6750f868ee08775073f942", size = 45244 },
    { url = "https://files.pythonhosted.org/packages/ca/8c/2ddffeb8b60a4bce3b196c32fcc30d8830d4615e7b492ec2071da801b8ad/frozenlist-1.5.0-cp311-cp311-win_amd64.whl", hash = "sha256:0cc974cc93d32c42e7b0f6cf242a6bd941c57c61b618e78b6c0a96cb72788c1d", size = 51634 },
    { url = "https://files.pythonhosted.org/packages/79/73/fa6d1a96ab7fd6e6d1c3500700963eab46813847f01ef0ccbaa726181dd5/frozenlist-1.5.0-cp312-cp312-macosx_10_13_universal2.whl", hash = "sha256:31115ba75889723431aa9a4e77d5f398f5cf976eea3bdf61749731f62d4a4a21", size = 94026 },
    { url = "https://files.pythonhosted.org/packages/ab/04/ea8bf62c8868b8eada363f20ff1b647cf2e93377a7b284d36062d21d81d1/frozenlist-1.5.0-cp312-cp312-macosx_10_13_x86_64.whl", hash = "sha256:7437601c4d89d070eac8323f121fcf25f88674627505334654fd027b091db09d", size = 54150 },
    { url = "https://files.pythonhosted.org/packages/d0/9a/8e479b482a6f2070b26bda572c5e6889bb3ba48977e81beea35b5ae13ece/frozenlist-1.5.0-cp312-cp312-macosx_11_0_arm64.whl", hash = "sha256:7948140d9f8ece1745be806f2bfdf390127cf1a763b925c4a805c603df5e697e", size = 51927 },
    { url = "https://files.pythonhosted.org/packages/e3/12/2aad87deb08a4e7ccfb33600871bbe8f0e08cb6d8224371387f3303654d7/frozenlist-1.5.0-cp312-cp312-manylinux_2_17_aarch64.manylinux2014_aarch64.whl", hash = "sha256:feeb64bc9bcc6b45c6311c9e9b99406660a9c05ca8a5b30d14a78555088b0b3a", size = 282647 },
    { url = "https://files.pythonhosted.org/packages/77/f2/07f06b05d8a427ea0060a9cef6e63405ea9e0d761846b95ef3fb3be57111/frozenlist-1.5.0-cp312-cp312-manylinux_2_17_ppc64le.manylinux2014_ppc64le.whl", hash = "sha256:683173d371daad49cffb8309779e886e59c2f369430ad28fe715f66d08d4ab1a", size = 289052 },
    { url = "https://files.pythonhosted.org/packages/bd/9f/8bf45a2f1cd4aa401acd271b077989c9267ae8463e7c8b1eb0d3f561b65e/frozenlist-1.5.0-cp312-cp312-manylinux_2_17_s390x.manylinux2014_s390x.whl", hash = "sha256:7d57d8f702221405a9d9b40f9da8ac2e4a1a8b5285aac6100f3393675f0a85ee", size = 291719 },
    { url = "https://files.pythonhosted.org/packages/41/d1/1f20fd05a6c42d3868709b7604c9f15538a29e4f734c694c6bcfc3d3b935/frozenlist-1.5.0-cp312-cp312-manylinux_2_5_i686.manylinux1_i686.manylinux_2_17_i686.manylinux2014_i686.whl", hash = "sha256:30c72000fbcc35b129cb09956836c7d7abf78ab5416595e4857d1cae8d6251a6", size = 267433 },
    { url = "https://files.pythonhosted.org/packages/af/f2/64b73a9bb86f5a89fb55450e97cd5c1f84a862d4ff90d9fd1a73ab0f64a5/frozenlist-1.5.0-cp312-cp312-manylinux_2_5_x86_64.manylinux1_x86_64.manylinux_2_17_x86_64.manylinux2014_x86_64.whl", hash = "sha256:000a77d6034fbad9b6bb880f7ec073027908f1b40254b5d6f26210d2dab1240e", size = 283591 },
    { url = "https://files.pythonhosted.org/packages/29/e2/ffbb1fae55a791fd6c2938dd9ea779509c977435ba3940b9f2e8dc9d5316/frozenlist-1.5.0-cp312-cp312-musllinux_1_2_aarch64.whl", hash = "sha256:5d7f5a50342475962eb18b740f3beecc685a15b52c91f7d975257e13e029eca9", size = 273249 },
    { url = "https://files.pythonhosted.org/packages/2e/6e/008136a30798bb63618a114b9321b5971172a5abddff44a100c7edc5ad4f/frozenlist-1.5.0-cp312-cp312-musllinux_1_2_i686.whl", hash = "sha256:87f724d055eb4785d9be84e9ebf0f24e392ddfad00b3fe036e43f489fafc9039", size = 271075 },
    { url = "https://files.pythonhosted.org/packages/ae/f0/4e71e54a026b06724cec9b6c54f0b13a4e9e298cc8db0f82ec70e151f5ce/frozenlist-1.5.0-cp312-cp312-musllinux_1_2_ppc64le.whl", hash = "sha256:6e9080bb2fb195a046e5177f10d9d82b8a204c0736a97a153c2466127de87784", size = 285398 },
    { url = "https://files.pythonhosted.org/packages/4d/36/70ec246851478b1c0b59f11ef8ade9c482ff447c1363c2bd5fad45098b12/frozenlist-1.5.0-cp312-cp312-musllinux_1_2_s390x.whl", hash = "sha256:9b93d7aaa36c966fa42efcaf716e6b3900438632a626fb09c049f6a2f09fc631", size = 294445 },
    { url = "https://files.pythonhosted.org/packages/37/e0/47f87544055b3349b633a03c4d94b405956cf2437f4ab46d0928b74b7526/frozenlist-1.5.0-cp312-cp312-musllinux_1_2_x86_64.whl", hash = "sha256:52ef692a4bc60a6dd57f507429636c2af8b6046db8b31b18dac02cbc8f507f7f", size = 280569 },
    { url = "https://files.pythonhosted.org/packages/f9/7c/490133c160fb6b84ed374c266f42800e33b50c3bbab1652764e6e1fc498a/frozenlist-1.5.0-cp312-cp312-win32.whl", hash = "sha256:29d94c256679247b33a3dc96cce0f93cbc69c23bf75ff715919332fdbb6a32b8", size = 44721 },
    { url = "https://files.pythonhosted.org/packages/b1/56/4e45136ffc6bdbfa68c29ca56ef53783ef4c2fd395f7cbf99a2624aa9aaa/frozenlist-1.5.0-cp312-cp312-win_amd64.whl", hash = "sha256:8969190d709e7c48ea386db202d708eb94bdb29207a1f269bab1196ce0dcca1f", size = 51329 },
    { url = "https://files.pythonhosted.org/packages/da/3b/915f0bca8a7ea04483622e84a9bd90033bab54bdf485479556c74fd5eaf5/frozenlist-1.5.0-cp313-cp313-macosx_10_13_universal2.whl", hash = "sha256:7a1a048f9215c90973402e26c01d1cff8a209e1f1b53f72b95c13db61b00f953", size = 91538 },
    { url = "https://files.pythonhosted.org/packages/c7/d1/a7c98aad7e44afe5306a2b068434a5830f1470675f0e715abb86eb15f15b/frozenlist-1.5.0-cp313-cp313-macosx_10_13_x86_64.whl", hash = "sha256:dd47a5181ce5fcb463b5d9e17ecfdb02b678cca31280639255ce9d0e5aa67af0", size = 52849 },
    { url = "https://files.pythonhosted.org/packages/3a/c8/76f23bf9ab15d5f760eb48701909645f686f9c64fbb8982674c241fbef14/frozenlist-1.5.0-cp313-cp313-macosx_11_0_arm64.whl", hash = "sha256:1431d60b36d15cda188ea222033eec8e0eab488f39a272461f2e6d9e1a8e63c2", size = 50583 },
    { url = "https://files.pythonhosted.org/packages/1f/22/462a3dd093d11df623179d7754a3b3269de3b42de2808cddef50ee0f4f48/frozenlist-1.5.0-cp313-cp313-manylinux_2_17_aarch64.manylinux2014_aarch64.whl", hash = "sha256:6482a5851f5d72767fbd0e507e80737f9c8646ae7fd303def99bfe813f76cf7f", size = 265636 },
    { url = "https://files.pythonhosted.org/packages/80/cf/e075e407fc2ae7328155a1cd7e22f932773c8073c1fc78016607d19cc3e5/frozenlist-1.5.0-cp313-cp313-manylinux_2_17_ppc64le.manylinux2014_ppc64le.whl", hash = "sha256:44c49271a937625619e862baacbd037a7ef86dd1ee215afc298a417ff3270608", size = 270214 },
    { url = "https://files.pythonhosted.org/packages/a1/58/0642d061d5de779f39c50cbb00df49682832923f3d2ebfb0fedf02d05f7f/frozenlist-1.5.0-cp313-cp313-manylinux_2_17_s390x.manylinux2014_s390x.whl", hash = "sha256:12f78f98c2f1c2429d42e6a485f433722b0061d5c0b0139efa64f396efb5886b", size = 273905 },
    { url = "https://files.pythonhosted.org/packages/ab/66/3fe0f5f8f2add5b4ab7aa4e199f767fd3b55da26e3ca4ce2cc36698e50c4/frozenlist-1.5.0-cp313-cp313-manylinux_2_5_i686.manylinux1_i686.manylinux_2_17_i686.manylinux2014_i686.whl", hash = "sha256:ce3aa154c452d2467487765e3adc730a8c153af77ad84096bc19ce19a2400840", size = 250542 },
    { url = "https://files.pythonhosted.org/packages/f6/b8/260791bde9198c87a465224e0e2bb62c4e716f5d198fc3a1dacc4895dbd1/frozenlist-1.5.0-cp313-cp313-manylinux_2_5_x86_64.manylinux1_x86_64.manylinux_2_17_x86_64.manylinux2014_x86_64.whl", hash = "sha256:9b7dc0c4338e6b8b091e8faf0db3168a37101943e687f373dce00959583f7439", size = 267026 },
    { url = "https://files.pythonhosted.org/packages/2e/a4/3d24f88c527f08f8d44ade24eaee83b2627793fa62fa07cbb7ff7a2f7d42/frozenlist-1.5.0-cp313-cp313-musllinux_1_2_aarch64.whl", hash = "sha256:45e0896250900b5aa25180f9aec243e84e92ac84bd4a74d9ad4138ef3f5c97de", size = 257690 },
    { url = "https://files.pythonhosted.org/packages/de/9a/d311d660420b2beeff3459b6626f2ab4fb236d07afbdac034a4371fe696e/frozenlist-1.5.0-cp313-cp313-musllinux_1_2_i686.whl", hash = "sha256:561eb1c9579d495fddb6da8959fd2a1fca2c6d060d4113f5844b433fc02f2641", size = 253893 },
    { url = "https://files.pythonhosted.org/packages/c6/23/e491aadc25b56eabd0f18c53bb19f3cdc6de30b2129ee0bc39cd387cd560/frozenlist-1.5.0-cp313-cp313-musllinux_1_2_ppc64le.whl", hash = "sha256:df6e2f325bfee1f49f81aaac97d2aa757c7646534a06f8f577ce184afe2f0a9e", size = 267006 },
    { url = "https://files.pythonhosted.org/packages/08/c4/ab918ce636a35fb974d13d666dcbe03969592aeca6c3ab3835acff01f79c/frozenlist-1.5.0-cp313-cp313-musllinux_1_2_s390x.whl", hash = "sha256:140228863501b44b809fb39ec56b5d4071f4d0aa6d216c19cbb08b8c5a7eadb9", size = 276157 },
    { url = "https://files.pythonhosted.org/packages/c0/29/3b7a0bbbbe5a34833ba26f686aabfe982924adbdcafdc294a7a129c31688/frozenlist-1.5.0-cp313-cp313-musllinux_1_2_x86_64.whl", hash = "sha256:7707a25d6a77f5d27ea7dc7d1fc608aa0a478193823f88511ef5e6b8a48f9d03", size = 264642 },
    { url = "https://files.pythonhosted.org/packages/ab/42/0595b3dbffc2e82d7fe658c12d5a5bafcd7516c6bf2d1d1feb5387caa9c1/frozenlist-1.5.0-cp313-cp313-win32.whl", hash = "sha256:31a9ac2b38ab9b5a8933b693db4939764ad3f299fcaa931a3e605bc3460e693c", size = 44914 },
    { url = "https://files.pythonhosted.org/packages/17/c4/b7db1206a3fea44bf3b838ca61deb6f74424a8a5db1dd53ecb21da669be6/frozenlist-1.5.0-cp313-cp313-win_amd64.whl", hash = "sha256:11aabdd62b8b9c4b84081a3c246506d1cddd2dd93ff0ad53ede5defec7886b28", size = 51167 },
    { url = "https://files.pythonhosted.org/packages/da/4d/d94ff0fb0f5313902c132817c62d19cdc5bdcd0c195d392006ef4b779fc6/frozenlist-1.5.0-cp39-cp39-macosx_10_9_universal2.whl", hash = "sha256:9bbcdfaf4af7ce002694a4e10a0159d5a8d20056a12b05b45cea944a4953f972", size = 95319 },
    { url = "https://files.pythonhosted.org/packages/8c/1b/d90e554ca2b483d31cb2296e393f72c25bdc38d64526579e95576bfda587/frozenlist-1.5.0-cp39-cp39-macosx_10_9_x86_64.whl", hash = "sha256:1893f948bf6681733aaccf36c5232c231e3b5166d607c5fa77773611df6dc336", size = 54749 },
    { url = "https://files.pythonhosted.org/packages/f8/66/7fdecc9ef49f8db2aa4d9da916e4ecf357d867d87aea292efc11e1b2e932/frozenlist-1.5.0-cp39-cp39-macosx_11_0_arm64.whl", hash = "sha256:2b5e23253bb709ef57a8e95e6ae48daa9ac5f265637529e4ce6b003a37b2621f", size = 52718 },
    { url = "https://files.pythonhosted.org/packages/08/04/e2fddc92135276e07addbc1cf413acffa0c2d848b3e54cacf684e146df49/frozenlist-1.5.0-cp39-cp39-manylinux_2_17_aarch64.manylinux2014_aarch64.whl", hash = "sha256:0f253985bb515ecd89629db13cb58d702035ecd8cfbca7d7a7e29a0e6d39af5f", size = 241756 },
    { url = "https://files.pythonhosted.org/packages/c6/52/be5ff200815d8a341aee5b16b6b707355e0ca3652953852238eb92b120c2/frozenlist-1.5.0-cp39-cp39-manylinux_2_17_ppc64le.manylinux2014_ppc64le.whl", hash = "sha256:04a5c6babd5e8fb7d3c871dc8b321166b80e41b637c31a995ed844a6139942b6", size = 267718 },
    { url = "https://files.pythonhosted.org/packages/88/be/4bd93a58be57a3722fc544c36debdf9dcc6758f761092e894d78f18b8f20/frozenlist-1.5.0-cp39-cp39-manylinux_2_17_s390x.manylinux2014_s390x.whl", hash = "sha256:a9fe0f1c29ba24ba6ff6abf688cb0b7cf1efab6b6aa6adc55441773c252f7411", size = 263494 },
    { url = "https://files.pythonhosted.org/packages/32/ba/58348b90193caa096ce9e9befea6ae67f38dabfd3aacb47e46137a6250a8/frozenlist-1.5.0-cp39-cp39-manylinux_2_5_i686.manylinux1_i686.manylinux_2_17_i686.manylinux2014_i686.whl", hash = "sha256:226d72559fa19babe2ccd920273e767c96a49b9d3d38badd7c91a0fdeda8ea08", size = 232838 },
    { url = "https://files.pythonhosted.org/packages/f6/33/9f152105227630246135188901373c4f322cc026565ca6215b063f4c82f4/frozenlist-1.5.0-cp39-cp39-manylinux_2_5_x86_64.manylinux1_x86_64.manylinux_2_17_x86_64.manylinux2014_x86_64.whl", hash = "sha256:15b731db116ab3aedec558573c1a5eec78822b32292fe4f2f0345b7f697745c2", size = 242912 },
    { url = "https://files.pythonhosted.org/packages/a0/10/3db38fb3ccbafadd80a1b0d6800c987b0e3fe3ef2d117c6ced0246eea17a/frozenlist-1.5.0-cp39-cp39-musllinux_1_2_aarch64.whl", hash = "sha256:366d8f93e3edfe5a918c874702f78faac300209a4d5bf38352b2c1bdc07a766d", size = 244763 },
    { url = "https://files.pythonhosted.org/packages/e2/cd/1df468fdce2f66a4608dffe44c40cdc35eeaa67ef7fd1d813f99a9a37842/frozenlist-1.5.0-cp39-cp39-musllinux_1_2_i686.whl", hash = "sha256:1b96af8c582b94d381a1c1f51ffaedeb77c821c690ea5f01da3d70a487dd0a9b", size = 242841 },
    { url = "https://files.pythonhosted.org/packages/ee/5f/16097a5ca0bb6b6779c02cc9379c72fe98d56115d4c54d059fb233168fb6/frozenlist-1.5.0-cp39-cp39-musllinux_1_2_ppc64le.whl", hash = "sha256:c03eff4a41bd4e38415cbed054bbaff4a075b093e2394b6915dca34a40d1e38b", size = 263407 },
    { url = "https://files.pythonhosted.org/packages/0f/f7/58cd220ee1c2248ee65a32f5b4b93689e3fe1764d85537eee9fc392543bc/frozenlist-1.5.0-cp39-cp39-musllinux_1_2_s390x.whl", hash = "sha256:50cf5e7ee9b98f22bdecbabf3800ae78ddcc26e4a435515fc72d97903e8488e0", size = 265083 },
    { url = "https://files.pythonhosted.org/packages/62/b8/49768980caabf81ac4a2d156008f7cbd0107e6b36d08a313bb31035d9201/frozenlist-1.5.0-cp39-cp39-musllinux_1_2_x86_64.whl", hash = "sha256:1e76bfbc72353269c44e0bc2cfe171900fbf7f722ad74c9a7b638052afe6a00c", size = 251564 },
    { url = "https://files.pythonhosted.org/packages/cb/83/619327da3b86ef957ee7a0cbf3c166a09ed1e87a3f7f1ff487d7d0284683/frozenlist-1.5.0-cp39-cp39-win32.whl", hash = "sha256:666534d15ba8f0fda3f53969117383d5dc021266b3c1a42c9ec4855e4b58b9d3", size = 45691 },
    { url = "https://files.pythonhosted.org/packages/8b/28/407bc34a745151ed2322c690b6e7d83d7101472e81ed76e1ebdac0b70a78/frozenlist-1.5.0-cp39-cp39-win_amd64.whl", hash = "sha256:5c28f4b5dbef8a0d8aad0d4de24d1e9e981728628afaf4ea0792f5d0939372f0", size = 51767 },
    { url = "https://files.pythonhosted.org/packages/c6/c8/a5be5b7550c10858fcf9b0ea054baccab474da77d37f1e828ce043a3a5d4/frozenlist-1.5.0-py3-none-any.whl", hash = "sha256:d994863bba198a4a518b467bb971c56e1db3f180a25c6cf7bb1949c267f748c3", size = 11901 },
]

[[package]]
name = "gitdb"
version = "4.0.12"
source = { registry = "https://pypi.org/simple" }
dependencies = [
    { name = "smmap" },
]
sdist = { url = "https://files.pythonhosted.org/packages/72/94/63b0fc47eb32792c7ba1fe1b694daec9a63620db1e313033d18140c2320a/gitdb-4.0.12.tar.gz", hash = "sha256:5ef71f855d191a3326fcfbc0d5da835f26b13fbcba60c32c21091c349ffdb571", size = 394684 }
wheels = [
    { url = "https://files.pythonhosted.org/packages/a0/61/5c78b91c3143ed5c14207f463aecfc8f9dbb5092fb2869baf37c273b2705/gitdb-4.0.12-py3-none-any.whl", hash = "sha256:67073e15955400952c6565cc3e707c554a4eea2e428946f7a4c162fab9bd9bcf", size = 62794 },
]

[[package]]
name = "gitpython"
version = "3.1.44"
source = { registry = "https://pypi.org/simple" }
dependencies = [
    { name = "gitdb" },
]
sdist = { url = "https://files.pythonhosted.org/packages/c0/89/37df0b71473153574a5cdef8f242de422a0f5d26d7a9e231e6f169b4ad14/gitpython-3.1.44.tar.gz", hash = "sha256:c87e30b26253bf5418b01b0660f818967f3c503193838337fe5e573331249269", size = 214196 }
wheels = [
    { url = "https://files.pythonhosted.org/packages/1d/9a/4114a9057db2f1462d5c8f8390ab7383925fe1ac012eaa42402ad65c2963/GitPython-3.1.44-py3-none-any.whl", hash = "sha256:9e0e10cda9bed1ee64bc9a6de50e7e38a9c9943241cd7f585f6df3ed28011110", size = 207599 },
]

[[package]]
name = "identify"
version = "2.6.9"
source = { registry = "https://pypi.org/simple" }
sdist = { url = "https://files.pythonhosted.org/packages/9b/98/a71ab060daec766acc30fb47dfca219d03de34a70d616a79a38c6066c5bf/identify-2.6.9.tar.gz", hash = "sha256:d40dfe3142a1421d8518e3d3985ef5ac42890683e32306ad614a29490abeb6bf", size = 99249 }
wheels = [
    { url = "https://files.pythonhosted.org/packages/07/ce/0845144ed1f0e25db5e7a79c2354c1da4b5ce392b8966449d5db8dca18f1/identify-2.6.9-py2.py3-none-any.whl", hash = "sha256:c98b4322da415a8e5a70ff6e51fbc2d2932c015532d77e9f8537b4ba7813b150", size = 99101 },
]

[[package]]
name = "idna"
version = "3.10"
source = { registry = "https://pypi.org/simple" }
sdist = { url = "https://files.pythonhosted.org/packages/f1/70/7703c29685631f5a7590aa73f1f1d3fa9a380e654b86af429e0934a32f7d/idna-3.10.tar.gz", hash = "sha256:12f65c9b470abda6dc35cf8e63cc574b1c52b11df2c86030af0ac09b01b13ea9", size = 190490 }
wheels = [
    { url = "https://files.pythonhosted.org/packages/76/c6/c88e154df9c4e1a2a66ccf0005a88dfb2650c1dffb6f5ce603dfbd452ce3/idna-3.10-py3-none-any.whl", hash = "sha256:946d195a0d259cbba61165e88e65941f16e9b36ea6ddb97f00452bae8b1287d3", size = 70442 },
]

[[package]]
name = "iniconfig"
version = "2.0.0"
source = { registry = "https://pypi.org/simple" }
sdist = { url = "https://files.pythonhosted.org/packages/d7/4b/cbd8e699e64a6f16ca3a8220661b5f83792b3017d0f79807cb8708d33913/iniconfig-2.0.0.tar.gz", hash = "sha256:2d91e135bf72d31a410b17c16da610a82cb55f6b0477d1a902134b24a455b8b3", size = 4646 }
wheels = [
    { url = "https://files.pythonhosted.org/packages/ef/a6/62565a6e1cf69e10f5727360368e451d4b7f58beeac6173dc9db836a5b46/iniconfig-2.0.0-py3-none-any.whl", hash = "sha256:b6a85871a79d2e3b22d2d1b94ac2824226a63c6b741c88f7ae975f18b6778374", size = 5892 },
]

[[package]]
name = "ipython"
version = "8.18.1"
source = { registry = "https://pypi.org/simple" }
dependencies = [
    { name = "colorama", marker = "sys_platform == 'win32'" },
    { name = "decorator" },
    { name = "exceptiongroup", marker = "python_full_version < '3.11'" },
    { name = "jedi" },
    { name = "matplotlib-inline" },
    { name = "pexpect", marker = "sys_platform != 'win32'" },
    { name = "prompt-toolkit" },
    { name = "pygments" },
    { name = "stack-data" },
    { name = "traitlets" },
    { name = "typing-extensions", marker = "python_full_version < '3.10'" },
]
sdist = { url = "https://files.pythonhosted.org/packages/b1/b9/3ba6c45a6df813c09a48bac313c22ff83efa26cbb55011218d925a46e2ad/ipython-8.18.1.tar.gz", hash = "sha256:ca6f079bb33457c66e233e4580ebfc4128855b4cf6370dddd73842a9563e8a27", size = 5486330 }
wheels = [
    { url = "https://files.pythonhosted.org/packages/47/6b/d9fdcdef2eb6a23f391251fde8781c38d42acd82abe84d054cb74f7863b0/ipython-8.18.1-py3-none-any.whl", hash = "sha256:e8267419d72d81955ec1177f8a29aaa90ac80ad647499201119e2f05e99aa397", size = 808161 },
]

[[package]]
name = "jedi"
version = "0.19.2"
source = { registry = "https://pypi.org/simple" }
dependencies = [
    { name = "parso" },
]
sdist = { url = "https://files.pythonhosted.org/packages/72/3a/79a912fbd4d8dd6fbb02bf69afd3bb72cf0c729bb3063c6f4498603db17a/jedi-0.19.2.tar.gz", hash = "sha256:4770dc3de41bde3966b02eb84fbcf557fb33cce26ad23da12c742fb50ecb11f0", size = 1231287 }
wheels = [
    { url = "https://files.pythonhosted.org/packages/c0/5a/9cac0c82afec3d09ccd97c8b6502d48f165f9124db81b4bcb90b4af974ee/jedi-0.19.2-py2.py3-none-any.whl", hash = "sha256:a8ef22bde8490f57fe5c7681a3c83cb58874daf72b4784de3cce5b6ef6edb5b9", size = 1572278 },
]

[[package]]
name = "jinja2"
version = "3.1.6"
source = { registry = "https://pypi.org/simple" }
dependencies = [
    { name = "markupsafe" },
]
sdist = { url = "https://files.pythonhosted.org/packages/df/bf/f7da0350254c0ed7c72f3e33cef02e048281fec7ecec5f032d4aac52226b/jinja2-3.1.6.tar.gz", hash = "sha256:0137fb05990d35f1275a587e9aee6d56da821fc83491a0fb838183be43f66d6d", size = 245115 }
wheels = [
    { url = "https://files.pythonhosted.org/packages/62/a1/3d680cbfd5f4b8f15abc1d571870c5fc3e594bb582bc3b64ea099db13e56/jinja2-3.1.6-py3-none-any.whl", hash = "sha256:85ece4451f492d0c13c5dd7c13a64681a86afae63a5f347908daf103ce6d2f67", size = 134899 },
]

[[package]]
name = "jsonschema"
version = "4.23.0"
source = { registry = "https://pypi.org/simple" }
dependencies = [
    { name = "attrs" },
    { name = "jsonschema-specifications" },
    { name = "referencing" },
    { name = "rpds-py" },
]
sdist = { url = "https://files.pythonhosted.org/packages/38/2e/03362ee4034a4c917f697890ccd4aec0800ccf9ded7f511971c75451deec/jsonschema-4.23.0.tar.gz", hash = "sha256:d71497fef26351a33265337fa77ffeb82423f3ea21283cd9467bb03999266bc4", size = 325778 }
wheels = [
    { url = "https://files.pythonhosted.org/packages/69/4a/4f9dbeb84e8850557c02365a0eee0649abe5eb1d84af92a25731c6c0f922/jsonschema-4.23.0-py3-none-any.whl", hash = "sha256:fbadb6f8b144a8f8cf9f0b89ba94501d143e50411a1278633f56a7acf7fd5566", size = 88462 },
]

[[package]]
name = "jsonschema-specifications"
version = "2024.10.1"
source = { registry = "https://pypi.org/simple" }
dependencies = [
    { name = "referencing" },
]
sdist = { url = "https://files.pythonhosted.org/packages/10/db/58f950c996c793472e336ff3655b13fbcf1e3b359dcf52dcf3ed3b52c352/jsonschema_specifications-2024.10.1.tar.gz", hash = "sha256:0f38b83639958ce1152d02a7f062902c41c8fd20d558b0c34344292d417ae272", size = 15561 }
wheels = [
    { url = "https://files.pythonhosted.org/packages/d1/0f/8910b19ac0670a0f80ce1008e5e751c4a57e14d2c4c13a482aa6079fa9d6/jsonschema_specifications-2024.10.1-py3-none-any.whl", hash = "sha256:a09a0680616357d9a0ecf05c12ad234479f549239d0f5b55f3deea67475da9bf", size = 18459 },
]

[[package]]
name = "markupsafe"
version = "3.0.2"
source = { registry = "https://pypi.org/simple" }
sdist = { url = "https://files.pythonhosted.org/packages/b2/97/5d42485e71dfc078108a86d6de8fa46db44a1a9295e89c5d6d4a06e23a62/markupsafe-3.0.2.tar.gz", hash = "sha256:ee55d3edf80167e48ea11a923c7386f4669df67d7994554387f84e7d8b0a2bf0", size = 20537 }
wheels = [
    { url = "https://files.pythonhosted.org/packages/04/90/d08277ce111dd22f77149fd1a5d4653eeb3b3eaacbdfcbae5afb2600eebd/MarkupSafe-3.0.2-cp310-cp310-macosx_10_9_universal2.whl", hash = "sha256:7e94c425039cde14257288fd61dcfb01963e658efbc0ff54f5306b06054700f8", size = 14357 },
    { url = "https://files.pythonhosted.org/packages/04/e1/6e2194baeae0bca1fae6629dc0cbbb968d4d941469cbab11a3872edff374/MarkupSafe-3.0.2-cp310-cp310-macosx_11_0_arm64.whl", hash = "sha256:9e2d922824181480953426608b81967de705c3cef4d1af983af849d7bd619158", size = 12393 },
    { url = "https://files.pythonhosted.org/packages/1d/69/35fa85a8ece0a437493dc61ce0bb6d459dcba482c34197e3efc829aa357f/MarkupSafe-3.0.2-cp310-cp310-manylinux_2_17_aarch64.manylinux2014_aarch64.whl", hash = "sha256:38a9ef736c01fccdd6600705b09dc574584b89bea478200c5fbf112a6b0d5579", size = 21732 },
    { url = "https://files.pythonhosted.org/packages/22/35/137da042dfb4720b638d2937c38a9c2df83fe32d20e8c8f3185dbfef05f7/MarkupSafe-3.0.2-cp310-cp310-manylinux_2_17_x86_64.manylinux2014_x86_64.whl", hash = "sha256:bbcb445fa71794da8f178f0f6d66789a28d7319071af7a496d4d507ed566270d", size = 20866 },
    { url = "https://files.pythonhosted.org/packages/29/28/6d029a903727a1b62edb51863232152fd335d602def598dade38996887f0/MarkupSafe-3.0.2-cp310-cp310-manylinux_2_5_i686.manylinux1_i686.manylinux_2_17_i686.manylinux2014_i686.whl", hash = "sha256:57cb5a3cf367aeb1d316576250f65edec5bb3be939e9247ae594b4bcbc317dfb", size = 20964 },
    { url = "https://files.pythonhosted.org/packages/cc/cd/07438f95f83e8bc028279909d9c9bd39e24149b0d60053a97b2bc4f8aa51/MarkupSafe-3.0.2-cp310-cp310-musllinux_1_2_aarch64.whl", hash = "sha256:3809ede931876f5b2ec92eef964286840ed3540dadf803dd570c3b7e13141a3b", size = 21977 },
    { url = "https://files.pythonhosted.org/packages/29/01/84b57395b4cc062f9c4c55ce0df7d3108ca32397299d9df00fedd9117d3d/MarkupSafe-3.0.2-cp310-cp310-musllinux_1_2_i686.whl", hash = "sha256:e07c3764494e3776c602c1e78e298937c3315ccc9043ead7e685b7f2b8d47b3c", size = 21366 },
    { url = "https://files.pythonhosted.org/packages/bd/6e/61ebf08d8940553afff20d1fb1ba7294b6f8d279df9fd0c0db911b4bbcfd/MarkupSafe-3.0.2-cp310-cp310-musllinux_1_2_x86_64.whl", hash = "sha256:b424c77b206d63d500bcb69fa55ed8d0e6a3774056bdc4839fc9298a7edca171", size = 21091 },
    { url = "https://files.pythonhosted.org/packages/11/23/ffbf53694e8c94ebd1e7e491de185124277964344733c45481f32ede2499/MarkupSafe-3.0.2-cp310-cp310-win32.whl", hash = "sha256:fcabf5ff6eea076f859677f5f0b6b5c1a51e70a376b0579e0eadef8db48c6b50", size = 15065 },
    { url = "https://files.pythonhosted.org/packages/44/06/e7175d06dd6e9172d4a69a72592cb3f7a996a9c396eee29082826449bbc3/MarkupSafe-3.0.2-cp310-cp310-win_amd64.whl", hash = "sha256:6af100e168aa82a50e186c82875a5893c5597a0c1ccdb0d8b40240b1f28b969a", size = 15514 },
    { url = "https://files.pythonhosted.org/packages/6b/28/bbf83e3f76936960b850435576dd5e67034e200469571be53f69174a2dfd/MarkupSafe-3.0.2-cp311-cp311-macosx_10_9_universal2.whl", hash = "sha256:9025b4018f3a1314059769c7bf15441064b2207cb3f065e6ea1e7359cb46db9d", size = 14353 },
    { url = "https://files.pythonhosted.org/packages/6c/30/316d194b093cde57d448a4c3209f22e3046c5bb2fb0820b118292b334be7/MarkupSafe-3.0.2-cp311-cp311-macosx_11_0_arm64.whl", hash = "sha256:93335ca3812df2f366e80509ae119189886b0f3c2b81325d39efdb84a1e2ae93", size = 12392 },
    { url = "https://files.pythonhosted.org/packages/f2/96/9cdafba8445d3a53cae530aaf83c38ec64c4d5427d975c974084af5bc5d2/MarkupSafe-3.0.2-cp311-cp311-manylinux_2_17_aarch64.manylinux2014_aarch64.whl", hash = "sha256:2cb8438c3cbb25e220c2ab33bb226559e7afb3baec11c4f218ffa7308603c832", size = 23984 },
    { url = "https://files.pythonhosted.org/packages/f1/a4/aefb044a2cd8d7334c8a47d3fb2c9f328ac48cb349468cc31c20b539305f/MarkupSafe-3.0.2-cp311-cp311-manylinux_2_17_x86_64.manylinux2014_x86_64.whl", hash = "sha256:a123e330ef0853c6e822384873bef7507557d8e4a082961e1defa947aa59ba84", size = 23120 },
    { url = "https://files.pythonhosted.org/packages/8d/21/5e4851379f88f3fad1de30361db501300d4f07bcad047d3cb0449fc51f8c/MarkupSafe-3.0.2-cp311-cp311-manylinux_2_5_i686.manylinux1_i686.manylinux_2_17_i686.manylinux2014_i686.whl", hash = "sha256:1e084f686b92e5b83186b07e8a17fc09e38fff551f3602b249881fec658d3eca", size = 23032 },
    { url = "https://files.pythonhosted.org/packages/00/7b/e92c64e079b2d0d7ddf69899c98842f3f9a60a1ae72657c89ce2655c999d/MarkupSafe-3.0.2-cp311-cp311-musllinux_1_2_aarch64.whl", hash = "sha256:d8213e09c917a951de9d09ecee036d5c7d36cb6cb7dbaece4c71a60d79fb9798", size = 24057 },
    { url = "https://files.pythonhosted.org/packages/f9/ac/46f960ca323037caa0a10662ef97d0a4728e890334fc156b9f9e52bcc4ca/MarkupSafe-3.0.2-cp311-cp311-musllinux_1_2_i686.whl", hash = "sha256:5b02fb34468b6aaa40dfc198d813a641e3a63b98c2b05a16b9f80b7ec314185e", size = 23359 },
    { url = "https://files.pythonhosted.org/packages/69/84/83439e16197337b8b14b6a5b9c2105fff81d42c2a7c5b58ac7b62ee2c3b1/MarkupSafe-3.0.2-cp311-cp311-musllinux_1_2_x86_64.whl", hash = "sha256:0bff5e0ae4ef2e1ae4fdf2dfd5b76c75e5c2fa4132d05fc1b0dabcd20c7e28c4", size = 23306 },
    { url = "https://files.pythonhosted.org/packages/9a/34/a15aa69f01e2181ed8d2b685c0d2f6655d5cca2c4db0ddea775e631918cd/MarkupSafe-3.0.2-cp311-cp311-win32.whl", hash = "sha256:6c89876f41da747c8d3677a2b540fb32ef5715f97b66eeb0c6b66f5e3ef6f59d", size = 15094 },
    { url = "https://files.pythonhosted.org/packages/da/b8/3a3bd761922d416f3dc5d00bfbed11f66b1ab89a0c2b6e887240a30b0f6b/MarkupSafe-3.0.2-cp311-cp311-win_amd64.whl", hash = "sha256:70a87b411535ccad5ef2f1df5136506a10775d267e197e4cf531ced10537bd6b", size = 15521 },
    { url = "https://files.pythonhosted.org/packages/22/09/d1f21434c97fc42f09d290cbb6350d44eb12f09cc62c9476effdb33a18aa/MarkupSafe-3.0.2-cp312-cp312-macosx_10_13_universal2.whl", hash = "sha256:9778bd8ab0a994ebf6f84c2b949e65736d5575320a17ae8984a77fab08db94cf", size = 14274 },
    { url = "https://files.pythonhosted.org/packages/6b/b0/18f76bba336fa5aecf79d45dcd6c806c280ec44538b3c13671d49099fdd0/MarkupSafe-3.0.2-cp312-cp312-macosx_11_0_arm64.whl", hash = "sha256:846ade7b71e3536c4e56b386c2a47adf5741d2d8b94ec9dc3e92e5e1ee1e2225", size = 12348 },
    { url = "https://files.pythonhosted.org/packages/e0/25/dd5c0f6ac1311e9b40f4af06c78efde0f3b5cbf02502f8ef9501294c425b/MarkupSafe-3.0.2-cp312-cp312-manylinux_2_17_aarch64.manylinux2014_aarch64.whl", hash = "sha256:1c99d261bd2d5f6b59325c92c73df481e05e57f19837bdca8413b9eac4bd8028", size = 24149 },
    { url = "https://files.pythonhosted.org/packages/f3/f0/89e7aadfb3749d0f52234a0c8c7867877876e0a20b60e2188e9850794c17/MarkupSafe-3.0.2-cp312-cp312-manylinux_2_17_x86_64.manylinux2014_x86_64.whl", hash = "sha256:e17c96c14e19278594aa4841ec148115f9c7615a47382ecb6b82bd8fea3ab0c8", size = 23118 },
    { url = "https://files.pythonhosted.org/packages/d5/da/f2eeb64c723f5e3777bc081da884b414671982008c47dcc1873d81f625b6/MarkupSafe-3.0.2-cp312-cp312-manylinux_2_5_i686.manylinux1_i686.manylinux_2_17_i686.manylinux2014_i686.whl", hash = "sha256:88416bd1e65dcea10bc7569faacb2c20ce071dd1f87539ca2ab364bf6231393c", size = 22993 },
    { url = "https://files.pythonhosted.org/packages/da/0e/1f32af846df486dce7c227fe0f2398dc7e2e51d4a370508281f3c1c5cddc/MarkupSafe-3.0.2-cp312-cp312-musllinux_1_2_aarch64.whl", hash = "sha256:2181e67807fc2fa785d0592dc2d6206c019b9502410671cc905d132a92866557", size = 24178 },
    { url = "https://files.pythonhosted.org/packages/c4/f6/bb3ca0532de8086cbff5f06d137064c8410d10779c4c127e0e47d17c0b71/MarkupSafe-3.0.2-cp312-cp312-musllinux_1_2_i686.whl", hash = "sha256:52305740fe773d09cffb16f8ed0427942901f00adedac82ec8b67752f58a1b22", size = 23319 },
    { url = "https://files.pythonhosted.org/packages/a2/82/8be4c96ffee03c5b4a034e60a31294daf481e12c7c43ab8e34a1453ee48b/MarkupSafe-3.0.2-cp312-cp312-musllinux_1_2_x86_64.whl", hash = "sha256:ad10d3ded218f1039f11a75f8091880239651b52e9bb592ca27de44eed242a48", size = 23352 },
    { url = "https://files.pythonhosted.org/packages/51/ae/97827349d3fcffee7e184bdf7f41cd6b88d9919c80f0263ba7acd1bbcb18/MarkupSafe-3.0.2-cp312-cp312-win32.whl", hash = "sha256:0f4ca02bea9a23221c0182836703cbf8930c5e9454bacce27e767509fa286a30", size = 15097 },
    { url = "https://files.pythonhosted.org/packages/c1/80/a61f99dc3a936413c3ee4e1eecac96c0da5ed07ad56fd975f1a9da5bc630/MarkupSafe-3.0.2-cp312-cp312-win_amd64.whl", hash = "sha256:8e06879fc22a25ca47312fbe7c8264eb0b662f6db27cb2d3bbbc74b1df4b9b87", size = 15601 },
    { url = "https://files.pythonhosted.org/packages/83/0e/67eb10a7ecc77a0c2bbe2b0235765b98d164d81600746914bebada795e97/MarkupSafe-3.0.2-cp313-cp313-macosx_10_13_universal2.whl", hash = "sha256:ba9527cdd4c926ed0760bc301f6728ef34d841f405abf9d4f959c478421e4efd", size = 14274 },
    { url = "https://files.pythonhosted.org/packages/2b/6d/9409f3684d3335375d04e5f05744dfe7e9f120062c9857df4ab490a1031a/MarkupSafe-3.0.2-cp313-cp313-macosx_11_0_arm64.whl", hash = "sha256:f8b3d067f2e40fe93e1ccdd6b2e1d16c43140e76f02fb1319a05cf2b79d99430", size = 12352 },
    { url = "https://files.pythonhosted.org/packages/d2/f5/6eadfcd3885ea85fe2a7c128315cc1bb7241e1987443d78c8fe712d03091/MarkupSafe-3.0.2-cp313-cp313-manylinux_2_17_aarch64.manylinux2014_aarch64.whl", hash = "sha256:569511d3b58c8791ab4c2e1285575265991e6d8f8700c7be0e88f86cb0672094", size = 24122 },
    { url = "https://files.pythonhosted.org/packages/0c/91/96cf928db8236f1bfab6ce15ad070dfdd02ed88261c2afafd4b43575e9e9/MarkupSafe-3.0.2-cp313-cp313-manylinux_2_17_x86_64.manylinux2014_x86_64.whl", hash = "sha256:15ab75ef81add55874e7ab7055e9c397312385bd9ced94920f2802310c930396", size = 23085 },
    { url = "https://files.pythonhosted.org/packages/c2/cf/c9d56af24d56ea04daae7ac0940232d31d5a8354f2b457c6d856b2057d69/MarkupSafe-3.0.2-cp313-cp313-manylinux_2_5_i686.manylinux1_i686.manylinux_2_17_i686.manylinux2014_i686.whl", hash = "sha256:f3818cb119498c0678015754eba762e0d61e5b52d34c8b13d770f0719f7b1d79", size = 22978 },
    { url = "https://files.pythonhosted.org/packages/2a/9f/8619835cd6a711d6272d62abb78c033bda638fdc54c4e7f4272cf1c0962b/MarkupSafe-3.0.2-cp313-cp313-musllinux_1_2_aarch64.whl", hash = "sha256:cdb82a876c47801bb54a690c5ae105a46b392ac6099881cdfb9f6e95e4014c6a", size = 24208 },
    { url = "https://files.pythonhosted.org/packages/f9/bf/176950a1792b2cd2102b8ffeb5133e1ed984547b75db47c25a67d3359f77/MarkupSafe-3.0.2-cp313-cp313-musllinux_1_2_i686.whl", hash = "sha256:cabc348d87e913db6ab4aa100f01b08f481097838bdddf7c7a84b7575b7309ca", size = 23357 },
    { url = "https://files.pythonhosted.org/packages/ce/4f/9a02c1d335caabe5c4efb90e1b6e8ee944aa245c1aaaab8e8a618987d816/MarkupSafe-3.0.2-cp313-cp313-musllinux_1_2_x86_64.whl", hash = "sha256:444dcda765c8a838eaae23112db52f1efaf750daddb2d9ca300bcae1039adc5c", size = 23344 },
    { url = "https://files.pythonhosted.org/packages/ee/55/c271b57db36f748f0e04a759ace9f8f759ccf22b4960c270c78a394f58be/MarkupSafe-3.0.2-cp313-cp313-win32.whl", hash = "sha256:bcf3e58998965654fdaff38e58584d8937aa3096ab5354d493c77d1fdd66d7a1", size = 15101 },
    { url = "https://files.pythonhosted.org/packages/29/88/07df22d2dd4df40aba9f3e402e6dc1b8ee86297dddbad4872bd5e7b0094f/MarkupSafe-3.0.2-cp313-cp313-win_amd64.whl", hash = "sha256:e6a2a455bd412959b57a172ce6328d2dd1f01cb2135efda2e4576e8a23fa3b0f", size = 15603 },
    { url = "https://files.pythonhosted.org/packages/62/6a/8b89d24db2d32d433dffcd6a8779159da109842434f1dd2f6e71f32f738c/MarkupSafe-3.0.2-cp313-cp313t-macosx_10_13_universal2.whl", hash = "sha256:b5a6b3ada725cea8a5e634536b1b01c30bcdcd7f9c6fff4151548d5bf6b3a36c", size = 14510 },
    { url = "https://files.pythonhosted.org/packages/7a/06/a10f955f70a2e5a9bf78d11a161029d278eeacbd35ef806c3fd17b13060d/MarkupSafe-3.0.2-cp313-cp313t-macosx_11_0_arm64.whl", hash = "sha256:a904af0a6162c73e3edcb969eeeb53a63ceeb5d8cf642fade7d39e7963a22ddb", size = 12486 },
    { url = "https://files.pythonhosted.org/packages/34/cf/65d4a571869a1a9078198ca28f39fba5fbb910f952f9dbc5220afff9f5e6/MarkupSafe-3.0.2-cp313-cp313t-manylinux_2_17_aarch64.manylinux2014_aarch64.whl", hash = "sha256:4aa4e5faecf353ed117801a068ebab7b7e09ffb6e1d5e412dc852e0da018126c", size = 25480 },
    { url = "https://files.pythonhosted.org/packages/0c/e3/90e9651924c430b885468b56b3d597cabf6d72be4b24a0acd1fa0e12af67/MarkupSafe-3.0.2-cp313-cp313t-manylinux_2_17_x86_64.manylinux2014_x86_64.whl", hash = "sha256:c0ef13eaeee5b615fb07c9a7dadb38eac06a0608b41570d8ade51c56539e509d", size = 23914 },
    { url = "https://files.pythonhosted.org/packages/66/8c/6c7cf61f95d63bb866db39085150df1f2a5bd3335298f14a66b48e92659c/MarkupSafe-3.0.2-cp313-cp313t-manylinux_2_5_i686.manylinux1_i686.manylinux_2_17_i686.manylinux2014_i686.whl", hash = "sha256:d16a81a06776313e817c951135cf7340a3e91e8c1ff2fac444cfd75fffa04afe", size = 23796 },
    { url = "https://files.pythonhosted.org/packages/bb/35/cbe9238ec3f47ac9a7c8b3df7a808e7cb50fe149dc7039f5f454b3fba218/MarkupSafe-3.0.2-cp313-cp313t-musllinux_1_2_aarch64.whl", hash = "sha256:6381026f158fdb7c72a168278597a5e3a5222e83ea18f543112b2662a9b699c5", size = 25473 },
    { url = "https://files.pythonhosted.org/packages/e6/32/7621a4382488aa283cc05e8984a9c219abad3bca087be9ec77e89939ded9/MarkupSafe-3.0.2-cp313-cp313t-musllinux_1_2_i686.whl", hash = "sha256:3d79d162e7be8f996986c064d1c7c817f6df3a77fe3d6859f6f9e7be4b8c213a", size = 24114 },
    { url = "https://files.pythonhosted.org/packages/0d/80/0985960e4b89922cb5a0bac0ed39c5b96cbc1a536a99f30e8c220a996ed9/MarkupSafe-3.0.2-cp313-cp313t-musllinux_1_2_x86_64.whl", hash = "sha256:131a3c7689c85f5ad20f9f6fb1b866f402c445b220c19fe4308c0b147ccd2ad9", size = 24098 },
    { url = "https://files.pythonhosted.org/packages/82/78/fedb03c7d5380df2427038ec8d973587e90561b2d90cd472ce9254cf348b/MarkupSafe-3.0.2-cp313-cp313t-win32.whl", hash = "sha256:ba8062ed2cf21c07a9e295d5b8a2a5ce678b913b45fdf68c32d95d6c1291e0b6", size = 15208 },
    { url = "https://files.pythonhosted.org/packages/4f/65/6079a46068dfceaeabb5dcad6d674f5f5c61a6fa5673746f42a9f4c233b3/MarkupSafe-3.0.2-cp313-cp313t-win_amd64.whl", hash = "sha256:e444a31f8db13eb18ada366ab3cf45fd4b31e4db1236a4448f68778c1d1a5a2f", size = 15739 },
    { url = "https://files.pythonhosted.org/packages/a7/ea/9b1530c3fdeeca613faeb0fb5cbcf2389d816072fab72a71b45749ef6062/MarkupSafe-3.0.2-cp39-cp39-macosx_10_9_universal2.whl", hash = "sha256:eaa0a10b7f72326f1372a713e73c3f739b524b3af41feb43e4921cb529f5929a", size = 14344 },
    { url = "https://files.pythonhosted.org/packages/4b/c2/fbdbfe48848e7112ab05e627e718e854d20192b674952d9042ebd8c9e5de/MarkupSafe-3.0.2-cp39-cp39-macosx_11_0_arm64.whl", hash = "sha256:48032821bbdf20f5799ff537c7ac3d1fba0ba032cfc06194faffa8cda8b560ff", size = 12389 },
    { url = "https://files.pythonhosted.org/packages/f0/25/7a7c6e4dbd4f867d95d94ca15449e91e52856f6ed1905d58ef1de5e211d0/MarkupSafe-3.0.2-cp39-cp39-manylinux_2_17_aarch64.manylinux2014_aarch64.whl", hash = "sha256:1a9d3f5f0901fdec14d8d2f66ef7d035f2157240a433441719ac9a3fba440b13", size = 21607 },
    { url = "https://files.pythonhosted.org/packages/53/8f/f339c98a178f3c1e545622206b40986a4c3307fe39f70ccd3d9df9a9e425/MarkupSafe-3.0.2-cp39-cp39-manylinux_2_17_x86_64.manylinux2014_x86_64.whl", hash = "sha256:88b49a3b9ff31e19998750c38e030fc7bb937398b1f78cfa599aaef92d693144", size = 20728 },
    { url = "https://files.pythonhosted.org/packages/1a/03/8496a1a78308456dbd50b23a385c69b41f2e9661c67ea1329849a598a8f9/MarkupSafe-3.0.2-cp39-cp39-manylinux_2_5_i686.manylinux1_i686.manylinux_2_17_i686.manylinux2014_i686.whl", hash = "sha256:cfad01eed2c2e0c01fd0ecd2ef42c492f7f93902e39a42fc9ee1692961443a29", size = 20826 },
    { url = "https://files.pythonhosted.org/packages/e6/cf/0a490a4bd363048c3022f2f475c8c05582179bb179defcee4766fb3dcc18/MarkupSafe-3.0.2-cp39-cp39-musllinux_1_2_aarch64.whl", hash = "sha256:1225beacc926f536dc82e45f8a4d68502949dc67eea90eab715dea3a21c1b5f0", size = 21843 },
    { url = "https://files.pythonhosted.org/packages/19/a3/34187a78613920dfd3cdf68ef6ce5e99c4f3417f035694074beb8848cd77/MarkupSafe-3.0.2-cp39-cp39-musllinux_1_2_i686.whl", hash = "sha256:3169b1eefae027567d1ce6ee7cae382c57fe26e82775f460f0b2778beaad66c0", size = 21219 },
    { url = "https://files.pythonhosted.org/packages/17/d8/5811082f85bb88410ad7e452263af048d685669bbbfb7b595e8689152498/MarkupSafe-3.0.2-cp39-cp39-musllinux_1_2_x86_64.whl", hash = "sha256:eb7972a85c54febfb25b5c4b4f3af4dcc731994c7da0d8a0b4a6eb0640e1d178", size = 20946 },
    { url = "https://files.pythonhosted.org/packages/7c/31/bd635fb5989440d9365c5e3c47556cfea121c7803f5034ac843e8f37c2f2/MarkupSafe-3.0.2-cp39-cp39-win32.whl", hash = "sha256:8c4e8c3ce11e1f92f6536ff07154f9d49677ebaaafc32db9db4620bc11ed480f", size = 15063 },
    { url = "https://files.pythonhosted.org/packages/b3/73/085399401383ce949f727afec55ec3abd76648d04b9f22e1c0e99cb4bec3/MarkupSafe-3.0.2-cp39-cp39-win_amd64.whl", hash = "sha256:6e296a513ca3d94054c2c881cc913116e90fd030ad1c656b3869762b754f5f8a", size = 15506 },
]

[[package]]
name = "matplotlib-inline"
version = "0.1.7"
source = { registry = "https://pypi.org/simple" }
dependencies = [
    { name = "traitlets" },
]
sdist = { url = "https://files.pythonhosted.org/packages/99/5b/a36a337438a14116b16480db471ad061c36c3694df7c2084a0da7ba538b7/matplotlib_inline-0.1.7.tar.gz", hash = "sha256:8423b23ec666be3d16e16b60bdd8ac4e86e840ebd1dd11a30b9f117f2fa0ab90", size = 8159 }
wheels = [
    { url = "https://files.pythonhosted.org/packages/8f/8e/9ad090d3553c280a8060fbf6e24dc1c0c29704ee7d1c372f0c174aa59285/matplotlib_inline-0.1.7-py3-none-any.whl", hash = "sha256:df192d39a4ff8f21b1895d72e6a13f5fcc5099f00fa84384e0ea28c2cc0653ca", size = 9899 },
]

[[package]]
name = "multidict"
version = "6.2.0"
source = { registry = "https://pypi.org/simple" }
dependencies = [
    { name = "typing-extensions", marker = "python_full_version < '3.11'" },
]
sdist = { url = "https://files.pythonhosted.org/packages/82/4a/7874ca44a1c9b23796c767dd94159f6c17e31c0e7d090552a1c623247d82/multidict-6.2.0.tar.gz", hash = "sha256:0085b0afb2446e57050140240a8595846ed64d1cbd26cef936bfab3192c673b8", size = 71066 }
wheels = [
    { url = "https://files.pythonhosted.org/packages/2d/ca/3ae4d9c9ba78e7bcb63e3f12974b8fa16b9a20de44e9785f5d291ccb823c/multidict-6.2.0-cp310-cp310-macosx_10_9_universal2.whl", hash = "sha256:b9f6392d98c0bd70676ae41474e2eecf4c7150cb419237a41f8f96043fcb81d1", size = 49238 },
    { url = "https://files.pythonhosted.org/packages/25/a4/55e595d2df586e442c85b2610542d1e14def4c6f641761125d35fb38f87c/multidict-6.2.0-cp310-cp310-macosx_10_9_x86_64.whl", hash = "sha256:3501621d5e86f1a88521ea65d5cad0a0834c77b26f193747615b7c911e5422d2", size = 29748 },
    { url = "https://files.pythonhosted.org/packages/35/6f/09bc361a34bbf953e9897f69823f9c4b46aec0aaed6ec94ce63093ede317/multidict-6.2.0-cp310-cp310-macosx_11_0_arm64.whl", hash = "sha256:32ed748ff9ac682eae7859790d3044b50e3076c7d80e17a44239683769ff485e", size = 30026 },
    { url = "https://files.pythonhosted.org/packages/b6/c7/5b51816f7c38049fc50786f46e63c009e6fecd1953fbbafa8bfe4e2eb39d/multidict-6.2.0-cp310-cp310-manylinux_2_17_aarch64.manylinux2014_aarch64.whl", hash = "sha256:cc826b9a8176e686b67aa60fd6c6a7047b0461cae5591ea1dc73d28f72332a8a", size = 132393 },
    { url = "https://files.pythonhosted.org/packages/1a/21/c51aca665afa93b397d2c47369f6c267193977611a55a7c9d8683dc095bc/multidict-6.2.0-cp310-cp310-manylinux_2_17_ppc64le.manylinux2014_ppc64le.whl", hash = "sha256:214207dcc7a6221d9942f23797fe89144128a71c03632bf713d918db99bd36de", size = 139237 },
    { url = "https://files.pythonhosted.org/packages/2e/9b/a7b91f8ed63314e7a3c276b4ca90ae5d0267a584ca2e42106baa728622d6/multidict-6.2.0-cp310-cp310-manylinux_2_17_s390x.manylinux2014_s390x.whl", hash = "sha256:05fefbc3cddc4e36da209a5e49f1094bbece9a581faa7f3589201fd95df40e5d", size = 134920 },
    { url = "https://files.pythonhosted.org/packages/c8/84/4b590a121b1009fe79d1ae5875b4aa9339d37d23e368dd3bcf5e36d27452/multidict-6.2.0-cp310-cp310-manylinux_2_17_x86_64.manylinux2014_x86_64.whl", hash = "sha256:e851e6363d0dbe515d8de81fd544a2c956fdec6f8a049739562286727d4a00c3", size = 129764 },
    { url = "https://files.pythonhosted.org/packages/b8/de/831be406b5ab0dc0d25430ddf597c6ce1a2e23a4991363f1ca48f16fb817/multidict-6.2.0-cp310-cp310-manylinux_2_5_i686.manylinux1_i686.manylinux_2_17_i686.manylinux2014_i686.whl", hash = "sha256:32c9b4878f48be3e75808ea7e499d6223b1eea6d54c487a66bc10a1871e3dc6a", size = 122121 },
    { url = "https://files.pythonhosted.org/packages/fa/2f/892334f4d3efc7cd11e3a64dc922a85611627380ee2de3d0627ac159a975/multidict-6.2.0-cp310-cp310-musllinux_1_2_aarch64.whl", hash = "sha256:7243c5a6523c5cfeca76e063efa5f6a656d1d74c8b1fc64b2cd1e84e507f7e2a", size = 135640 },
    { url = "https://files.pythonhosted.org/packages/6c/53/bf91c5fdede9406247dcbceaa9d7e7fa08e4d0e27fa3c76a0dab126bc6b2/multidict-6.2.0-cp310-cp310-musllinux_1_2_i686.whl", hash = "sha256:0e5a644e50ef9fb87878d4d57907f03a12410d2aa3b93b3acdf90a741df52c49", size = 129655 },
    { url = "https://files.pythonhosted.org/packages/d4/7a/f98e1c5d14c1bbbb83025a69da9a37344f7556c09fef39979cf62b464d60/multidict-6.2.0-cp310-cp310-musllinux_1_2_ppc64le.whl", hash = "sha256:0dc25a3293c50744796e87048de5e68996104d86d940bb24bc3ec31df281b191", size = 140691 },
    { url = "https://files.pythonhosted.org/packages/dd/c9/af0ab78b53d5b769bc1fa751e53cc7356cef422bd1cf38ed653985a46ddf/multidict-6.2.0-cp310-cp310-musllinux_1_2_s390x.whl", hash = "sha256:a49994481b99cd7dedde07f2e7e93b1d86c01c0fca1c32aded18f10695ae17eb", size = 135254 },
    { url = "https://files.pythonhosted.org/packages/c9/53/28cc971b17e25487a089bcf720fe284478f264a6fc619427ddf7145fcb2b/multidict-6.2.0-cp310-cp310-musllinux_1_2_x86_64.whl", hash = "sha256:641cf2e3447c9ecff2f7aa6e9eee9eaa286ea65d57b014543a4911ff2799d08a", size = 133620 },
    { url = "https://files.pythonhosted.org/packages/b6/9a/d7637fbe1d5928b9f6a33ce36c2ff37e0aab9aa22f5fc9552fd75fe7f364/multidict-6.2.0-cp310-cp310-win32.whl", hash = "sha256:0c383d28857f66f5aebe3e91d6cf498da73af75fbd51cedbe1adfb85e90c0460", size = 27044 },
    { url = "https://files.pythonhosted.org/packages/4e/11/04758cc18a51227dbb350a8a25c7db0620d63fb23db5b8d1f87762f05cbe/multidict-6.2.0-cp310-cp310-win_amd64.whl", hash = "sha256:a33273a541f1e1a8219b2a4ed2de355848ecc0254264915b9290c8d2de1c74e1", size = 29149 },
    { url = "https://files.pythonhosted.org/packages/97/aa/879cf5581bd56c19f1bd2682ee4ecfd4085a404668d4ee5138b0a08eaf2a/multidict-6.2.0-cp311-cp311-macosx_10_9_universal2.whl", hash = "sha256:84e87a7d75fa36839a3a432286d719975362d230c70ebfa0948549cc38bd5b46", size = 49125 },
    { url = "https://files.pythonhosted.org/packages/9e/d8/e6d47c166c13c48be8efb9720afe0f5cdc4da4687547192cbc3c03903041/multidict-6.2.0-cp311-cp311-macosx_10_9_x86_64.whl", hash = "sha256:8de4d42dffd5ced9117af2ce66ba8722402541a3aa98ffdf78dde92badb68932", size = 29689 },
    { url = "https://files.pythonhosted.org/packages/a4/20/f3f0a2ca142c81100b6d4cbf79505961b54181d66157615bba3955304442/multidict-6.2.0-cp311-cp311-macosx_11_0_arm64.whl", hash = "sha256:e7d91a230c7f8af86c904a5a992b8c064b66330544693fd6759c3d6162382ecf", size = 29975 },
    { url = "https://files.pythonhosted.org/packages/ab/2d/1724972c7aeb7aa1916a3276cb32f9c39e186456ee7ed621504e7a758322/multidict-6.2.0-cp311-cp311-manylinux_2_17_aarch64.manylinux2014_aarch64.whl", hash = "sha256:9f6cad071960ba1914fa231677d21b1b4a3acdcce463cee41ea30bc82e6040cf", size = 135688 },
    { url = "https://files.pythonhosted.org/packages/1a/08/ea54e7e245aaf0bb1c758578e5afba394ffccb8bd80d229a499b9b83f2b1/multidict-6.2.0-cp311-cp311-manylinux_2_17_ppc64le.manylinux2014_ppc64le.whl", hash = "sha256:0f74f2fc51555f4b037ef278efc29a870d327053aba5cb7d86ae572426c7cccc", size = 142703 },
    { url = "https://files.pythonhosted.org/packages/97/76/960dee0424f38c71eda54101ee1ca7bb47c5250ed02f7b3e8e50b1ce0603/multidict-6.2.0-cp311-cp311-manylinux_2_17_s390x.manylinux2014_s390x.whl", hash = "sha256:14ed9ed1bfedd72a877807c71113deac292bf485159a29025dfdc524c326f3e1", size = 138559 },
    { url = "https://files.pythonhosted.org/packages/d0/35/969fd792e2e72801d80307f0a14f5b19c066d4a51d34dded22c71401527d/multidict-6.2.0-cp311-cp311-manylinux_2_17_x86_64.manylinux2014_x86_64.whl", hash = "sha256:4ac3fcf9a2d369bd075b2c2965544036a27ccd277fc3c04f708338cc57533081", size = 133312 },
    { url = "https://files.pythonhosted.org/packages/a4/b8/f96657a2f744d577cfda5a7edf9da04a731b80d3239eafbfe7ca4d944695/multidict-6.2.0-cp311-cp311-manylinux_2_5_i686.manylinux1_i686.manylinux_2_17_i686.manylinux2014_i686.whl", hash = "sha256:2fc6af8e39f7496047c7876314f4317736eac82bf85b54c7c76cf1a6f8e35d98", size = 125652 },
    { url = "https://files.pythonhosted.org/packages/35/9d/97696d052297d8e2e08195a25c7aae873a6186c147b7635f979edbe3acde/multidict-6.2.0-cp311-cp311-musllinux_1_2_aarch64.whl", hash = "sha256:5f8cb1329f42fadfb40d6211e5ff568d71ab49be36e759345f91c69d1033d633", size = 139015 },
    { url = "https://files.pythonhosted.org/packages/31/a0/5c106e28d42f20288c10049bc6647364287ba049dc00d6ae4f1584eb1bd1/multidict-6.2.0-cp311-cp311-musllinux_1_2_i686.whl", hash = "sha256:5389445f0173c197f4a3613713b5fb3f3879df1ded2a1a2e4bc4b5b9c5441b7e", size = 132437 },
    { url = "https://files.pythonhosted.org/packages/55/57/d5c60c075fef73422ae3b8f914221485b9ff15000b2db657c03bd190aee0/multidict-6.2.0-cp311-cp311-musllinux_1_2_ppc64le.whl", hash = "sha256:94a7bb972178a8bfc4055db80c51efd24baefaced5e51c59b0d598a004e8305d", size = 144037 },
    { url = "https://files.pythonhosted.org/packages/eb/56/a23f599c697a455bf65ecb0f69a5b052d6442c567d380ed423f816246824/multidict-6.2.0-cp311-cp311-musllinux_1_2_s390x.whl", hash = "sha256:da51d8928ad8b4244926fe862ba1795f0b6e68ed8c42cd2f822d435db9c2a8f4", size = 138535 },
    { url = "https://files.pythonhosted.org/packages/34/3a/a06ff9b5899090f4bbdbf09e237964c76cecfe75d2aa921e801356314017/multidict-6.2.0-cp311-cp311-musllinux_1_2_x86_64.whl", hash = "sha256:063be88bd684782a0715641de853e1e58a2f25b76388538bd62d974777ce9bc2", size = 136885 },
    { url = "https://files.pythonhosted.org/packages/d6/28/489c0eca1df3800cb5d0a66278d5dd2a4deae747a41d1cf553e6a4c0a984/multidict-6.2.0-cp311-cp311-win32.whl", hash = "sha256:52b05e21ff05729fbea9bc20b3a791c3c11da61649ff64cce8257c82a020466d", size = 27044 },
    { url = "https://files.pythonhosted.org/packages/d0/b5/c7cd5ba9581add40bc743980f82426b90d9f42db0b56502011f1b3c929df/multidict-6.2.0-cp311-cp311-win_amd64.whl", hash = "sha256:1e2a2193d3aa5cbf5758f6d5680a52aa848e0cf611da324f71e5e48a9695cc86", size = 29145 },
    { url = "https://files.pythonhosted.org/packages/a4/e2/0153a8db878aef9b2397be81e62cbc3b32ca9b94e0f700b103027db9d506/multidict-6.2.0-cp312-cp312-macosx_10_13_universal2.whl", hash = "sha256:437c33561edb6eb504b5a30203daf81d4a9b727e167e78b0854d9a4e18e8950b", size = 49204 },
    { url = "https://files.pythonhosted.org/packages/bb/9d/5ccb3224a976d1286f360bb4e89e67b7cdfb87336257fc99be3c17f565d7/multidict-6.2.0-cp312-cp312-macosx_10_13_x86_64.whl", hash = "sha256:9f49585f4abadd2283034fc605961f40c638635bc60f5162276fec075f2e37a4", size = 29807 },
    { url = "https://files.pythonhosted.org/packages/62/32/ef20037f51b84b074a89bab5af46d4565381c3f825fc7cbfc19c1ee156be/multidict-6.2.0-cp312-cp312-macosx_11_0_arm64.whl", hash = "sha256:5dd7106d064d05896ce28c97da3f46caa442fe5a43bc26dfb258e90853b39b44", size = 30000 },
    { url = "https://files.pythonhosted.org/packages/97/81/b0a7560bfc3ec72606232cd7e60159e09b9cf29e66014d770c1315868fa2/multidict-6.2.0-cp312-cp312-manylinux_2_17_aarch64.manylinux2014_aarch64.whl", hash = "sha256:e25b11a0417475f093d0f0809a149aff3943c2c56da50fdf2c3c88d57fe3dfbd", size = 131820 },
    { url = "https://files.pythonhosted.org/packages/49/3b/768bfc0e41179fbccd3a22925329a11755b7fdd53bec66dbf6b8772f0bce/multidict-6.2.0-cp312-cp312-manylinux_2_17_ppc64le.manylinux2014_ppc64le.whl", hash = "sha256:ac380cacdd3b183338ba63a144a34e9044520a6fb30c58aa14077157a033c13e", size = 136272 },
    { url = "https://files.pythonhosted.org/packages/71/ac/fd2be3fe98ff54e7739448f771ba730d42036de0870737db9ae34bb8efe9/multidict-6.2.0-cp312-cp312-manylinux_2_17_s390x.manylinux2014_s390x.whl", hash = "sha256:61d5541f27533f803a941d3a3f8a3d10ed48c12cf918f557efcbf3cd04ef265c", size = 135233 },
    { url = "https://files.pythonhosted.org/packages/93/76/1657047da771315911a927b364a32dafce4135b79b64208ce4ac69525c56/multidict-6.2.0-cp312-cp312-manylinux_2_17_x86_64.manylinux2014_x86_64.whl", hash = "sha256:facaf11f21f3a4c51b62931feb13310e6fe3475f85e20d9c9fdce0d2ea561b87", size = 132861 },
    { url = "https://files.pythonhosted.org/packages/19/a5/9f07ffb9bf68b8aaa406c2abee27ad87e8b62a60551587b8e59ee91aea84/multidict-6.2.0-cp312-cp312-manylinux_2_5_i686.manylinux1_i686.manylinux_2_17_i686.manylinux2014_i686.whl", hash = "sha256:095a2eabe8c43041d3e6c2cb8287a257b5f1801c2d6ebd1dd877424f1e89cf29", size = 122166 },
    { url = "https://files.pythonhosted.org/packages/95/23/b5ce3318d9d6c8f105c3679510f9d7202980545aad8eb4426313bd8da3ee/multidict-6.2.0-cp312-cp312-musllinux_1_2_aarch64.whl", hash = "sha256:a0cc398350ef31167e03f3ca7c19313d4e40a662adcb98a88755e4e861170bdd", size = 136052 },
    { url = "https://files.pythonhosted.org/packages/ce/5c/02cffec58ffe120873dce520af593415b91cc324be0345f534ad3637da4e/multidict-6.2.0-cp312-cp312-musllinux_1_2_i686.whl", hash = "sha256:7c611345bbe7cb44aabb877cb94b63e86f2d0db03e382667dbd037866d44b4f8", size = 130094 },
    { url = "https://files.pythonhosted.org/packages/49/f3/3b19a83f4ebf53a3a2a0435f3e447aa227b242ba3fd96a92404b31fb3543/multidict-6.2.0-cp312-cp312-musllinux_1_2_ppc64le.whl", hash = "sha256:8cd1a0644ccaf27e9d2f6d9c9474faabee21f0578fe85225cc5af9a61e1653df", size = 140962 },
    { url = "https://files.pythonhosted.org/packages/cc/1a/c916b54fb53168c24cb6a3a0795fd99d0a59a0ea93fa9f6edeff5565cb20/multidict-6.2.0-cp312-cp312-musllinux_1_2_s390x.whl", hash = "sha256:89b3857652183b8206a891168af47bac10b970d275bba1f6ee46565a758c078d", size = 138082 },
    { url = "https://files.pythonhosted.org/packages/ef/1a/dcb7fb18f64b3727c61f432c1e1a0d52b3924016124e4bbc8a7d2e4fa57b/multidict-6.2.0-cp312-cp312-musllinux_1_2_x86_64.whl", hash = "sha256:125dd82b40f8c06d08d87b3510beaccb88afac94e9ed4a6f6c71362dc7dbb04b", size = 136019 },
    { url = "https://files.pythonhosted.org/packages/fb/02/7695485375106f5c542574f70e1968c391f86fa3efc9f1fd76aac0af7237/multidict-6.2.0-cp312-cp312-win32.whl", hash = "sha256:76b34c12b013d813e6cb325e6bd4f9c984db27758b16085926bbe7ceeaace626", size = 26676 },
    { url = "https://files.pythonhosted.org/packages/3c/f5/f147000fe1f4078160157b15b0790fff0513646b0f9b7404bf34007a9b44/multidict-6.2.0-cp312-cp312-win_amd64.whl", hash = "sha256:0b183a959fb88ad1be201de2c4bdf52fa8e46e6c185d76201286a97b6f5ee65c", size = 28899 },
    { url = "https://files.pythonhosted.org/packages/a4/6c/5df5590b1f9a821154589df62ceae247537b01ab26b0aa85997c35ca3d9e/multidict-6.2.0-cp313-cp313-macosx_10_13_universal2.whl", hash = "sha256:5c5e7d2e300d5cb3b2693b6d60d3e8c8e7dd4ebe27cd17c9cb57020cac0acb80", size = 49151 },
    { url = "https://files.pythonhosted.org/packages/d5/ca/c917fbf1be989cd7ea9caa6f87e9c33844ba8d5fbb29cd515d4d2833b84c/multidict-6.2.0-cp313-cp313-macosx_10_13_x86_64.whl", hash = "sha256:256d431fe4583c5f1e0f2e9c4d9c22f3a04ae96009b8cfa096da3a8723db0a16", size = 29803 },
    { url = "https://files.pythonhosted.org/packages/22/19/d97086fc96f73acf36d4dbe65c2c4175911969df49c4e94ef082be59d94e/multidict-6.2.0-cp313-cp313-macosx_11_0_arm64.whl", hash = "sha256:a3c0ff89fe40a152e77b191b83282c9664357dce3004032d42e68c514ceff27e", size = 29947 },
    { url = "https://files.pythonhosted.org/packages/e3/3b/203476b6e915c3f51616d5f87230c556e2f24b168c14818a3d8dae242b1b/multidict-6.2.0-cp313-cp313-manylinux_2_17_aarch64.manylinux2014_aarch64.whl", hash = "sha256:ef7d48207926edbf8b16b336f779c557dd8f5a33035a85db9c4b0febb0706817", size = 130369 },
    { url = "https://files.pythonhosted.org/packages/c6/4f/67470007cf03b2bb6df8ae6d716a8eeb0a7d19e0c8dba4e53fa338883bca/multidict-6.2.0-cp313-cp313-manylinux_2_17_ppc64le.manylinux2014_ppc64le.whl", hash = "sha256:1f3c099d3899b14e1ce52262eb82a5f5cb92157bb5106bf627b618c090a0eadc", size = 135231 },
    { url = "https://files.pythonhosted.org/packages/6d/f5/7a5ce64dc9a3fecc7d67d0b5cb9c262c67e0b660639e5742c13af63fd80f/multidict-6.2.0-cp313-cp313-manylinux_2_17_s390x.manylinux2014_s390x.whl", hash = "sha256:e16e7297f29a544f49340012d6fc08cf14de0ab361c9eb7529f6a57a30cbfda1", size = 133634 },
    { url = "https://files.pythonhosted.org/packages/05/93/ab2931907e318c0437a4cd156c9cfff317ffb33d99ebbfe2d64200a870f7/multidict-6.2.0-cp313-cp313-manylinux_2_17_x86_64.manylinux2014_x86_64.whl", hash = "sha256:042028348dc5a1f2be6c666437042a98a5d24cee50380f4c0902215e5ec41844", size = 131349 },
    { url = "https://files.pythonhosted.org/packages/54/aa/ab8eda83a6a85f5b4bb0b1c28e62b18129b14519ef2e0d4cfd5f360da73c/multidict-6.2.0-cp313-cp313-manylinux_2_5_i686.manylinux1_i686.manylinux_2_17_i686.manylinux2014_i686.whl", hash = "sha256:08549895e6a799bd551cf276f6e59820aa084f0f90665c0f03dd3a50db5d3c48", size = 120861 },
    { url = "https://files.pythonhosted.org/packages/15/2f/7d08ea7c5d9f45786893b4848fad59ec8ea567367d4234691a721e4049a1/multidict-6.2.0-cp313-cp313-musllinux_1_2_aarch64.whl", hash = "sha256:4ccfd74957ef53fa7380aaa1c961f523d582cd5e85a620880ffabd407f8202c0", size = 134611 },
    { url = "https://files.pythonhosted.org/packages/8b/07/387047bb1eac563981d397a7f85c75b306df1fff3c20b90da5a6cf6e487e/multidict-6.2.0-cp313-cp313-musllinux_1_2_i686.whl", hash = "sha256:83b78c680d4b15d33042d330c2fa31813ca3974197bddb3836a5c635a5fd013f", size = 128955 },
    { url = "https://files.pythonhosted.org/packages/8d/6e/7ae18f764a5282c2d682f1c90c6b2a0f6490327730170139a7a63bf3bb20/multidict-6.2.0-cp313-cp313-musllinux_1_2_ppc64le.whl", hash = "sha256:b4c153863dd6569f6511845922c53e39c8d61f6e81f228ad5443e690fca403de", size = 139759 },
    { url = "https://files.pythonhosted.org/packages/b6/f4/c1b3b087b9379b9e56229bcf6570b9a963975c205a5811ac717284890598/multidict-6.2.0-cp313-cp313-musllinux_1_2_s390x.whl", hash = "sha256:98aa8325c7f47183b45588af9c434533196e241be0a4e4ae2190b06d17675c02", size = 136426 },
    { url = "https://files.pythonhosted.org/packages/a2/0e/ef7b39b161ffd40f9e25dd62e59644b2ccaa814c64e9573f9bc721578419/multidict-6.2.0-cp313-cp313-musllinux_1_2_x86_64.whl", hash = "sha256:9e658d1373c424457ddf6d55ec1db93c280b8579276bebd1f72f113072df8a5d", size = 134648 },
    { url = "https://files.pythonhosted.org/packages/37/5c/7905acd0ca411c97bcae62ab167d9922f0c5a1d316b6d3af875d4bda3551/multidict-6.2.0-cp313-cp313-win32.whl", hash = "sha256:3157126b028c074951839233647bd0e30df77ef1fedd801b48bdcad242a60f4e", size = 26680 },
    { url = "https://files.pythonhosted.org/packages/89/36/96b071d1dad6ac44fe517e4250329e753787bb7a63967ef44bb9b3a659f6/multidict-6.2.0-cp313-cp313-win_amd64.whl", hash = "sha256:2e87f1926e91855ae61769ba3e3f7315120788c099677e0842e697b0bfb659f2", size = 28942 },
    { url = "https://files.pythonhosted.org/packages/f5/05/d686cd2a12d648ecd434675ee8daa2901a80f477817e89ab3b160de5b398/multidict-6.2.0-cp313-cp313t-macosx_10_13_universal2.whl", hash = "sha256:2529ddbdaa424b2c6c2eb668ea684dd6b75b839d0ad4b21aad60c168269478d7", size = 50807 },
    { url = "https://files.pythonhosted.org/packages/4c/1f/c7db5aac8fea129fa4c5a119e3d279da48d769138ae9624d1234aa01a06f/multidict-6.2.0-cp313-cp313t-macosx_10_13_x86_64.whl", hash = "sha256:13551d0e2d7201f0959725a6a769b6f7b9019a168ed96006479c9ac33fe4096b", size = 30474 },
    { url = "https://files.pythonhosted.org/packages/e5/f1/1fb27514f4d73cea165429dcb7d90cdc4a45445865832caa0c50dd545420/multidict-6.2.0-cp313-cp313t-macosx_11_0_arm64.whl", hash = "sha256:d1996ee1330e245cd3aeda0887b4409e3930524c27642b046e4fae88ffa66c5e", size = 30841 },
    { url = "https://files.pythonhosted.org/packages/d6/6b/9487169e549a23c8958edbb332afaf1ab55d61f0c03cb758ee07ff8f74fb/multidict-6.2.0-cp313-cp313t-manylinux_2_17_aarch64.manylinux2014_aarch64.whl", hash = "sha256:c537da54ce4ff7c15e78ab1292e5799d0d43a2108e006578a57f531866f64025", size = 148658 },
    { url = "https://files.pythonhosted.org/packages/d7/22/79ebb2e4f70857c94999ce195db76886ae287b1b6102da73df24dcad4903/multidict-6.2.0-cp313-cp313t-manylinux_2_17_ppc64le.manylinux2014_ppc64le.whl", hash = "sha256:0f249badb360b0b4d694307ad40f811f83df4da8cef7b68e429e4eea939e49dd", size = 151988 },
    { url = "https://files.pythonhosted.org/packages/49/5d/63b17f3c1a2861587d26705923a94eb6b2600e5222d6b0d513bce5a78720/multidict-6.2.0-cp313-cp313t-manylinux_2_17_s390x.manylinux2014_s390x.whl", hash = "sha256:48d39b1824b8d6ea7de878ef6226efbe0773f9c64333e1125e0efcfdd18a24c7", size = 148432 },
    { url = "https://files.pythonhosted.org/packages/a3/22/55204eec45c4280fa431c11494ad64d6da0dc89af76282fc6467432360a0/multidict-6.2.0-cp313-cp313t-manylinux_2_17_x86_64.manylinux2014_x86_64.whl", hash = "sha256:b99aac6bb2c37db336fa03a39b40ed4ef2818bf2dfb9441458165ebe88b793af", size = 143161 },
    { url = "https://files.pythonhosted.org/packages/97/e6/202b2cf5af161228767acab8bc49e73a91f4a7de088c9c71f3c02950a030/multidict-6.2.0-cp313-cp313t-manylinux_2_5_i686.manylinux1_i686.manylinux_2_17_i686.manylinux2014_i686.whl", hash = "sha256:07bfa8bc649783e703263f783f73e27fef8cd37baaad4389816cf6a133141331", size = 136820 },
    { url = "https://files.pythonhosted.org/packages/7d/16/dbedae0e94c7edc48fddef0c39483f2313205d9bc566fd7f11777b168616/multidict-6.2.0-cp313-cp313t-musllinux_1_2_aarch64.whl", hash = "sha256:b2c00ad31fbc2cbac85d7d0fcf90853b2ca2e69d825a2d3f3edb842ef1544a2c", size = 150875 },
    { url = "https://files.pythonhosted.org/packages/f3/04/38ccf25d4bf8beef76a22bad7d9833fd088b4594c9765fe6fede39aa6c89/multidict-6.2.0-cp313-cp313t-musllinux_1_2_i686.whl", hash = "sha256:0d57a01a2a9fa00234aace434d8c131f0ac6e0ac6ef131eda5962d7e79edfb5b", size = 142050 },
    { url = "https://files.pythonhosted.org/packages/9e/89/4f6b43386e7b79a4aad560d751981a0a282a1943c312ac72f940d7cf8f9f/multidict-6.2.0-cp313-cp313t-musllinux_1_2_ppc64le.whl", hash = "sha256:abf5b17bc0cf626a8a497d89ac691308dbd825d2ac372aa990b1ca114e470151", size = 154117 },
    { url = "https://files.pythonhosted.org/packages/24/e3/3dde5b193f86d30ad6400bd50e116b0df1da3f0c7d419661e3bd79e5ad86/multidict-6.2.0-cp313-cp313t-musllinux_1_2_s390x.whl", hash = "sha256:f7716f7e7138252d88607228ce40be22660d6608d20fd365d596e7ca0738e019", size = 149408 },
    { url = "https://files.pythonhosted.org/packages/df/b2/ec1e27e8e3da12fcc9053e1eae2f6b50faa8708064d83ea25aa7fb77ffd2/multidict-6.2.0-cp313-cp313t-musllinux_1_2_x86_64.whl", hash = "sha256:d5a36953389f35f0a4e88dc796048829a2f467c9197265504593f0e420571547", size = 145767 },
    { url = "https://files.pythonhosted.org/packages/3a/8e/c07a648a9d592fa9f3a19d1c7e1c7738ba95aff90db967a5a09cff1e1f37/multidict-6.2.0-cp313-cp313t-win32.whl", hash = "sha256:e653d36b1bf48fa78c7fcebb5fa679342e025121ace8c87ab05c1cefd33b34fc", size = 28950 },
    { url = "https://files.pythonhosted.org/packages/dc/a9/bebb5485b94d7c09831638a4df9a1a924c32431a750723f0bf39cd16a787/multidict-6.2.0-cp313-cp313t-win_amd64.whl", hash = "sha256:ca23db5fb195b5ef4fd1f77ce26cadefdf13dba71dab14dadd29b34d457d7c44", size = 32001 },
    { url = "https://files.pythonhosted.org/packages/ec/a3/8c8eeac0e6080ffe89f53f239cab98b576dd584960f78add84803fbafda8/multidict-6.2.0-cp39-cp39-macosx_10_9_universal2.whl", hash = "sha256:b4f3d66dd0354b79761481fc15bdafaba0b9d9076f1f42cc9ce10d7fcbda205a", size = 48972 },
    { url = "https://files.pythonhosted.org/packages/05/1e/0ad3ab9ef09b73f78af3f509e27f668814beab05d7fb838134b4f140b6a7/multidict-6.2.0-cp39-cp39-macosx_10_9_x86_64.whl", hash = "sha256:6e2a2d6749e1ff2c9c76a72c6530d5baa601205b14e441e6d98011000f47a7ac", size = 29610 },
    { url = "https://files.pythonhosted.org/packages/76/1f/ec8a90383d2ce4fdb14ba3f752b280096a6c2e1353d3fcd309d9af47c1b8/multidict-6.2.0-cp39-cp39-macosx_11_0_arm64.whl", hash = "sha256:cca83a629f77402cfadd58352e394d79a61c8015f1694b83ab72237ec3941f88", size = 29983 },
    { url = "https://files.pythonhosted.org/packages/f0/9b/851be91f031007549fe9778926acbab3322081bba7c944cb588eb4765593/multidict-6.2.0-cp39-cp39-manylinux_2_17_aarch64.manylinux2014_aarch64.whl", hash = "sha256:781b5dd1db18c9e9eacc419027b0acb5073bdec9de1675c0be25ceb10e2ad133", size = 131833 },
    { url = "https://files.pythonhosted.org/packages/81/e4/4239b907135687b754cf5fbe7dda9015048c36b2bc9910a06fa69ce9e23a/multidict-6.2.0-cp39-cp39-manylinux_2_17_ppc64le.manylinux2014_ppc64le.whl", hash = "sha256:cf8d370b2fea27fb300825ec3984334f7dd54a581bde6456799ba3776915a656", size = 138790 },
    { url = "https://files.pythonhosted.org/packages/96/5d/24dda76145c688c3d1b2241a01c07d608feb999e70fc92db246ba5380b8d/multidict-6.2.0-cp39-cp39-manylinux_2_17_s390x.manylinux2014_s390x.whl", hash = "sha256:25bb96338512e2f46f615a2bb7c6012fe92a4a5ebd353e5020836a7e33120349", size = 134529 },
    { url = "https://files.pythonhosted.org/packages/c6/67/12bfd2a023bdb3c3d0ad181c83d79688fa34b4d60a230d4d55ad78fe2595/multidict-6.2.0-cp39-cp39-manylinux_2_17_x86_64.manylinux2014_x86_64.whl", hash = "sha256:19e2819b0b468174de25c0ceed766606a07cedeab132383f1e83b9a4e96ccb4f", size = 129330 },
    { url = "https://files.pythonhosted.org/packages/fa/a0/c02509b31ff325b49a07d5d0e21f066dedfd3f5317936e193d23677ae375/multidict-6.2.0-cp39-cp39-manylinux_2_5_i686.manylinux1_i686.manylinux_2_17_i686.manylinux2014_i686.whl", hash = "sha256:6aed763b6a1b28c46c055692836879328f0b334a6d61572ee4113a5d0c859872", size = 121826 },
    { url = "https://files.pythonhosted.org/packages/85/e7/d9857dd6264574129a402cc4bdecd42a091c44eba2815c6b4f7ca20ca3cc/multidict-6.2.0-cp39-cp39-musllinux_1_2_aarch64.whl", hash = "sha256:a1133414b771619aa3c3000701c11b2e4624a7f492f12f256aedde97c28331a2", size = 135088 },
    { url = "https://files.pythonhosted.org/packages/c4/c2/1b1f9ba409dcbe38f4f83a9de28946e8cbc70420813bf9ecec19ea98561a/multidict-6.2.0-cp39-cp39-musllinux_1_2_i686.whl", hash = "sha256:639556758c36093b35e2e368ca485dada6afc2bd6a1b1207d85ea6dfc3deab27", size = 129212 },
    { url = "https://files.pythonhosted.org/packages/89/c2/2f6d1cb16e8102da94cfe8871b17d7455d2aa3c70e16a1789f1b4cebe956/multidict-6.2.0-cp39-cp39-musllinux_1_2_ppc64le.whl", hash = "sha256:163f4604e76639f728d127293d24c3e208b445b463168af3d031b92b0998bb90", size = 140263 },
    { url = "https://files.pythonhosted.org/packages/36/17/65288873b0663c885ee1477895d3187142fdc7e9549f68b9930f2b983342/multidict-6.2.0-cp39-cp39-musllinux_1_2_s390x.whl", hash = "sha256:2325105e16d434749e1be8022f942876a936f9bece4ec41ae244e3d7fae42aaf", size = 134892 },
    { url = "https://files.pythonhosted.org/packages/92/3d/c59cfc4fa26bfe170f0e6c4fcab31a1fbc09960975a4423a6e3e26465815/multidict-6.2.0-cp39-cp39-musllinux_1_2_x86_64.whl", hash = "sha256:e4371591e621579cb6da8401e4ea405b33ff25a755874a3567c4075ca63d56e2", size = 133227 },
    { url = "https://files.pythonhosted.org/packages/75/da/a38874073671c55853ed74ef114f3983f5a443fae546a99ed1721cef854a/multidict-6.2.0-cp39-cp39-win32.whl", hash = "sha256:d1175b0e0d6037fab207f05774a176d71210ebd40b1c51f480a04b65ec5c786d", size = 27025 },
    { url = "https://files.pythonhosted.org/packages/4f/f0/e16ba06acf9aed61fcf152a19c8c55739e74744d31dd49319e5cab7404d4/multidict-6.2.0-cp39-cp39-win_amd64.whl", hash = "sha256:ad81012b24b88aad4c70b2cbc2dad84018783221b7f923e926f4690ff8569da3", size = 29158 },
    { url = "https://files.pythonhosted.org/packages/9c/fd/b247aec6add5601956d440488b7f23151d8343747e82c038af37b28d6098/multidict-6.2.0-py3-none-any.whl", hash = "sha256:5d26547423e5e71dcc562c4acdc134b900640a39abd9066d7326a7cc2324c530", size = 10266 },
]

[[package]]
name = "narwhals"
version = "1.31.0"
source = { registry = "https://pypi.org/simple" }
sdist = { url = "https://files.pythonhosted.org/packages/36/fa/c2b6a4d5dbc4af15aa58c86920d5275a9c65142318179b246685069f57da/narwhals-1.31.0.tar.gz", hash = "sha256:333472e2562343dfdd27407ec9b5114a07c81d0416794e4ac6b703dd925c6a1a", size = 253463 }
wheels = [
    { url = "https://files.pythonhosted.org/packages/f9/c0/fb39bd876ea2fd9509343d643690cd2f9715e6a77271e7c7b26f1eea70c1/narwhals-1.31.0-py3-none-any.whl", hash = "sha256:2a7b79bb5f511055c4c0142121fc0d4171ea171458e12d44dbd9c8fc6488e997", size = 313124 },
]

[[package]]
name = "nodeenv"
version = "1.9.1"
source = { registry = "https://pypi.org/simple" }
sdist = { url = "https://files.pythonhosted.org/packages/43/16/fc88b08840de0e0a72a2f9d8c6bae36be573e475a6326ae854bcc549fc45/nodeenv-1.9.1.tar.gz", hash = "sha256:6ec12890a2dab7946721edbfbcd91f3319c6ccc9aec47be7c7e6b7011ee6645f", size = 47437 }
wheels = [
    { url = "https://files.pythonhosted.org/packages/d2/1d/1b658dbd2b9fa9c4c9f32accbfc0205d532c8c6194dc0f2a4c0428e7128a/nodeenv-1.9.1-py2.py3-none-any.whl", hash = "sha256:ba11c9782d29c27c70ffbdda2d7415098754709be8a7056d79a737cd901155c9", size = 22314 },
]

[[package]]
name = "numpy"
version = "2.0.2"
source = { registry = "https://pypi.org/simple" }
sdist = { url = "https://files.pythonhosted.org/packages/a9/75/10dd1f8116a8b796cb2c737b674e02d02e80454bda953fa7e65d8c12b016/numpy-2.0.2.tar.gz", hash = "sha256:883c987dee1880e2a864ab0dc9892292582510604156762362d9326444636e78", size = 18902015 }
wheels = [
    { url = "https://files.pythonhosted.org/packages/21/91/3495b3237510f79f5d81f2508f9f13fea78ebfdf07538fc7444badda173d/numpy-2.0.2-cp310-cp310-macosx_10_9_x86_64.whl", hash = "sha256:51129a29dbe56f9ca83438b706e2e69a39892b5eda6cedcb6b0c9fdc9b0d3ece", size = 21165245 },
    { url = "https://files.pythonhosted.org/packages/05/33/26178c7d437a87082d11019292dce6d3fe6f0e9026b7b2309cbf3e489b1d/numpy-2.0.2-cp310-cp310-macosx_11_0_arm64.whl", hash = "sha256:f15975dfec0cf2239224d80e32c3170b1d168335eaedee69da84fbe9f1f9cd04", size = 13738540 },
    { url = "https://files.pythonhosted.org/packages/ec/31/cc46e13bf07644efc7a4bf68df2df5fb2a1a88d0cd0da9ddc84dc0033e51/numpy-2.0.2-cp310-cp310-macosx_14_0_arm64.whl", hash = "sha256:8c5713284ce4e282544c68d1c3b2c7161d38c256d2eefc93c1d683cf47683e66", size = 5300623 },
    { url = "https://files.pythonhosted.org/packages/6e/16/7bfcebf27bb4f9d7ec67332ffebee4d1bf085c84246552d52dbb548600e7/numpy-2.0.2-cp310-cp310-macosx_14_0_x86_64.whl", hash = "sha256:becfae3ddd30736fe1889a37f1f580e245ba79a5855bff5f2a29cb3ccc22dd7b", size = 6901774 },
    { url = "https://files.pythonhosted.org/packages/f9/a3/561c531c0e8bf082c5bef509d00d56f82e0ea7e1e3e3a7fc8fa78742a6e5/numpy-2.0.2-cp310-cp310-manylinux_2_17_aarch64.manylinux2014_aarch64.whl", hash = "sha256:2da5960c3cf0df7eafefd806d4e612c5e19358de82cb3c343631188991566ccd", size = 13907081 },
    { url = "https://files.pythonhosted.org/packages/fa/66/f7177ab331876200ac7563a580140643d1179c8b4b6a6b0fc9838de2a9b8/numpy-2.0.2-cp310-cp310-manylinux_2_17_x86_64.manylinux2014_x86_64.whl", hash = "sha256:496f71341824ed9f3d2fd36cf3ac57ae2e0165c143b55c3a035ee219413f3318", size = 19523451 },
    { url = "https://files.pythonhosted.org/packages/25/7f/0b209498009ad6453e4efc2c65bcdf0ae08a182b2b7877d7ab38a92dc542/numpy-2.0.2-cp310-cp310-musllinux_1_1_x86_64.whl", hash = "sha256:a61ec659f68ae254e4d237816e33171497e978140353c0c2038d46e63282d0c8", size = 19927572 },
    { url = "https://files.pythonhosted.org/packages/3e/df/2619393b1e1b565cd2d4c4403bdd979621e2c4dea1f8532754b2598ed63b/numpy-2.0.2-cp310-cp310-musllinux_1_2_aarch64.whl", hash = "sha256:d731a1c6116ba289c1e9ee714b08a8ff882944d4ad631fd411106a30f083c326", size = 14400722 },
    { url = "https://files.pythonhosted.org/packages/22/ad/77e921b9f256d5da36424ffb711ae79ca3f451ff8489eeca544d0701d74a/numpy-2.0.2-cp310-cp310-win32.whl", hash = "sha256:984d96121c9f9616cd33fbd0618b7f08e0cfc9600a7ee1d6fd9b239186d19d97", size = 6472170 },
    { url = "https://files.pythonhosted.org/packages/10/05/3442317535028bc29cf0c0dd4c191a4481e8376e9f0db6bcf29703cadae6/numpy-2.0.2-cp310-cp310-win_amd64.whl", hash = "sha256:c7b0be4ef08607dd04da4092faee0b86607f111d5ae68036f16cc787e250a131", size = 15905558 },
    { url = "https://files.pythonhosted.org/packages/8b/cf/034500fb83041aa0286e0fb16e7c76e5c8b67c0711bb6e9e9737a717d5fe/numpy-2.0.2-cp311-cp311-macosx_10_9_x86_64.whl", hash = "sha256:49ca4decb342d66018b01932139c0961a8f9ddc7589611158cb3c27cbcf76448", size = 21169137 },
    { url = "https://files.pythonhosted.org/packages/4a/d9/32de45561811a4b87fbdee23b5797394e3d1504b4a7cf40c10199848893e/numpy-2.0.2-cp311-cp311-macosx_11_0_arm64.whl", hash = "sha256:11a76c372d1d37437857280aa142086476136a8c0f373b2e648ab2c8f18fb195", size = 13703552 },
    { url = "https://files.pythonhosted.org/packages/c1/ca/2f384720020c7b244d22508cb7ab23d95f179fcfff33c31a6eeba8d6c512/numpy-2.0.2-cp311-cp311-macosx_14_0_arm64.whl", hash = "sha256:807ec44583fd708a21d4a11d94aedf2f4f3c3719035c76a2bbe1fe8e217bdc57", size = 5298957 },
    { url = "https://files.pythonhosted.org/packages/0e/78/a3e4f9fb6aa4e6fdca0c5428e8ba039408514388cf62d89651aade838269/numpy-2.0.2-cp311-cp311-macosx_14_0_x86_64.whl", hash = "sha256:8cafab480740e22f8d833acefed5cc87ce276f4ece12fdaa2e8903db2f82897a", size = 6905573 },
    { url = "https://files.pythonhosted.org/packages/a0/72/cfc3a1beb2caf4efc9d0b38a15fe34025230da27e1c08cc2eb9bfb1c7231/numpy-2.0.2-cp311-cp311-manylinux_2_17_aarch64.manylinux2014_aarch64.whl", hash = "sha256:a15f476a45e6e5a3a79d8a14e62161d27ad897381fecfa4a09ed5322f2085669", size = 13914330 },
    { url = "https://files.pythonhosted.org/packages/ba/a8/c17acf65a931ce551fee11b72e8de63bf7e8a6f0e21add4c937c83563538/numpy-2.0.2-cp311-cp311-manylinux_2_17_x86_64.manylinux2014_x86_64.whl", hash = "sha256:13e689d772146140a252c3a28501da66dfecd77490b498b168b501835041f951", size = 19534895 },
    { url = "https://files.pythonhosted.org/packages/ba/86/8767f3d54f6ae0165749f84648da9dcc8cd78ab65d415494962c86fac80f/numpy-2.0.2-cp311-cp311-musllinux_1_1_x86_64.whl", hash = "sha256:9ea91dfb7c3d1c56a0e55657c0afb38cf1eeae4544c208dc465c3c9f3a7c09f9", size = 19937253 },
    { url = "https://files.pythonhosted.org/packages/df/87/f76450e6e1c14e5bb1eae6836478b1028e096fd02e85c1c37674606ab752/numpy-2.0.2-cp311-cp311-musllinux_1_2_aarch64.whl", hash = "sha256:c1c9307701fec8f3f7a1e6711f9089c06e6284b3afbbcd259f7791282d660a15", size = 14414074 },
    { url = "https://files.pythonhosted.org/packages/5c/ca/0f0f328e1e59f73754f06e1adfb909de43726d4f24c6a3f8805f34f2b0fa/numpy-2.0.2-cp311-cp311-win32.whl", hash = "sha256:a392a68bd329eafac5817e5aefeb39038c48b671afd242710b451e76090e81f4", size = 6470640 },
    { url = "https://files.pythonhosted.org/packages/eb/57/3a3f14d3a759dcf9bf6e9eda905794726b758819df4663f217d658a58695/numpy-2.0.2-cp311-cp311-win_amd64.whl", hash = "sha256:286cd40ce2b7d652a6f22efdfc6d1edf879440e53e76a75955bc0c826c7e64dc", size = 15910230 },
    { url = "https://files.pythonhosted.org/packages/45/40/2e117be60ec50d98fa08c2f8c48e09b3edea93cfcabd5a9ff6925d54b1c2/numpy-2.0.2-cp312-cp312-macosx_10_9_x86_64.whl", hash = "sha256:df55d490dea7934f330006d0f81e8551ba6010a5bf035a249ef61a94f21c500b", size = 20895803 },
    { url = "https://files.pythonhosted.org/packages/46/92/1b8b8dee833f53cef3e0a3f69b2374467789e0bb7399689582314df02651/numpy-2.0.2-cp312-cp312-macosx_11_0_arm64.whl", hash = "sha256:8df823f570d9adf0978347d1f926b2a867d5608f434a7cff7f7908c6570dcf5e", size = 13471835 },
    { url = "https://files.pythonhosted.org/packages/7f/19/e2793bde475f1edaea6945be141aef6c8b4c669b90c90a300a8954d08f0a/numpy-2.0.2-cp312-cp312-macosx_14_0_arm64.whl", hash = "sha256:9a92ae5c14811e390f3767053ff54eaee3bf84576d99a2456391401323f4ec2c", size = 5038499 },
    { url = "https://files.pythonhosted.org/packages/e3/ff/ddf6dac2ff0dd50a7327bcdba45cb0264d0e96bb44d33324853f781a8f3c/numpy-2.0.2-cp312-cp312-macosx_14_0_x86_64.whl", hash = "sha256:a842d573724391493a97a62ebbb8e731f8a5dcc5d285dfc99141ca15a3302d0c", size = 6633497 },
    { url = "https://files.pythonhosted.org/packages/72/21/67f36eac8e2d2cd652a2e69595a54128297cdcb1ff3931cfc87838874bd4/numpy-2.0.2-cp312-cp312-manylinux_2_17_aarch64.manylinux2014_aarch64.whl", hash = "sha256:c05e238064fc0610c840d1cf6a13bf63d7e391717d247f1bf0318172e759e692", size = 13621158 },
    { url = "https://files.pythonhosted.org/packages/39/68/e9f1126d757653496dbc096cb429014347a36b228f5a991dae2c6b6cfd40/numpy-2.0.2-cp312-cp312-manylinux_2_17_x86_64.manylinux2014_x86_64.whl", hash = "sha256:0123ffdaa88fa4ab64835dcbde75dcdf89c453c922f18dced6e27c90d1d0ec5a", size = 19236173 },
    { url = "https://files.pythonhosted.org/packages/d1/e9/1f5333281e4ebf483ba1c888b1d61ba7e78d7e910fdd8e6499667041cc35/numpy-2.0.2-cp312-cp312-musllinux_1_1_x86_64.whl", hash = "sha256:96a55f64139912d61de9137f11bf39a55ec8faec288c75a54f93dfd39f7eb40c", size = 19634174 },
    { url = "https://files.pythonhosted.org/packages/71/af/a469674070c8d8408384e3012e064299f7a2de540738a8e414dcfd639996/numpy-2.0.2-cp312-cp312-musllinux_1_2_aarch64.whl", hash = "sha256:ec9852fb39354b5a45a80bdab5ac02dd02b15f44b3804e9f00c556bf24b4bded", size = 14099701 },
    { url = "https://files.pythonhosted.org/packages/d0/3d/08ea9f239d0e0e939b6ca52ad403c84a2bce1bde301a8eb4888c1c1543f1/numpy-2.0.2-cp312-cp312-win32.whl", hash = "sha256:671bec6496f83202ed2d3c8fdc486a8fc86942f2e69ff0e986140339a63bcbe5", size = 6174313 },
    { url = "https://files.pythonhosted.org/packages/b2/b5/4ac39baebf1fdb2e72585c8352c56d063b6126be9fc95bd2bb5ef5770c20/numpy-2.0.2-cp312-cp312-win_amd64.whl", hash = "sha256:cfd41e13fdc257aa5778496b8caa5e856dc4896d4ccf01841daee1d96465467a", size = 15606179 },
    { url = "https://files.pythonhosted.org/packages/43/c1/41c8f6df3162b0c6ffd4437d729115704bd43363de0090c7f913cfbc2d89/numpy-2.0.2-cp39-cp39-macosx_10_9_x86_64.whl", hash = "sha256:9059e10581ce4093f735ed23f3b9d283b9d517ff46009ddd485f1747eb22653c", size = 21169942 },
    { url = "https://files.pythonhosted.org/packages/39/bc/fd298f308dcd232b56a4031fd6ddf11c43f9917fbc937e53762f7b5a3bb1/numpy-2.0.2-cp39-cp39-macosx_11_0_arm64.whl", hash = "sha256:423e89b23490805d2a5a96fe40ec507407b8ee786d66f7328be214f9679df6dd", size = 13711512 },
    { url = "https://files.pythonhosted.org/packages/96/ff/06d1aa3eeb1c614eda245c1ba4fb88c483bee6520d361641331872ac4b82/numpy-2.0.2-cp39-cp39-macosx_14_0_arm64.whl", hash = "sha256:2b2955fa6f11907cf7a70dab0d0755159bca87755e831e47932367fc8f2f2d0b", size = 5306976 },
    { url = "https://files.pythonhosted.org/packages/2d/98/121996dcfb10a6087a05e54453e28e58694a7db62c5a5a29cee14c6e047b/numpy-2.0.2-cp39-cp39-macosx_14_0_x86_64.whl", hash = "sha256:97032a27bd9d8988b9a97a8c4d2c9f2c15a81f61e2f21404d7e8ef00cb5be729", size = 6906494 },
    { url = "https://files.pythonhosted.org/packages/15/31/9dffc70da6b9bbf7968f6551967fc21156207366272c2a40b4ed6008dc9b/numpy-2.0.2-cp39-cp39-manylinux_2_17_aarch64.manylinux2014_aarch64.whl", hash = "sha256:1e795a8be3ddbac43274f18588329c72939870a16cae810c2b73461c40718ab1", size = 13912596 },
    { url = "https://files.pythonhosted.org/packages/b9/14/78635daab4b07c0930c919d451b8bf8c164774e6a3413aed04a6d95758ce/numpy-2.0.2-cp39-cp39-manylinux_2_17_x86_64.manylinux2014_x86_64.whl", hash = "sha256:f26b258c385842546006213344c50655ff1555a9338e2e5e02a0756dc3e803dd", size = 19526099 },
    { url = "https://files.pythonhosted.org/packages/26/4c/0eeca4614003077f68bfe7aac8b7496f04221865b3a5e7cb230c9d055afd/numpy-2.0.2-cp39-cp39-musllinux_1_1_x86_64.whl", hash = "sha256:5fec9451a7789926bcf7c2b8d187292c9f93ea30284802a0ab3f5be8ab36865d", size = 19932823 },
    { url = "https://files.pythonhosted.org/packages/f1/46/ea25b98b13dccaebddf1a803f8c748680d972e00507cd9bc6dcdb5aa2ac1/numpy-2.0.2-cp39-cp39-musllinux_1_2_aarch64.whl", hash = "sha256:9189427407d88ff25ecf8f12469d4d39d35bee1db5d39fc5c168c6f088a6956d", size = 14404424 },
    { url = "https://files.pythonhosted.org/packages/c8/a6/177dd88d95ecf07e722d21008b1b40e681a929eb9e329684d449c36586b2/numpy-2.0.2-cp39-cp39-win32.whl", hash = "sha256:905d16e0c60200656500c95b6b8dca5d109e23cb24abc701d41c02d74c6b3afa", size = 6476809 },
    { url = "https://files.pythonhosted.org/packages/ea/2b/7fc9f4e7ae5b507c1a3a21f0f15ed03e794c1242ea8a242ac158beb56034/numpy-2.0.2-cp39-cp39-win_amd64.whl", hash = "sha256:a3f4ab0caa7f053f6797fcd4e1e25caee367db3112ef2b6ef82d749530768c73", size = 15911314 },
    { url = "https://files.pythonhosted.org/packages/8f/3b/df5a870ac6a3be3a86856ce195ef42eec7ae50d2a202be1f5a4b3b340e14/numpy-2.0.2-pp39-pypy39_pp73-macosx_10_9_x86_64.whl", hash = "sha256:7f0a0c6f12e07fa94133c8a67404322845220c06a9e80e85999afe727f7438b8", size = 21025288 },
    { url = "https://files.pythonhosted.org/packages/2c/97/51af92f18d6f6f2d9ad8b482a99fb74e142d71372da5d834b3a2747a446e/numpy-2.0.2-pp39-pypy39_pp73-macosx_14_0_x86_64.whl", hash = "sha256:312950fdd060354350ed123c0e25a71327d3711584beaef30cdaa93320c392d4", size = 6762793 },
    { url = "https://files.pythonhosted.org/packages/12/46/de1fbd0c1b5ccaa7f9a005b66761533e2f6a3e560096682683a223631fe9/numpy-2.0.2-pp39-pypy39_pp73-manylinux_2_17_x86_64.manylinux2014_x86_64.whl", hash = "sha256:26df23238872200f63518dd2aa984cfca675d82469535dc7162dc2ee52d9dd5c", size = 19334885 },
    { url = "https://files.pythonhosted.org/packages/cc/dc/d330a6faefd92b446ec0f0dfea4c3207bb1fef3c4771d19cf4543efd2c78/numpy-2.0.2-pp39-pypy39_pp73-win_amd64.whl", hash = "sha256:a46288ec55ebbd58947d31d72be2c63cbf839f0a63b49cb755022310792a3385", size = 15828784 },
]

[[package]]
name = "orchestration-framework"
<<<<<<< HEAD
version = "0.1.2"
=======
version = "1.0.0"
>>>>>>> 1cca3d0c
source = { editable = "." }
dependencies = [
    { name = "aiohttp" },
    { name = "asyncio" },
    { name = "pydantic" },
    { name = "snowflake" },
    { name = "snowflake-snowpark-python", extra = ["pandas"] },
]

[package.optional-dependencies]
dev = [
    { name = "coverage" },
    { name = "ipython" },
    { name = "pre-commit" },
    { name = "pytest" },
    { name = "ruff" },
]
streamlit = [
    { name = "python-dotenv" },
    { name = "streamlit" },
]

[package.metadata]
requires-dist = [
    { name = "aiohttp", specifier = ">=3.10.9,<4.0" },
    { name = "asyncio", specifier = ">=3.4.3" },
    { name = "coverage", marker = "extra == 'dev'", specifier = ">=7.6.9,<8.0" },
    { name = "ipython", marker = "extra == 'dev'", specifier = ">=8.18.1" },
    { name = "pre-commit", marker = "extra == 'dev'", specifier = ">=4.0.1,<5.0" },
    { name = "pydantic", specifier = ">=2.9.2,<3.0" },
    { name = "pytest", marker = "extra == 'dev'", specifier = ">=8.3.3,<9.0" },
    { name = "python-dotenv", marker = "extra == 'streamlit'", specifier = ">=1.0.1" },
    { name = "ruff", marker = "extra == 'dev'", specifier = ">=0.6.9,<1.0" },
    { name = "snowflake", specifier = ">=1.1.0" },
    { name = "snowflake-snowpark-python", extras = ["pandas"], specifier = ">=1.22.1,<2.0" },
    { name = "streamlit", marker = "extra == 'streamlit'", specifier = ">=1.39.0,<2.0" },
]

[[package]]
name = "packaging"
version = "24.2"
source = { registry = "https://pypi.org/simple" }
sdist = { url = "https://files.pythonhosted.org/packages/d0/63/68dbb6eb2de9cb10ee4c9c14a0148804425e13c4fb20d61cce69f53106da/packaging-24.2.tar.gz", hash = "sha256:c228a6dc5e932d346bc5739379109d49e8853dd8223571c7c5b55260edc0b97f", size = 163950 }
wheels = [
    { url = "https://files.pythonhosted.org/packages/88/ef/eb23f262cca3c0c4eb7ab1933c3b1f03d021f2c48f54763065b6f0e321be/packaging-24.2-py3-none-any.whl", hash = "sha256:09abb1bccd265c01f4a3aa3f7a7db064b36514d2cba19a2f694fe6150451a759", size = 65451 },
]

[[package]]
name = "pandas"
version = "2.2.3"
source = { registry = "https://pypi.org/simple" }
dependencies = [
    { name = "numpy" },
    { name = "python-dateutil" },
    { name = "pytz" },
    { name = "tzdata" },
]
sdist = { url = "https://files.pythonhosted.org/packages/9c/d6/9f8431bacc2e19dca897724cd097b1bb224a6ad5433784a44b587c7c13af/pandas-2.2.3.tar.gz", hash = "sha256:4f18ba62b61d7e192368b84517265a99b4d7ee8912f8708660fb4a366cc82667", size = 4399213 }
wheels = [
    { url = "https://files.pythonhosted.org/packages/aa/70/c853aec59839bceed032d52010ff5f1b8d87dc3114b762e4ba2727661a3b/pandas-2.2.3-cp310-cp310-macosx_10_9_x86_64.whl", hash = "sha256:1948ddde24197a0f7add2bdc4ca83bf2b1ef84a1bc8ccffd95eda17fd836ecb5", size = 12580827 },
    { url = "https://files.pythonhosted.org/packages/99/f2/c4527768739ffa4469b2b4fff05aa3768a478aed89a2f271a79a40eee984/pandas-2.2.3-cp310-cp310-macosx_11_0_arm64.whl", hash = "sha256:381175499d3802cde0eabbaf6324cce0c4f5d52ca6f8c377c29ad442f50f6348", size = 11303897 },
    { url = "https://files.pythonhosted.org/packages/ed/12/86c1747ea27989d7a4064f806ce2bae2c6d575b950be087837bdfcabacc9/pandas-2.2.3-cp310-cp310-manylinux2014_aarch64.manylinux_2_17_aarch64.whl", hash = "sha256:d9c45366def9a3dd85a6454c0e7908f2b3b8e9c138f5dc38fed7ce720d8453ed", size = 66480908 },
    { url = "https://files.pythonhosted.org/packages/44/50/7db2cd5e6373ae796f0ddad3675268c8d59fb6076e66f0c339d61cea886b/pandas-2.2.3-cp310-cp310-manylinux_2_17_x86_64.manylinux2014_x86_64.whl", hash = "sha256:86976a1c5b25ae3f8ccae3a5306e443569ee3c3faf444dfd0f41cda24667ad57", size = 13064210 },
    { url = "https://files.pythonhosted.org/packages/61/61/a89015a6d5536cb0d6c3ba02cebed51a95538cf83472975275e28ebf7d0c/pandas-2.2.3-cp310-cp310-musllinux_1_2_aarch64.whl", hash = "sha256:b8661b0238a69d7aafe156b7fa86c44b881387509653fdf857bebc5e4008ad42", size = 16754292 },
    { url = "https://files.pythonhosted.org/packages/ce/0d/4cc7b69ce37fac07645a94e1d4b0880b15999494372c1523508511b09e40/pandas-2.2.3-cp310-cp310-musllinux_1_2_x86_64.whl", hash = "sha256:37e0aced3e8f539eccf2e099f65cdb9c8aa85109b0be6e93e2baff94264bdc6f", size = 14416379 },
    { url = "https://files.pythonhosted.org/packages/31/9e/6ebb433de864a6cd45716af52a4d7a8c3c9aaf3a98368e61db9e69e69a9c/pandas-2.2.3-cp310-cp310-win_amd64.whl", hash = "sha256:56534ce0746a58afaf7942ba4863e0ef81c9c50d3f0ae93e9497d6a41a057645", size = 11598471 },
    { url = "https://files.pythonhosted.org/packages/a8/44/d9502bf0ed197ba9bf1103c9867d5904ddcaf869e52329787fc54ed70cc8/pandas-2.2.3-cp311-cp311-macosx_10_9_x86_64.whl", hash = "sha256:66108071e1b935240e74525006034333f98bcdb87ea116de573a6a0dccb6c039", size = 12602222 },
    { url = "https://files.pythonhosted.org/packages/52/11/9eac327a38834f162b8250aab32a6781339c69afe7574368fffe46387edf/pandas-2.2.3-cp311-cp311-macosx_11_0_arm64.whl", hash = "sha256:7c2875855b0ff77b2a64a0365e24455d9990730d6431b9e0ee18ad8acee13dbd", size = 11321274 },
    { url = "https://files.pythonhosted.org/packages/45/fb/c4beeb084718598ba19aa9f5abbc8aed8b42f90930da861fcb1acdb54c3a/pandas-2.2.3-cp311-cp311-manylinux2014_aarch64.manylinux_2_17_aarch64.whl", hash = "sha256:cd8d0c3be0515c12fed0bdbae072551c8b54b7192c7b1fda0ba56059a0179698", size = 15579836 },
    { url = "https://files.pythonhosted.org/packages/cd/5f/4dba1d39bb9c38d574a9a22548c540177f78ea47b32f99c0ff2ec499fac5/pandas-2.2.3-cp311-cp311-manylinux_2_17_x86_64.manylinux2014_x86_64.whl", hash = "sha256:c124333816c3a9b03fbeef3a9f230ba9a737e9e5bb4060aa2107a86cc0a497fc", size = 13058505 },
    { url = "https://files.pythonhosted.org/packages/b9/57/708135b90391995361636634df1f1130d03ba456e95bcf576fada459115a/pandas-2.2.3-cp311-cp311-musllinux_1_2_aarch64.whl", hash = "sha256:63cc132e40a2e084cf01adf0775b15ac515ba905d7dcca47e9a251819c575ef3", size = 16744420 },
    { url = "https://files.pythonhosted.org/packages/86/4a/03ed6b7ee323cf30404265c284cee9c65c56a212e0a08d9ee06984ba2240/pandas-2.2.3-cp311-cp311-musllinux_1_2_x86_64.whl", hash = "sha256:29401dbfa9ad77319367d36940cd8a0b3a11aba16063e39632d98b0e931ddf32", size = 14440457 },
    { url = "https://files.pythonhosted.org/packages/ed/8c/87ddf1fcb55d11f9f847e3c69bb1c6f8e46e2f40ab1a2d2abadb2401b007/pandas-2.2.3-cp311-cp311-win_amd64.whl", hash = "sha256:3fc6873a41186404dad67245896a6e440baacc92f5b716ccd1bc9ed2995ab2c5", size = 11617166 },
    { url = "https://files.pythonhosted.org/packages/17/a3/fb2734118db0af37ea7433f57f722c0a56687e14b14690edff0cdb4b7e58/pandas-2.2.3-cp312-cp312-macosx_10_9_x86_64.whl", hash = "sha256:b1d432e8d08679a40e2a6d8b2f9770a5c21793a6f9f47fdd52c5ce1948a5a8a9", size = 12529893 },
    { url = "https://files.pythonhosted.org/packages/e1/0c/ad295fd74bfac85358fd579e271cded3ac969de81f62dd0142c426b9da91/pandas-2.2.3-cp312-cp312-macosx_11_0_arm64.whl", hash = "sha256:a5a1595fe639f5988ba6a8e5bc9649af3baf26df3998a0abe56c02609392e0a4", size = 11363475 },
    { url = "https://files.pythonhosted.org/packages/c6/2a/4bba3f03f7d07207481fed47f5b35f556c7441acddc368ec43d6643c5777/pandas-2.2.3-cp312-cp312-manylinux2014_aarch64.manylinux_2_17_aarch64.whl", hash = "sha256:5de54125a92bb4d1c051c0659e6fcb75256bf799a732a87184e5ea503965bce3", size = 15188645 },
    { url = "https://files.pythonhosted.org/packages/38/f8/d8fddee9ed0d0c0f4a2132c1dfcf0e3e53265055da8df952a53e7eaf178c/pandas-2.2.3-cp312-cp312-manylinux_2_17_x86_64.manylinux2014_x86_64.whl", hash = "sha256:fffb8ae78d8af97f849404f21411c95062db1496aeb3e56f146f0355c9989319", size = 12739445 },
    { url = "https://files.pythonhosted.org/packages/20/e8/45a05d9c39d2cea61ab175dbe6a2de1d05b679e8de2011da4ee190d7e748/pandas-2.2.3-cp312-cp312-musllinux_1_2_aarch64.whl", hash = "sha256:6dfcb5ee8d4d50c06a51c2fffa6cff6272098ad6540aed1a76d15fb9318194d8", size = 16359235 },
    { url = "https://files.pythonhosted.org/packages/1d/99/617d07a6a5e429ff90c90da64d428516605a1ec7d7bea494235e1c3882de/pandas-2.2.3-cp312-cp312-musllinux_1_2_x86_64.whl", hash = "sha256:062309c1b9ea12a50e8ce661145c6aab431b1e99530d3cd60640e255778bd43a", size = 14056756 },
    { url = "https://files.pythonhosted.org/packages/29/d4/1244ab8edf173a10fd601f7e13b9566c1b525c4f365d6bee918e68381889/pandas-2.2.3-cp312-cp312-win_amd64.whl", hash = "sha256:59ef3764d0fe818125a5097d2ae867ca3fa64df032331b7e0917cf5d7bf66b13", size = 11504248 },
    { url = "https://files.pythonhosted.org/packages/64/22/3b8f4e0ed70644e85cfdcd57454686b9057c6c38d2f74fe4b8bc2527214a/pandas-2.2.3-cp313-cp313-macosx_10_13_x86_64.whl", hash = "sha256:f00d1345d84d8c86a63e476bb4955e46458b304b9575dcf71102b5c705320015", size = 12477643 },
    { url = "https://files.pythonhosted.org/packages/e4/93/b3f5d1838500e22c8d793625da672f3eec046b1a99257666c94446969282/pandas-2.2.3-cp313-cp313-macosx_11_0_arm64.whl", hash = "sha256:3508d914817e153ad359d7e069d752cdd736a247c322d932eb89e6bc84217f28", size = 11281573 },
    { url = "https://files.pythonhosted.org/packages/f5/94/6c79b07f0e5aab1dcfa35a75f4817f5c4f677931d4234afcd75f0e6a66ca/pandas-2.2.3-cp313-cp313-manylinux2014_aarch64.manylinux_2_17_aarch64.whl", hash = "sha256:22a9d949bfc9a502d320aa04e5d02feab689d61da4e7764b62c30b991c42c5f0", size = 15196085 },
    { url = "https://files.pythonhosted.org/packages/e8/31/aa8da88ca0eadbabd0a639788a6da13bb2ff6edbbb9f29aa786450a30a91/pandas-2.2.3-cp313-cp313-manylinux_2_17_x86_64.manylinux2014_x86_64.whl", hash = "sha256:f3a255b2c19987fbbe62a9dfd6cff7ff2aa9ccab3fc75218fd4b7530f01efa24", size = 12711809 },
    { url = "https://files.pythonhosted.org/packages/ee/7c/c6dbdb0cb2a4344cacfb8de1c5808ca885b2e4dcfde8008266608f9372af/pandas-2.2.3-cp313-cp313-musllinux_1_2_aarch64.whl", hash = "sha256:800250ecdadb6d9c78eae4990da62743b857b470883fa27f652db8bdde7f6659", size = 16356316 },
    { url = "https://files.pythonhosted.org/packages/57/b7/8b757e7d92023b832869fa8881a992696a0bfe2e26f72c9ae9f255988d42/pandas-2.2.3-cp313-cp313-musllinux_1_2_x86_64.whl", hash = "sha256:6374c452ff3ec675a8f46fd9ab25c4ad0ba590b71cf0656f8b6daa5202bca3fb", size = 14022055 },
    { url = "https://files.pythonhosted.org/packages/3b/bc/4b18e2b8c002572c5a441a64826252ce5da2aa738855747247a971988043/pandas-2.2.3-cp313-cp313-win_amd64.whl", hash = "sha256:61c5ad4043f791b61dd4752191d9f07f0ae412515d59ba8f005832a532f8736d", size = 11481175 },
    { url = "https://files.pythonhosted.org/packages/76/a3/a5d88146815e972d40d19247b2c162e88213ef51c7c25993942c39dbf41d/pandas-2.2.3-cp313-cp313t-macosx_10_13_x86_64.whl", hash = "sha256:3b71f27954685ee685317063bf13c7709a7ba74fc996b84fc6821c59b0f06468", size = 12615650 },
    { url = "https://files.pythonhosted.org/packages/9c/8c/f0fd18f6140ddafc0c24122c8a964e48294acc579d47def376fef12bcb4a/pandas-2.2.3-cp313-cp313t-macosx_11_0_arm64.whl", hash = "sha256:38cf8125c40dae9d5acc10fa66af8ea6fdf760b2714ee482ca691fc66e6fcb18", size = 11290177 },
    { url = "https://files.pythonhosted.org/packages/ed/f9/e995754eab9c0f14c6777401f7eece0943840b7a9fc932221c19d1abee9f/pandas-2.2.3-cp313-cp313t-manylinux2014_aarch64.manylinux_2_17_aarch64.whl", hash = "sha256:ba96630bc17c875161df3818780af30e43be9b166ce51c9a18c1feae342906c2", size = 14651526 },
    { url = "https://files.pythonhosted.org/packages/25/b0/98d6ae2e1abac4f35230aa756005e8654649d305df9a28b16b9ae4353bff/pandas-2.2.3-cp313-cp313t-manylinux_2_17_x86_64.manylinux2014_x86_64.whl", hash = "sha256:1db71525a1538b30142094edb9adc10be3f3e176748cd7acc2240c2f2e5aa3a4", size = 11871013 },
    { url = "https://files.pythonhosted.org/packages/cc/57/0f72a10f9db6a4628744c8e8f0df4e6e21de01212c7c981d31e50ffc8328/pandas-2.2.3-cp313-cp313t-musllinux_1_2_aarch64.whl", hash = "sha256:15c0e1e02e93116177d29ff83e8b1619c93ddc9c49083f237d4312337a61165d", size = 15711620 },
    { url = "https://files.pythonhosted.org/packages/ab/5f/b38085618b950b79d2d9164a711c52b10aefc0ae6833b96f626b7021b2ed/pandas-2.2.3-cp313-cp313t-musllinux_1_2_x86_64.whl", hash = "sha256:ad5b65698ab28ed8d7f18790a0dc58005c7629f227be9ecc1072aa74c0c1d43a", size = 13098436 },
    { url = "https://files.pythonhosted.org/packages/ca/8c/8848a4c9b8fdf5a534fe2077af948bf53cd713d77ffbcd7bd15710348fd7/pandas-2.2.3-cp39-cp39-macosx_10_9_x86_64.whl", hash = "sha256:bc6b93f9b966093cb0fd62ff1a7e4c09e6d546ad7c1de191767baffc57628f39", size = 12595535 },
    { url = "https://files.pythonhosted.org/packages/9c/b9/5cead4f63b6d31bdefeb21a679bc5a7f4aaf262ca7e07e2bc1c341b68470/pandas-2.2.3-cp39-cp39-macosx_11_0_arm64.whl", hash = "sha256:5dbca4c1acd72e8eeef4753eeca07de9b1db4f398669d5994086f788a5d7cc30", size = 11319822 },
    { url = "https://files.pythonhosted.org/packages/31/af/89e35619fb573366fa68dc26dad6ad2c08c17b8004aad6d98f1a31ce4bb3/pandas-2.2.3-cp39-cp39-manylinux2014_aarch64.manylinux_2_17_aarch64.whl", hash = "sha256:8cd6d7cc958a3910f934ea8dbdf17b2364827bb4dafc38ce6eef6bb3d65ff09c", size = 15625439 },
    { url = "https://files.pythonhosted.org/packages/3d/dd/bed19c2974296661493d7acc4407b1d2db4e2a482197df100f8f965b6225/pandas-2.2.3-cp39-cp39-manylinux_2_17_x86_64.manylinux2014_x86_64.whl", hash = "sha256:99df71520d25fade9db7c1076ac94eb994f4d2673ef2aa2e86ee039b6746d20c", size = 13068928 },
    { url = "https://files.pythonhosted.org/packages/31/a3/18508e10a31ea108d746c848b5a05c0711e0278fa0d6f1c52a8ec52b80a5/pandas-2.2.3-cp39-cp39-musllinux_1_2_aarch64.whl", hash = "sha256:31d0ced62d4ea3e231a9f228366919a5ea0b07440d9d4dac345376fd8e1477ea", size = 16783266 },
    { url = "https://files.pythonhosted.org/packages/c4/a5/3429bd13d82bebc78f4d78c3945efedef63a7cd0c15c17b2eeb838d1121f/pandas-2.2.3-cp39-cp39-musllinux_1_2_x86_64.whl", hash = "sha256:7eee9e7cea6adf3e3d24e304ac6b8300646e2a5d1cd3a3c2abed9101b0846761", size = 14450871 },
    { url = "https://files.pythonhosted.org/packages/2f/49/5c30646e96c684570925b772eac4eb0a8cb0ca590fa978f56c5d3ae73ea1/pandas-2.2.3-cp39-cp39-win_amd64.whl", hash = "sha256:4850ba03528b6dd51d6c5d273c46f183f39a9baf3f0143e566b89450965b105e", size = 11618011 },
]

[[package]]
name = "parso"
version = "0.8.4"
source = { registry = "https://pypi.org/simple" }
sdist = { url = "https://files.pythonhosted.org/packages/66/94/68e2e17afaa9169cf6412ab0f28623903be73d1b32e208d9e8e541bb086d/parso-0.8.4.tar.gz", hash = "sha256:eb3a7b58240fb99099a345571deecc0f9540ea5f4dd2fe14c2a99d6b281ab92d", size = 400609 }
wheels = [
    { url = "https://files.pythonhosted.org/packages/c6/ac/dac4a63f978e4dcb3c6d3a78c4d8e0192a113d288502a1216950c41b1027/parso-0.8.4-py2.py3-none-any.whl", hash = "sha256:a418670a20291dacd2dddc80c377c5c3791378ee1e8d12bffc35420643d43f18", size = 103650 },
]

[[package]]
name = "pexpect"
version = "4.9.0"
source = { registry = "https://pypi.org/simple" }
dependencies = [
    { name = "ptyprocess" },
]
sdist = { url = "https://files.pythonhosted.org/packages/42/92/cc564bf6381ff43ce1f4d06852fc19a2f11d180f23dc32d9588bee2f149d/pexpect-4.9.0.tar.gz", hash = "sha256:ee7d41123f3c9911050ea2c2dac107568dc43b2d3b0c7557a33212c398ead30f", size = 166450 }
wheels = [
    { url = "https://files.pythonhosted.org/packages/9e/c3/059298687310d527a58bb01f3b1965787ee3b40dce76752eda8b44e9a2c5/pexpect-4.9.0-py2.py3-none-any.whl", hash = "sha256:7236d1e080e4936be2dc3e326cec0af72acf9212a7e1d060210e70a47e253523", size = 63772 },
]

[[package]]
name = "pillow"
version = "11.1.0"
source = { registry = "https://pypi.org/simple" }
sdist = { url = "https://files.pythonhosted.org/packages/f3/af/c097e544e7bd278333db77933e535098c259609c4eb3b85381109602fb5b/pillow-11.1.0.tar.gz", hash = "sha256:368da70808b36d73b4b390a8ffac11069f8a5c85f29eff1f1b01bcf3ef5b2a20", size = 46742715 }
wheels = [
    { url = "https://files.pythonhosted.org/packages/50/1c/2dcea34ac3d7bc96a1fd1bd0a6e06a57c67167fec2cff8d95d88229a8817/pillow-11.1.0-cp310-cp310-macosx_10_10_x86_64.whl", hash = "sha256:e1abe69aca89514737465752b4bcaf8016de61b3be1397a8fc260ba33321b3a8", size = 3229983 },
    { url = "https://files.pythonhosted.org/packages/14/ca/6bec3df25e4c88432681de94a3531cc738bd85dea6c7aa6ab6f81ad8bd11/pillow-11.1.0-cp310-cp310-macosx_11_0_arm64.whl", hash = "sha256:c640e5a06869c75994624551f45e5506e4256562ead981cce820d5ab39ae2192", size = 3101831 },
    { url = "https://files.pythonhosted.org/packages/d4/2c/668e18e5521e46eb9667b09e501d8e07049eb5bfe39d56be0724a43117e6/pillow-11.1.0-cp310-cp310-manylinux_2_17_aarch64.manylinux2014_aarch64.whl", hash = "sha256:a07dba04c5e22824816b2615ad7a7484432d7f540e6fa86af60d2de57b0fcee2", size = 4314074 },
    { url = "https://files.pythonhosted.org/packages/02/80/79f99b714f0fc25f6a8499ecfd1f810df12aec170ea1e32a4f75746051ce/pillow-11.1.0-cp310-cp310-manylinux_2_17_x86_64.manylinux2014_x86_64.whl", hash = "sha256:e267b0ed063341f3e60acd25c05200df4193e15a4a5807075cd71225a2386e26", size = 4394933 },
    { url = "https://files.pythonhosted.org/packages/81/aa/8d4ad25dc11fd10a2001d5b8a80fdc0e564ac33b293bdfe04ed387e0fd95/pillow-11.1.0-cp310-cp310-manylinux_2_28_aarch64.whl", hash = "sha256:bd165131fd51697e22421d0e467997ad31621b74bfc0b75956608cb2906dda07", size = 4353349 },
    { url = "https://files.pythonhosted.org/packages/84/7a/cd0c3eaf4a28cb2a74bdd19129f7726277a7f30c4f8424cd27a62987d864/pillow-11.1.0-cp310-cp310-manylinux_2_28_x86_64.whl", hash = "sha256:abc56501c3fd148d60659aae0af6ddc149660469082859fa7b066a298bde9482", size = 4476532 },
    { url = "https://files.pythonhosted.org/packages/8f/8b/a907fdd3ae8f01c7670dfb1499c53c28e217c338b47a813af8d815e7ce97/pillow-11.1.0-cp310-cp310-musllinux_1_2_aarch64.whl", hash = "sha256:54ce1c9a16a9561b6d6d8cb30089ab1e5eb66918cb47d457bd996ef34182922e", size = 4279789 },
    { url = "https://files.pythonhosted.org/packages/6f/9a/9f139d9e8cccd661c3efbf6898967a9a337eb2e9be2b454ba0a09533100d/pillow-11.1.0-cp310-cp310-musllinux_1_2_x86_64.whl", hash = "sha256:73ddde795ee9b06257dac5ad42fcb07f3b9b813f8c1f7f870f402f4dc54b5269", size = 4413131 },
    { url = "https://files.pythonhosted.org/packages/a8/68/0d8d461f42a3f37432203c8e6df94da10ac8081b6d35af1c203bf3111088/pillow-11.1.0-cp310-cp310-win32.whl", hash = "sha256:3a5fe20a7b66e8135d7fd617b13272626a28278d0e578c98720d9ba4b2439d49", size = 2291213 },
    { url = "https://files.pythonhosted.org/packages/14/81/d0dff759a74ba87715509af9f6cb21fa21d93b02b3316ed43bda83664db9/pillow-11.1.0-cp310-cp310-win_amd64.whl", hash = "sha256:b6123aa4a59d75f06e9dd3dac5bf8bc9aa383121bb3dd9a7a612e05eabc9961a", size = 2625725 },
    { url = "https://files.pythonhosted.org/packages/ce/1f/8d50c096a1d58ef0584ddc37e6f602828515219e9d2428e14ce50f5ecad1/pillow-11.1.0-cp310-cp310-win_arm64.whl", hash = "sha256:a76da0a31da6fcae4210aa94fd779c65c75786bc9af06289cd1c184451ef7a65", size = 2375213 },
    { url = "https://files.pythonhosted.org/packages/dd/d6/2000bfd8d5414fb70cbbe52c8332f2283ff30ed66a9cde42716c8ecbe22c/pillow-11.1.0-cp311-cp311-macosx_10_10_x86_64.whl", hash = "sha256:e06695e0326d05b06833b40b7ef477e475d0b1ba3a6d27da1bb48c23209bf457", size = 3229968 },
    { url = "https://files.pythonhosted.org/packages/d9/45/3fe487010dd9ce0a06adf9b8ff4f273cc0a44536e234b0fad3532a42c15b/pillow-11.1.0-cp311-cp311-macosx_11_0_arm64.whl", hash = "sha256:96f82000e12f23e4f29346e42702b6ed9a2f2fea34a740dd5ffffcc8c539eb35", size = 3101806 },
    { url = "https://files.pythonhosted.org/packages/e3/72/776b3629c47d9d5f1c160113158a7a7ad177688d3a1159cd3b62ded5a33a/pillow-11.1.0-cp311-cp311-manylinux_2_17_aarch64.manylinux2014_aarch64.whl", hash = "sha256:a3cd561ded2cf2bbae44d4605837221b987c216cff94f49dfeed63488bb228d2", size = 4322283 },
    { url = "https://files.pythonhosted.org/packages/e4/c2/e25199e7e4e71d64eeb869f5b72c7ddec70e0a87926398785ab944d92375/pillow-11.1.0-cp311-cp311-manylinux_2_17_x86_64.manylinux2014_x86_64.whl", hash = "sha256:f189805c8be5ca5add39e6f899e6ce2ed824e65fb45f3c28cb2841911da19070", size = 4402945 },
    { url = "https://files.pythonhosted.org/packages/c1/ed/51d6136c9d5911f78632b1b86c45241c712c5a80ed7fa7f9120a5dff1eba/pillow-11.1.0-cp311-cp311-manylinux_2_28_aarch64.whl", hash = "sha256:dd0052e9db3474df30433f83a71b9b23bd9e4ef1de13d92df21a52c0303b8ab6", size = 4361228 },
    { url = "https://files.pythonhosted.org/packages/48/a4/fbfe9d5581d7b111b28f1d8c2762dee92e9821bb209af9fa83c940e507a0/pillow-11.1.0-cp311-cp311-manylinux_2_28_x86_64.whl", hash = "sha256:837060a8599b8f5d402e97197d4924f05a2e0d68756998345c829c33186217b1", size = 4484021 },
    { url = "https://files.pythonhosted.org/packages/39/db/0b3c1a5018117f3c1d4df671fb8e47d08937f27519e8614bbe86153b65a5/pillow-11.1.0-cp311-cp311-musllinux_1_2_aarch64.whl", hash = "sha256:aa8dd43daa836b9a8128dbe7d923423e5ad86f50a7a14dc688194b7be5c0dea2", size = 4287449 },
    { url = "https://files.pythonhosted.org/packages/d9/58/bc128da7fea8c89fc85e09f773c4901e95b5936000e6f303222490c052f3/pillow-11.1.0-cp311-cp311-musllinux_1_2_x86_64.whl", hash = "sha256:0a2f91f8a8b367e7a57c6e91cd25af510168091fb89ec5146003e424e1558a96", size = 4419972 },
    { url = "https://files.pythonhosted.org/packages/5f/bb/58f34379bde9fe197f51841c5bbe8830c28bbb6d3801f16a83b8f2ad37df/pillow-11.1.0-cp311-cp311-win32.whl", hash = "sha256:c12fc111ef090845de2bb15009372175d76ac99969bdf31e2ce9b42e4b8cd88f", size = 2291201 },
    { url = "https://files.pythonhosted.org/packages/3a/c6/fce9255272bcf0c39e15abd2f8fd8429a954cf344469eaceb9d0d1366913/pillow-11.1.0-cp311-cp311-win_amd64.whl", hash = "sha256:fbd43429d0d7ed6533b25fc993861b8fd512c42d04514a0dd6337fb3ccf22761", size = 2625686 },
    { url = "https://files.pythonhosted.org/packages/c8/52/8ba066d569d932365509054859f74f2a9abee273edcef5cd75e4bc3e831e/pillow-11.1.0-cp311-cp311-win_arm64.whl", hash = "sha256:f7955ecf5609dee9442cbface754f2c6e541d9e6eda87fad7f7a989b0bdb9d71", size = 2375194 },
    { url = "https://files.pythonhosted.org/packages/95/20/9ce6ed62c91c073fcaa23d216e68289e19d95fb8188b9fb7a63d36771db8/pillow-11.1.0-cp312-cp312-macosx_10_13_x86_64.whl", hash = "sha256:2062ffb1d36544d42fcaa277b069c88b01bb7298f4efa06731a7fd6cc290b81a", size = 3226818 },
    { url = "https://files.pythonhosted.org/packages/b9/d8/f6004d98579a2596c098d1e30d10b248798cceff82d2b77aa914875bfea1/pillow-11.1.0-cp312-cp312-macosx_11_0_arm64.whl", hash = "sha256:a85b653980faad27e88b141348707ceeef8a1186f75ecc600c395dcac19f385b", size = 3101662 },
    { url = "https://files.pythonhosted.org/packages/08/d9/892e705f90051c7a2574d9f24579c9e100c828700d78a63239676f960b74/pillow-11.1.0-cp312-cp312-manylinux_2_17_aarch64.manylinux2014_aarch64.whl", hash = "sha256:9409c080586d1f683df3f184f20e36fb647f2e0bc3988094d4fd8c9f4eb1b3b3", size = 4329317 },
    { url = "https://files.pythonhosted.org/packages/8c/aa/7f29711f26680eab0bcd3ecdd6d23ed6bce180d82e3f6380fb7ae35fcf3b/pillow-11.1.0-cp312-cp312-manylinux_2_17_x86_64.manylinux2014_x86_64.whl", hash = "sha256:7fdadc077553621911f27ce206ffcbec7d3f8d7b50e0da39f10997e8e2bb7f6a", size = 4412999 },
    { url = "https://files.pythonhosted.org/packages/c8/c4/8f0fe3b9e0f7196f6d0bbb151f9fba323d72a41da068610c4c960b16632a/pillow-11.1.0-cp312-cp312-manylinux_2_28_aarch64.whl", hash = "sha256:93a18841d09bcdd774dcdc308e4537e1f867b3dec059c131fde0327899734aa1", size = 4368819 },
    { url = "https://files.pythonhosted.org/packages/38/0d/84200ed6a871ce386ddc82904bfadc0c6b28b0c0ec78176871a4679e40b3/pillow-11.1.0-cp312-cp312-manylinux_2_28_x86_64.whl", hash = "sha256:9aa9aeddeed452b2f616ff5507459e7bab436916ccb10961c4a382cd3e03f47f", size = 4496081 },
    { url = "https://files.pythonhosted.org/packages/84/9c/9bcd66f714d7e25b64118e3952d52841a4babc6d97b6d28e2261c52045d4/pillow-11.1.0-cp312-cp312-musllinux_1_2_aarch64.whl", hash = "sha256:3cdcdb0b896e981678eee140d882b70092dac83ac1cdf6b3a60e2216a73f2b91", size = 4296513 },
    { url = "https://files.pythonhosted.org/packages/db/61/ada2a226e22da011b45f7104c95ebda1b63dcbb0c378ad0f7c2a710f8fd2/pillow-11.1.0-cp312-cp312-musllinux_1_2_x86_64.whl", hash = "sha256:36ba10b9cb413e7c7dfa3e189aba252deee0602c86c309799da5a74009ac7a1c", size = 4431298 },
    { url = "https://files.pythonhosted.org/packages/e7/c4/fc6e86750523f367923522014b821c11ebc5ad402e659d8c9d09b3c9d70c/pillow-11.1.0-cp312-cp312-win32.whl", hash = "sha256:cfd5cd998c2e36a862d0e27b2df63237e67273f2fc78f47445b14e73a810e7e6", size = 2291630 },
    { url = "https://files.pythonhosted.org/packages/08/5c/2104299949b9d504baf3f4d35f73dbd14ef31bbd1ddc2c1b66a5b7dfda44/pillow-11.1.0-cp312-cp312-win_amd64.whl", hash = "sha256:a697cd8ba0383bba3d2d3ada02b34ed268cb548b369943cd349007730c92bddf", size = 2626369 },
    { url = "https://files.pythonhosted.org/packages/37/f3/9b18362206b244167c958984b57c7f70a0289bfb59a530dd8af5f699b910/pillow-11.1.0-cp312-cp312-win_arm64.whl", hash = "sha256:4dd43a78897793f60766563969442020e90eb7847463eca901e41ba186a7d4a5", size = 2375240 },
    { url = "https://files.pythonhosted.org/packages/b3/31/9ca79cafdce364fd5c980cd3416c20ce1bebd235b470d262f9d24d810184/pillow-11.1.0-cp313-cp313-macosx_10_13_x86_64.whl", hash = "sha256:ae98e14432d458fc3de11a77ccb3ae65ddce70f730e7c76140653048c71bfcbc", size = 3226640 },
    { url = "https://files.pythonhosted.org/packages/ac/0f/ff07ad45a1f172a497aa393b13a9d81a32e1477ef0e869d030e3c1532521/pillow-11.1.0-cp313-cp313-macosx_11_0_arm64.whl", hash = "sha256:cc1331b6d5a6e144aeb5e626f4375f5b7ae9934ba620c0ac6b3e43d5e683a0f0", size = 3101437 },
    { url = "https://files.pythonhosted.org/packages/08/2f/9906fca87a68d29ec4530be1f893149e0cb64a86d1f9f70a7cfcdfe8ae44/pillow-11.1.0-cp313-cp313-manylinux_2_17_aarch64.manylinux2014_aarch64.whl", hash = "sha256:758e9d4ef15d3560214cddbc97b8ef3ef86ce04d62ddac17ad39ba87e89bd3b1", size = 4326605 },
    { url = "https://files.pythonhosted.org/packages/b0/0f/f3547ee15b145bc5c8b336401b2d4c9d9da67da9dcb572d7c0d4103d2c69/pillow-11.1.0-cp313-cp313-manylinux_2_17_x86_64.manylinux2014_x86_64.whl", hash = "sha256:b523466b1a31d0dcef7c5be1f20b942919b62fd6e9a9be199d035509cbefc0ec", size = 4411173 },
    { url = "https://files.pythonhosted.org/packages/b1/df/bf8176aa5db515c5de584c5e00df9bab0713548fd780c82a86cba2c2fedb/pillow-11.1.0-cp313-cp313-manylinux_2_28_aarch64.whl", hash = "sha256:9044b5e4f7083f209c4e35aa5dd54b1dd5b112b108648f5c902ad586d4f945c5", size = 4369145 },
    { url = "https://files.pythonhosted.org/packages/de/7c/7433122d1cfadc740f577cb55526fdc39129a648ac65ce64db2eb7209277/pillow-11.1.0-cp313-cp313-manylinux_2_28_x86_64.whl", hash = "sha256:3764d53e09cdedd91bee65c2527815d315c6b90d7b8b79759cc48d7bf5d4f114", size = 4496340 },
    { url = "https://files.pythonhosted.org/packages/25/46/dd94b93ca6bd555588835f2504bd90c00d5438fe131cf01cfa0c5131a19d/pillow-11.1.0-cp313-cp313-musllinux_1_2_aarch64.whl", hash = "sha256:31eba6bbdd27dde97b0174ddf0297d7a9c3a507a8a1480e1e60ef914fe23d352", size = 4296906 },
    { url = "https://files.pythonhosted.org/packages/a8/28/2f9d32014dfc7753e586db9add35b8a41b7a3b46540e965cb6d6bc607bd2/pillow-11.1.0-cp313-cp313-musllinux_1_2_x86_64.whl", hash = "sha256:b5d658fbd9f0d6eea113aea286b21d3cd4d3fd978157cbf2447a6035916506d3", size = 4431759 },
    { url = "https://files.pythonhosted.org/packages/33/48/19c2cbe7403870fbe8b7737d19eb013f46299cdfe4501573367f6396c775/pillow-11.1.0-cp313-cp313-win32.whl", hash = "sha256:f86d3a7a9af5d826744fabf4afd15b9dfef44fe69a98541f666f66fbb8d3fef9", size = 2291657 },
    { url = "https://files.pythonhosted.org/packages/3b/ad/285c556747d34c399f332ba7c1a595ba245796ef3e22eae190f5364bb62b/pillow-11.1.0-cp313-cp313-win_amd64.whl", hash = "sha256:593c5fd6be85da83656b93ffcccc2312d2d149d251e98588b14fbc288fd8909c", size = 2626304 },
    { url = "https://files.pythonhosted.org/packages/e5/7b/ef35a71163bf36db06e9c8729608f78dedf032fc8313d19bd4be5c2588f3/pillow-11.1.0-cp313-cp313-win_arm64.whl", hash = "sha256:11633d58b6ee5733bde153a8dafd25e505ea3d32e261accd388827ee987baf65", size = 2375117 },
    { url = "https://files.pythonhosted.org/packages/79/30/77f54228401e84d6791354888549b45824ab0ffde659bafa67956303a09f/pillow-11.1.0-cp313-cp313t-macosx_10_13_x86_64.whl", hash = "sha256:70ca5ef3b3b1c4a0812b5c63c57c23b63e53bc38e758b37a951e5bc466449861", size = 3230060 },
    { url = "https://files.pythonhosted.org/packages/ce/b1/56723b74b07dd64c1010fee011951ea9c35a43d8020acd03111f14298225/pillow-11.1.0-cp313-cp313t-macosx_11_0_arm64.whl", hash = "sha256:8000376f139d4d38d6851eb149b321a52bb8893a88dae8ee7d95840431977081", size = 3106192 },
    { url = "https://files.pythonhosted.org/packages/e1/cd/7bf7180e08f80a4dcc6b4c3a0aa9e0b0ae57168562726a05dc8aa8fa66b0/pillow-11.1.0-cp313-cp313t-manylinux_2_17_x86_64.manylinux2014_x86_64.whl", hash = "sha256:9ee85f0696a17dd28fbcfceb59f9510aa71934b483d1f5601d1030c3c8304f3c", size = 4446805 },
    { url = "https://files.pythonhosted.org/packages/97/42/87c856ea30c8ed97e8efbe672b58c8304dee0573f8c7cab62ae9e31db6ae/pillow-11.1.0-cp313-cp313t-manylinux_2_28_x86_64.whl", hash = "sha256:dd0e081319328928531df7a0e63621caf67652c8464303fd102141b785ef9547", size = 4530623 },
    { url = "https://files.pythonhosted.org/packages/ff/41/026879e90c84a88e33fb00cc6bd915ac2743c67e87a18f80270dfe3c2041/pillow-11.1.0-cp313-cp313t-musllinux_1_2_x86_64.whl", hash = "sha256:e63e4e5081de46517099dc30abe418122f54531a6ae2ebc8680bcd7096860eab", size = 4465191 },
    { url = "https://files.pythonhosted.org/packages/e5/fb/a7960e838bc5df57a2ce23183bfd2290d97c33028b96bde332a9057834d3/pillow-11.1.0-cp313-cp313t-win32.whl", hash = "sha256:dda60aa465b861324e65a78c9f5cf0f4bc713e4309f83bc387be158b077963d9", size = 2295494 },
    { url = "https://files.pythonhosted.org/packages/d7/6c/6ec83ee2f6f0fda8d4cf89045c6be4b0373ebfc363ba8538f8c999f63fcd/pillow-11.1.0-cp313-cp313t-win_amd64.whl", hash = "sha256:ad5db5781c774ab9a9b2c4302bbf0c1014960a0a7be63278d13ae6fdf88126fe", size = 2631595 },
    { url = "https://files.pythonhosted.org/packages/cf/6c/41c21c6c8af92b9fea313aa47c75de49e2f9a467964ee33eb0135d47eb64/pillow-11.1.0-cp313-cp313t-win_arm64.whl", hash = "sha256:67cd427c68926108778a9005f2a04adbd5e67c442ed21d95389fe1d595458756", size = 2377651 },
    { url = "https://files.pythonhosted.org/packages/9a/1f/9df5ac77491fddd2e36c352d16976dc11fbe6ab842f5df85fd7e31b847b9/pillow-11.1.0-cp39-cp39-macosx_10_10_x86_64.whl", hash = "sha256:bf902d7413c82a1bfa08b06a070876132a5ae6b2388e2712aab3a7cbc02205c6", size = 3229995 },
    { url = "https://files.pythonhosted.org/packages/a6/62/c7b359e924dca274173b04922ac06aa63614f7e934d132f2fe1d852509aa/pillow-11.1.0-cp39-cp39-macosx_11_0_arm64.whl", hash = "sha256:c1eec9d950b6fe688edee07138993e54ee4ae634c51443cfb7c1e7613322718e", size = 3101890 },
    { url = "https://files.pythonhosted.org/packages/7b/63/136f21340a434de895b62bcf2c386005a8aa24066c4facd619f5e0e9f283/pillow-11.1.0-cp39-cp39-manylinux_2_17_aarch64.manylinux2014_aarch64.whl", hash = "sha256:8e275ee4cb11c262bd108ab2081f750db2a1c0b8c12c1897f27b160c8bd57bbc", size = 4310366 },
    { url = "https://files.pythonhosted.org/packages/f6/46/0bd0ca03d9d1164a7fa33d285ef6d1c438e963d0c8770e4c5b3737ef5abe/pillow-11.1.0-cp39-cp39-manylinux_2_17_x86_64.manylinux2014_x86_64.whl", hash = "sha256:4db853948ce4e718f2fc775b75c37ba2efb6aaea41a1a5fc57f0af59eee774b2", size = 4391582 },
    { url = "https://files.pythonhosted.org/packages/0c/55/f182db572b28bd833b8e806f933f782ceb2df64c40e4d8bd3d4226a46eca/pillow-11.1.0-cp39-cp39-manylinux_2_28_aarch64.whl", hash = "sha256:ab8a209b8485d3db694fa97a896d96dd6533d63c22829043fd9de627060beade", size = 4350278 },
    { url = "https://files.pythonhosted.org/packages/75/fb/e330fdbbcbc4744214b5f53b84d9d8a9f4ffbebc2e9c2ac10475386e3296/pillow-11.1.0-cp39-cp39-manylinux_2_28_x86_64.whl", hash = "sha256:54251ef02a2309b5eec99d151ebf5c9904b77976c8abdcbce7891ed22df53884", size = 4471768 },
    { url = "https://files.pythonhosted.org/packages/eb/51/20ee6c4da4448d7a67ffb720a5fcdb965115a78e211a1f58f9845ae15f86/pillow-11.1.0-cp39-cp39-musllinux_1_2_aarch64.whl", hash = "sha256:5bb94705aea800051a743aa4874bb1397d4695fb0583ba5e425ee0328757f196", size = 4276549 },
    { url = "https://files.pythonhosted.org/packages/37/f2/a25c0bdaa6d6fd5cc3d4a6f65b5a7ea46e7af58bee00a98efe0a5af79c58/pillow-11.1.0-cp39-cp39-musllinux_1_2_x86_64.whl", hash = "sha256:89dbdb3e6e9594d512780a5a1c42801879628b38e3efc7038094430844e271d8", size = 4409350 },
    { url = "https://files.pythonhosted.org/packages/12/a7/06687947604cd3e47abeea1b78b65d34ffce7feab03cfe0dd985f115dca3/pillow-11.1.0-cp39-cp39-win32.whl", hash = "sha256:e5449ca63da169a2e6068dd0e2fcc8d91f9558aba89ff6d02121ca8ab11e79e5", size = 2291271 },
    { url = "https://files.pythonhosted.org/packages/21/a6/f51d47675940b5c63b08ff0575b3518428b4acb891f88526fa4ee1edab6f/pillow-11.1.0-cp39-cp39-win_amd64.whl", hash = "sha256:3362c6ca227e65c54bf71a5f88b3d4565ff1bcbc63ae72c34b07bbb1cc59a43f", size = 2625783 },
    { url = "https://files.pythonhosted.org/packages/95/56/97750bd33e68648fa432dfadcb8ede7624bd905822d42262d34bcebdd9d7/pillow-11.1.0-cp39-cp39-win_arm64.whl", hash = "sha256:b20be51b37a75cc54c2c55def3fa2c65bb94ba859dde241cd0a4fd302de5ae0a", size = 2375193 },
    { url = "https://files.pythonhosted.org/packages/fa/c5/389961578fb677b8b3244fcd934f720ed25a148b9a5cc81c91bdf59d8588/pillow-11.1.0-pp310-pypy310_pp73-macosx_10_15_x86_64.whl", hash = "sha256:8c730dc3a83e5ac137fbc92dfcfe1511ce3b2b5d7578315b63dbbb76f7f51d90", size = 3198345 },
    { url = "https://files.pythonhosted.org/packages/c4/fa/803c0e50ffee74d4b965229e816af55276eac1d5806712de86f9371858fd/pillow-11.1.0-pp310-pypy310_pp73-macosx_11_0_arm64.whl", hash = "sha256:7d33d2fae0e8b170b6a6c57400e077412240f6f5bb2a342cf1ee512a787942bb", size = 3072938 },
    { url = "https://files.pythonhosted.org/packages/dc/67/2a3a5f8012b5d8c63fe53958ba906c1b1d0482ebed5618057ef4d22f8076/pillow-11.1.0-pp310-pypy310_pp73-manylinux_2_17_aarch64.manylinux2014_aarch64.whl", hash = "sha256:a8d65b38173085f24bc07f8b6c505cbb7418009fa1a1fcb111b1f4961814a442", size = 3400049 },
    { url = "https://files.pythonhosted.org/packages/e5/a0/514f0d317446c98c478d1872497eb92e7cde67003fed74f696441e647446/pillow-11.1.0-pp310-pypy310_pp73-manylinux_2_17_x86_64.manylinux2014_x86_64.whl", hash = "sha256:015c6e863faa4779251436db398ae75051469f7c903b043a48f078e437656f83", size = 3422431 },
    { url = "https://files.pythonhosted.org/packages/cd/00/20f40a935514037b7d3f87adfc87d2c538430ea625b63b3af8c3f5578e72/pillow-11.1.0-pp310-pypy310_pp73-manylinux_2_28_aarch64.whl", hash = "sha256:d44ff19eea13ae4acdaaab0179fa68c0c6f2f45d66a4d8ec1eda7d6cecbcc15f", size = 3446208 },
    { url = "https://files.pythonhosted.org/packages/28/3c/7de681727963043e093c72e6c3348411b0185eab3263100d4490234ba2f6/pillow-11.1.0-pp310-pypy310_pp73-manylinux_2_28_x86_64.whl", hash = "sha256:d3d8da4a631471dfaf94c10c85f5277b1f8e42ac42bade1ac67da4b4a7359b73", size = 3509746 },
    { url = "https://files.pythonhosted.org/packages/41/67/936f9814bdd74b2dfd4822f1f7725ab5d8ff4103919a1664eb4874c58b2f/pillow-11.1.0-pp310-pypy310_pp73-win_amd64.whl", hash = "sha256:4637b88343166249fe8aa94e7c4a62a180c4b3898283bb5d3d2fd5fe10d8e4e0", size = 2626353 },
]

[[package]]
name = "platformdirs"
version = "4.3.6"
source = { registry = "https://pypi.org/simple" }
sdist = { url = "https://files.pythonhosted.org/packages/13/fc/128cc9cb8f03208bdbf93d3aa862e16d376844a14f9a0ce5cf4507372de4/platformdirs-4.3.6.tar.gz", hash = "sha256:357fb2acbc885b0419afd3ce3ed34564c13c9b95c89360cd9563f73aa5e2b907", size = 21302 }
wheels = [
    { url = "https://files.pythonhosted.org/packages/3c/a6/bc1012356d8ece4d66dd75c4b9fc6c1f6650ddd5991e421177d9f8f671be/platformdirs-4.3.6-py3-none-any.whl", hash = "sha256:73e575e1408ab8103900836b97580d5307456908a03e92031bab39e4554cc3fb", size = 18439 },
]

[[package]]
name = "pluggy"
version = "1.5.0"
source = { registry = "https://pypi.org/simple" }
sdist = { url = "https://files.pythonhosted.org/packages/96/2d/02d4312c973c6050a18b314a5ad0b3210edb65a906f868e31c111dede4a6/pluggy-1.5.0.tar.gz", hash = "sha256:2cffa88e94fdc978c4c574f15f9e59b7f4201d439195c3715ca9e2486f1d0cf1", size = 67955 }
wheels = [
    { url = "https://files.pythonhosted.org/packages/88/5f/e351af9a41f866ac3f1fac4ca0613908d9a41741cfcf2228f4ad853b697d/pluggy-1.5.0-py3-none-any.whl", hash = "sha256:44e1ad92c8ca002de6377e165f3e0f1be63266ab4d554740532335b9d75ea669", size = 20556 },
]

[[package]]
name = "pre-commit"
version = "4.2.0"
source = { registry = "https://pypi.org/simple" }
dependencies = [
    { name = "cfgv" },
    { name = "identify" },
    { name = "nodeenv" },
    { name = "pyyaml" },
    { name = "virtualenv" },
]
sdist = { url = "https://files.pythonhosted.org/packages/08/39/679ca9b26c7bb2999ff122d50faa301e49af82ca9c066ec061cfbc0c6784/pre_commit-4.2.0.tar.gz", hash = "sha256:601283b9757afd87d40c4c4a9b2b5de9637a8ea02eaff7adc2d0fb4e04841146", size = 193424 }
wheels = [
    { url = "https://files.pythonhosted.org/packages/88/74/a88bf1b1efeae488a0c0b7bdf71429c313722d1fc0f377537fbe554e6180/pre_commit-4.2.0-py2.py3-none-any.whl", hash = "sha256:a009ca7205f1eb497d10b845e52c838a98b6cdd2102a6c8e4540e94ee75c58bd", size = 220707 },
]

[[package]]
name = "prompt-toolkit"
version = "3.0.50"
source = { registry = "https://pypi.org/simple" }
dependencies = [
    { name = "wcwidth" },
]
sdist = { url = "https://files.pythonhosted.org/packages/a1/e1/bd15cb8ffdcfeeb2bdc215de3c3cffca11408d829e4b8416dcfe71ba8854/prompt_toolkit-3.0.50.tar.gz", hash = "sha256:544748f3860a2623ca5cd6d2795e7a14f3d0e1c3c9728359013f79877fc89bab", size = 429087 }
wheels = [
    { url = "https://files.pythonhosted.org/packages/e4/ea/d836f008d33151c7a1f62caf3d8dd782e4d15f6a43897f64480c2b8de2ad/prompt_toolkit-3.0.50-py3-none-any.whl", hash = "sha256:9b6427eb19e479d98acff65196a307c555eb567989e6d88ebbb1b509d9779198", size = 387816 },
]

[[package]]
name = "propcache"
version = "0.3.0"
source = { registry = "https://pypi.org/simple" }
sdist = { url = "https://files.pythonhosted.org/packages/92/76/f941e63d55c0293ff7829dd21e7cf1147e90a526756869a9070f287a68c9/propcache-0.3.0.tar.gz", hash = "sha256:a8fd93de4e1d278046345f49e2238cdb298589325849b2645d4a94c53faeffc5", size = 42722 }
wheels = [
    { url = "https://files.pythonhosted.org/packages/8d/f0/dc9ec44d2e63c13f816a16398c039329736712440ff82b682dd9a78d2258/propcache-0.3.0-cp310-cp310-macosx_10_9_universal2.whl", hash = "sha256:efa44f64c37cc30c9f05932c740a8b40ce359f51882c70883cc95feac842da4d", size = 79574 },
    { url = "https://files.pythonhosted.org/packages/99/3a/33a207dfcb3ee1131ea23a2aeb726c3c4994f89546d7eadf8c50627c8b63/propcache-0.3.0-cp310-cp310-macosx_10_9_x86_64.whl", hash = "sha256:2383a17385d9800b6eb5855c2f05ee550f803878f344f58b6e194de08b96352c", size = 45898 },
    { url = "https://files.pythonhosted.org/packages/af/68/0bde765c9f5dc02b4466d2838600af38c81b184c26c6d3cd44643ac668e3/propcache-0.3.0-cp310-cp310-macosx_11_0_arm64.whl", hash = "sha256:d3e7420211f5a65a54675fd860ea04173cde60a7cc20ccfbafcccd155225f8bc", size = 45418 },
    { url = "https://files.pythonhosted.org/packages/06/a6/c682669bae41199358e16cc7b1c818f91c5f9e925cc863dabd98ce32716a/propcache-0.3.0-cp310-cp310-manylinux_2_17_aarch64.manylinux2014_aarch64.whl", hash = "sha256:3302c5287e504d23bb0e64d2a921d1eb4a03fb93a0a0aa3b53de059f5a5d737d", size = 205116 },
    { url = "https://files.pythonhosted.org/packages/fb/ae/82cfb50267d9a1baa0340728eb9e32245a68538fef929d7bb786d01c11a8/propcache-0.3.0-cp310-cp310-manylinux_2_17_ppc64le.manylinux2014_ppc64le.whl", hash = "sha256:7e2e068a83552ddf7a39a99488bcba05ac13454fb205c847674da0352602082f", size = 219405 },
    { url = "https://files.pythonhosted.org/packages/ab/16/7b6b2bf8c207cfd0e5ca3d41aea397392de9899867ec024f88c94f9ae2ab/propcache-0.3.0-cp310-cp310-manylinux_2_17_s390x.manylinux2014_s390x.whl", hash = "sha256:2d913d36bdaf368637b4f88d554fb9cb9d53d6920b9c5563846555938d5450bf", size = 217656 },
    { url = "https://files.pythonhosted.org/packages/f4/eb/41447de61eb5454891658d0fb9b1d7d35d49a4a5dd2e0c86f2c332e8b7e1/propcache-0.3.0-cp310-cp310-manylinux_2_17_x86_64.manylinux2014_x86_64.whl", hash = "sha256:8ee1983728964d6070ab443399c476de93d5d741f71e8f6e7880a065f878e0b9", size = 205414 },
    { url = "https://files.pythonhosted.org/packages/03/b6/9719878f8b5b20d37ee663a40f8dcbf888559e4d3be2ba2fe5c790fc28d2/propcache-0.3.0-cp310-cp310-manylinux_2_5_i686.manylinux1_i686.manylinux_2_17_i686.manylinux2014_i686.whl", hash = "sha256:36ca5e9a21822cc1746023e88f5c0af6fce3af3b85d4520efb1ce4221bed75cc", size = 195746 },
    { url = "https://files.pythonhosted.org/packages/bb/ec/b79c3210ba459800d1a8f1afeb81d7b503893555a7b79c24082ff26d3314/propcache-0.3.0-cp310-cp310-musllinux_1_2_aarch64.whl", hash = "sha256:9ecde3671e62eeb99e977f5221abcf40c208f69b5eb986b061ccec317c82ebd0", size = 198651 },
    { url = "https://files.pythonhosted.org/packages/48/f6/2b0140bc47013e43575973068e72ad51ee9f22f2dad42e6d6e362d715125/propcache-0.3.0-cp310-cp310-musllinux_1_2_armv7l.whl", hash = "sha256:d383bf5e045d7f9d239b38e6acadd7b7fdf6c0087259a84ae3475d18e9a2ae8b", size = 195858 },
    { url = "https://files.pythonhosted.org/packages/97/3d/2fa19303d87aa21f9a42dcd870d6088a2a776ff5518e394d50412c3679a6/propcache-0.3.0-cp310-cp310-musllinux_1_2_i686.whl", hash = "sha256:8cb625bcb5add899cb8ba7bf716ec1d3e8f7cdea9b0713fa99eadf73b6d4986f", size = 197181 },
    { url = "https://files.pythonhosted.org/packages/09/f3/a2170ffc9fa774c1dfd52294113c0fa6cdc5b71dbfd7129bb9378fdd8b42/propcache-0.3.0-cp310-cp310-musllinux_1_2_ppc64le.whl", hash = "sha256:5fa159dcee5dba00c1def3231c249cf261185189205073bde13797e57dd7540a", size = 207411 },
    { url = "https://files.pythonhosted.org/packages/d6/1e/cb8a6c82178efffa0b00dc463f36cd086f747345585140aeb95d5cb93666/propcache-0.3.0-cp310-cp310-musllinux_1_2_s390x.whl", hash = "sha256:a7080b0159ce05f179cfac592cda1a82898ca9cd097dacf8ea20ae33474fbb25", size = 210724 },
    { url = "https://files.pythonhosted.org/packages/2b/72/6e273543337a3e22cf462eb836f065a9830b4d41baeb1f58db2695c934f3/propcache-0.3.0-cp310-cp310-musllinux_1_2_x86_64.whl", hash = "sha256:ed7161bccab7696a473fe7ddb619c1d75963732b37da4618ba12e60899fefe4f", size = 203511 },
    { url = "https://files.pythonhosted.org/packages/f3/ea/7412c79bcec06597c967d49789f5a1f7fd76a8654908feeaefafb7447c9a/propcache-0.3.0-cp310-cp310-win32.whl", hash = "sha256:bf0d9a171908f32d54f651648c7290397b8792f4303821c42a74e7805bfb813c", size = 40600 },
    { url = "https://files.pythonhosted.org/packages/a3/42/488c90190491f3e61bd2c2fb0b3d91c1c78778270dde2f0b6633fc9ff723/propcache-0.3.0-cp310-cp310-win_amd64.whl", hash = "sha256:42924dc0c9d73e49908e35bbdec87adedd651ea24c53c29cac103ede0ea1d340", size = 44714 },
    { url = "https://files.pythonhosted.org/packages/45/c9/cf09ff7e6d09f14149094f7cd50d2dec032b24e61af21fc4540da2b17bfb/propcache-0.3.0-cp311-cp311-macosx_10_9_universal2.whl", hash = "sha256:9ddd49258610499aab83b4f5b61b32e11fce873586282a0e972e5ab3bcadee51", size = 79568 },
    { url = "https://files.pythonhosted.org/packages/c8/32/2424d89da88cd81b7d148e0d2b3131461b570a02aa9d84a2e567509adb0d/propcache-0.3.0-cp311-cp311-macosx_10_9_x86_64.whl", hash = "sha256:2578541776769b500bada3f8a4eeaf944530516b6e90c089aa368266ed70c49e", size = 45895 },
    { url = "https://files.pythonhosted.org/packages/f6/91/ee5b6aa7aa31754fefcf0c5180e09223cac380ef195c4ddc8c266eb641ea/propcache-0.3.0-cp311-cp311-macosx_11_0_arm64.whl", hash = "sha256:d8074c5dd61c8a3e915fa8fc04754fa55cfa5978200d2daa1e2d4294c1f136aa", size = 45427 },
    { url = "https://files.pythonhosted.org/packages/bf/73/38f0128462b8b616181d8c53bd5d04eac41c50c449b07615c65d56ba0a9b/propcache-0.3.0-cp311-cp311-manylinux_2_17_aarch64.manylinux2014_aarch64.whl", hash = "sha256:b58229a844931bca61b3a20efd2be2a2acb4ad1622fc026504309a6883686fbf", size = 232427 },
    { url = "https://files.pythonhosted.org/packages/59/82/f3d4e84f4539dcfc9c3d338282b9e915f5b63c921986ecfdf7af2d12f87c/propcache-0.3.0-cp311-cp311-manylinux_2_17_ppc64le.manylinux2014_ppc64le.whl", hash = "sha256:e45377d5d6fefe1677da2a2c07b024a6dac782088e37c0b1efea4cfe2b1be19b", size = 239985 },
    { url = "https://files.pythonhosted.org/packages/42/e8/029f58cccbae83c9969a7ee7a06558d5b83a93dfc54e0f4f70234bbaea1b/propcache-0.3.0-cp311-cp311-manylinux_2_17_s390x.manylinux2014_s390x.whl", hash = "sha256:ec5060592d83454e8063e487696ac3783cc48c9a329498bafae0d972bc7816c9", size = 238827 },
    { url = "https://files.pythonhosted.org/packages/8b/a2/c373561777c0cb9b9e7b9b9a10b9b3a7b6bde75a2535b962231cecc8fdb8/propcache-0.3.0-cp311-cp311-manylinux_2_17_x86_64.manylinux2014_x86_64.whl", hash = "sha256:15010f29fbed80e711db272909a074dc79858c6d28e2915704cfc487a8ac89c6", size = 231348 },
    { url = "https://files.pythonhosted.org/packages/d7/d2/4673f715beedf6038b485bcd976813149231d9df5bb6196cb69a09c185c9/propcache-0.3.0-cp311-cp311-manylinux_2_5_i686.manylinux1_i686.manylinux_2_17_i686.manylinux2014_i686.whl", hash = "sha256:a254537b9b696ede293bfdbc0a65200e8e4507bc9f37831e2a0318a9b333c85c", size = 220426 },
    { url = "https://files.pythonhosted.org/packages/e0/f6/1da65f900927bafd4675a16e890618ec7643f2f922bf0e4d84bb38645618/propcache-0.3.0-cp311-cp311-musllinux_1_2_aarch64.whl", hash = "sha256:2b975528998de037dfbc10144b8aed9b8dd5a99ec547f14d1cb7c5665a43f075", size = 220294 },
    { url = "https://files.pythonhosted.org/packages/ff/86/620451bdc02e91b1712cd71890c17077ee97e2a28493836a87e47b8e70ff/propcache-0.3.0-cp311-cp311-musllinux_1_2_armv7l.whl", hash = "sha256:19d36bb351ad5554ff20f2ae75f88ce205b0748c38b146c75628577020351e3c", size = 212492 },
    { url = "https://files.pythonhosted.org/packages/6e/1b/e8f86921ed4016da80faf3b8f515f7829decabdbff106736bfff353bceba/propcache-0.3.0-cp311-cp311-musllinux_1_2_i686.whl", hash = "sha256:6032231d4a5abd67c7f71168fd64a47b6b451fbcb91c8397c2f7610e67683810", size = 215113 },
    { url = "https://files.pythonhosted.org/packages/1a/95/a61d86cc49aa0945f6c06f3a4614fc543e311a50558c92861f5e9691a37c/propcache-0.3.0-cp311-cp311-musllinux_1_2_ppc64le.whl", hash = "sha256:6985a593417cdbc94c7f9c3403747335e450c1599da1647a5af76539672464d3", size = 228330 },
    { url = "https://files.pythonhosted.org/packages/8f/7d/10dbae48ff2bb189e92c2b3487a48f3229146a25941ad0d485934d1104d4/propcache-0.3.0-cp311-cp311-musllinux_1_2_s390x.whl", hash = "sha256:6a1948df1bb1d56b5e7b0553c0fa04fd0e320997ae99689488201f19fa90d2e7", size = 231942 },
    { url = "https://files.pythonhosted.org/packages/39/ce/82d16aec96c5513ae7db13ab901a65a1e54c915292fb5b2390e33275b61d/propcache-0.3.0-cp311-cp311-musllinux_1_2_x86_64.whl", hash = "sha256:8319293e85feadbbfe2150a5659dbc2ebc4afdeaf7d98936fb9a2f2ba0d4c35c", size = 223077 },
    { url = "https://files.pythonhosted.org/packages/c8/e0/cb077e8e7a583c733df7f53327fcbdb92e42be59b976ce60bf1d904a0efe/propcache-0.3.0-cp311-cp311-win32.whl", hash = "sha256:63f26258a163c34542c24808f03d734b338da66ba91f410a703e505c8485791d", size = 40455 },
    { url = "https://files.pythonhosted.org/packages/d8/35/57abeb6146fe3c19081eeaf3d9d4cfea256f87f1e5101acf80d3332c1820/propcache-0.3.0-cp311-cp311-win_amd64.whl", hash = "sha256:cacea77ef7a2195f04f9279297684955e3d1ae4241092ff0cfcef532bb7a1c32", size = 44705 },
    { url = "https://files.pythonhosted.org/packages/8d/2c/921f15dc365796ec23975b322b0078eae72995c7b4d49eba554c6a308d70/propcache-0.3.0-cp312-cp312-macosx_10_13_universal2.whl", hash = "sha256:e53d19c2bf7d0d1e6998a7e693c7e87300dd971808e6618964621ccd0e01fe4e", size = 79867 },
    { url = "https://files.pythonhosted.org/packages/11/a5/4a6cc1a559d1f2fb57ea22edc4245158cdffae92f7f92afcee2913f84417/propcache-0.3.0-cp312-cp312-macosx_10_13_x86_64.whl", hash = "sha256:a61a68d630e812b67b5bf097ab84e2cd79b48c792857dc10ba8a223f5b06a2af", size = 46109 },
    { url = "https://files.pythonhosted.org/packages/e1/6d/28bfd3af3a567ad7d667348e7f46a520bda958229c4d545ba138a044232f/propcache-0.3.0-cp312-cp312-macosx_11_0_arm64.whl", hash = "sha256:fb91d20fa2d3b13deea98a690534697742029f4fb83673a3501ae6e3746508b5", size = 45635 },
    { url = "https://files.pythonhosted.org/packages/73/20/d75b42eaffe5075eac2f4e168f6393d21c664c91225288811d85451b2578/propcache-0.3.0-cp312-cp312-manylinux_2_17_aarch64.manylinux2014_aarch64.whl", hash = "sha256:67054e47c01b7b349b94ed0840ccae075449503cf1fdd0a1fdd98ab5ddc2667b", size = 242159 },
    { url = "https://files.pythonhosted.org/packages/a5/fb/4b537dd92f9fd4be68042ec51c9d23885ca5fafe51ec24c58d9401034e5f/propcache-0.3.0-cp312-cp312-manylinux_2_17_ppc64le.manylinux2014_ppc64le.whl", hash = "sha256:997e7b8f173a391987df40f3b52c423e5850be6f6df0dcfb5376365440b56667", size = 248163 },
    { url = "https://files.pythonhosted.org/packages/e7/af/8a9db04ac596d531ca0ef7dde518feaadfcdabef7b17d6a5ec59ee3effc2/propcache-0.3.0-cp312-cp312-manylinux_2_17_s390x.manylinux2014_s390x.whl", hash = "sha256:8d663fd71491dde7dfdfc899d13a067a94198e90695b4321084c6e450743b8c7", size = 248794 },
    { url = "https://files.pythonhosted.org/packages/9d/c4/ecfc988879c0fd9db03228725b662d76cf484b6b46f7e92fee94e4b52490/propcache-0.3.0-cp312-cp312-manylinux_2_17_x86_64.manylinux2014_x86_64.whl", hash = "sha256:8884ba1a0fe7210b775106b25850f5e5a9dc3c840d1ae9924ee6ea2eb3acbfe7", size = 243912 },
    { url = "https://files.pythonhosted.org/packages/04/a2/298dd27184faa8b7d91cc43488b578db218b3cc85b54d912ed27b8c5597a/propcache-0.3.0-cp312-cp312-manylinux_2_5_i686.manylinux1_i686.manylinux_2_17_i686.manylinux2014_i686.whl", hash = "sha256:aa806bbc13eac1ab6291ed21ecd2dd426063ca5417dd507e6be58de20e58dfcf", size = 229402 },
    { url = "https://files.pythonhosted.org/packages/be/0d/efe7fec316ca92dbf4bc4a9ba49ca889c43ca6d48ab1d6fa99fc94e5bb98/propcache-0.3.0-cp312-cp312-musllinux_1_2_aarch64.whl", hash = "sha256:6f4d7a7c0aff92e8354cceca6fe223973ddf08401047920df0fcb24be2bd5138", size = 226896 },
    { url = "https://files.pythonhosted.org/packages/60/63/72404380ae1d9c96d96e165aa02c66c2aae6072d067fc4713da5cde96762/propcache-0.3.0-cp312-cp312-musllinux_1_2_armv7l.whl", hash = "sha256:9be90eebc9842a93ef8335291f57b3b7488ac24f70df96a6034a13cb58e6ff86", size = 221447 },
    { url = "https://files.pythonhosted.org/packages/9d/18/b8392cab6e0964b67a30a8f4dadeaff64dc7022b5a34bb1d004ea99646f4/propcache-0.3.0-cp312-cp312-musllinux_1_2_i686.whl", hash = "sha256:bf15fc0b45914d9d1b706f7c9c4f66f2b7b053e9517e40123e137e8ca8958b3d", size = 222440 },
    { url = "https://files.pythonhosted.org/packages/6f/be/105d9ceda0f97eff8c06bac1673448b2db2a497444de3646464d3f5dc881/propcache-0.3.0-cp312-cp312-musllinux_1_2_ppc64le.whl", hash = "sha256:5a16167118677d94bb48bfcd91e420088854eb0737b76ec374b91498fb77a70e", size = 234104 },
    { url = "https://files.pythonhosted.org/packages/cb/c9/f09a4ec394cfcce4053d8b2a04d622b5f22d21ba9bb70edd0cad061fa77b/propcache-0.3.0-cp312-cp312-musllinux_1_2_s390x.whl", hash = "sha256:41de3da5458edd5678b0f6ff66691507f9885f5fe6a0fb99a5d10d10c0fd2d64", size = 239086 },
    { url = "https://files.pythonhosted.org/packages/ea/aa/96f7f9ed6def82db67c972bdb7bd9f28b95d7d98f7e2abaf144c284bf609/propcache-0.3.0-cp312-cp312-musllinux_1_2_x86_64.whl", hash = "sha256:728af36011bb5d344c4fe4af79cfe186729efb649d2f8b395d1572fb088a996c", size = 230991 },
    { url = "https://files.pythonhosted.org/packages/5a/11/bee5439de1307d06fad176f7143fec906e499c33d7aff863ea8428b8e98b/propcache-0.3.0-cp312-cp312-win32.whl", hash = "sha256:6b5b7fd6ee7b54e01759f2044f936dcf7dea6e7585f35490f7ca0420fe723c0d", size = 40337 },
    { url = "https://files.pythonhosted.org/packages/e4/17/e5789a54a0455a61cb9efc4ca6071829d992220c2998a27c59aeba749f6f/propcache-0.3.0-cp312-cp312-win_amd64.whl", hash = "sha256:2d15bc27163cd4df433e75f546b9ac31c1ba7b0b128bfb1b90df19082466ff57", size = 44404 },
    { url = "https://files.pythonhosted.org/packages/3a/0f/a79dd23a0efd6ee01ab0dc9750d8479b343bfd0c73560d59d271eb6a99d4/propcache-0.3.0-cp313-cp313-macosx_10_13_universal2.whl", hash = "sha256:a2b9bf8c79b660d0ca1ad95e587818c30ccdb11f787657458d6f26a1ea18c568", size = 77287 },
    { url = "https://files.pythonhosted.org/packages/b8/51/76675703c90de38ac75adb8deceb3f3ad99b67ff02a0fa5d067757971ab8/propcache-0.3.0-cp313-cp313-macosx_10_13_x86_64.whl", hash = "sha256:b0c1a133d42c6fc1f5fbcf5c91331657a1ff822e87989bf4a6e2e39b818d0ee9", size = 44923 },
    { url = "https://files.pythonhosted.org/packages/01/9b/fd5ddbee66cf7686e73c516227c2fd9bf471dbfed0f48329d095ea1228d3/propcache-0.3.0-cp313-cp313-macosx_11_0_arm64.whl", hash = "sha256:bb2f144c6d98bb5cbc94adeb0447cfd4c0f991341baa68eee3f3b0c9c0e83767", size = 44325 },
    { url = "https://files.pythonhosted.org/packages/13/1c/6961f11eb215a683b34b903b82bde486c606516c1466bf1fa67f26906d51/propcache-0.3.0-cp313-cp313-manylinux_2_17_aarch64.manylinux2014_aarch64.whl", hash = "sha256:d1323cd04d6e92150bcc79d0174ce347ed4b349d748b9358fd2e497b121e03c8", size = 225116 },
    { url = "https://files.pythonhosted.org/packages/ef/ea/f8410c40abcb2e40dffe9adeed017898c930974650a63e5c79b886aa9f73/propcache-0.3.0-cp313-cp313-manylinux_2_17_ppc64le.manylinux2014_ppc64le.whl", hash = "sha256:3b812b3cb6caacd072276ac0492d249f210006c57726b6484a1e1805b3cfeea0", size = 229905 },
    { url = "https://files.pythonhosted.org/packages/ef/5a/a9bf90894001468bf8e6ea293bb00626cc9ef10f8eb7996e9ec29345c7ed/propcache-0.3.0-cp313-cp313-manylinux_2_17_s390x.manylinux2014_s390x.whl", hash = "sha256:742840d1d0438eb7ea4280f3347598f507a199a35a08294afdcc560c3739989d", size = 233221 },
    { url = "https://files.pythonhosted.org/packages/dd/ce/fffdddd9725b690b01d345c1156b4c2cc6dca09ab5c23a6d07b8f37d6e2f/propcache-0.3.0-cp313-cp313-manylinux_2_17_x86_64.manylinux2014_x86_64.whl", hash = "sha256:7c6e7e4f9167fddc438cd653d826f2222222564daed4116a02a184b464d3ef05", size = 227627 },
    { url = "https://files.pythonhosted.org/packages/58/ae/45c89a5994a334735a3032b48e8e4a98c05d9536ddee0719913dc27da548/propcache-0.3.0-cp313-cp313-manylinux_2_5_i686.manylinux1_i686.manylinux_2_17_i686.manylinux2014_i686.whl", hash = "sha256:a94ffc66738da99232ddffcf7910e0f69e2bbe3a0802e54426dbf0714e1c2ffe", size = 214217 },
    { url = "https://files.pythonhosted.org/packages/01/84/bc60188c3290ff8f5f4a92b9ca2d93a62e449c8daf6fd11ad517ad136926/propcache-0.3.0-cp313-cp313-musllinux_1_2_aarch64.whl", hash = "sha256:3c6ec957025bf32b15cbc6b67afe233c65b30005e4c55fe5768e4bb518d712f1", size = 212921 },
    { url = "https://files.pythonhosted.org/packages/14/b3/39d60224048feef7a96edabb8217dc3f75415457e5ebbef6814f8b2a27b5/propcache-0.3.0-cp313-cp313-musllinux_1_2_armv7l.whl", hash = "sha256:549722908de62aa0b47a78b90531c022fa6e139f9166be634f667ff45632cc92", size = 208200 },
    { url = "https://files.pythonhosted.org/packages/9d/b3/0a6720b86791251273fff8a01bc8e628bc70903513bd456f86cde1e1ef84/propcache-0.3.0-cp313-cp313-musllinux_1_2_i686.whl", hash = "sha256:5d62c4f6706bff5d8a52fd51fec6069bef69e7202ed481486c0bc3874912c787", size = 208400 },
    { url = "https://files.pythonhosted.org/packages/e9/4f/bb470f3e687790547e2e78105fb411f54e0cdde0d74106ccadd2521c6572/propcache-0.3.0-cp313-cp313-musllinux_1_2_ppc64le.whl", hash = "sha256:24c04f8fbf60094c531667b8207acbae54146661657a1b1be6d3ca7773b7a545", size = 218116 },
    { url = "https://files.pythonhosted.org/packages/34/71/277f7f9add469698ac9724c199bfe06f85b199542121a71f65a80423d62a/propcache-0.3.0-cp313-cp313-musllinux_1_2_s390x.whl", hash = "sha256:7c5f5290799a3f6539cc5e6f474c3e5c5fbeba74a5e1e5be75587746a940d51e", size = 222911 },
    { url = "https://files.pythonhosted.org/packages/92/e3/a7b9782aef5a2fc765b1d97da9ec7aed2f25a4e985703608e73232205e3f/propcache-0.3.0-cp313-cp313-musllinux_1_2_x86_64.whl", hash = "sha256:4fa0e7c9c3cf7c276d4f6ab9af8adddc127d04e0fcabede315904d2ff76db626", size = 216563 },
    { url = "https://files.pythonhosted.org/packages/ab/76/0583ca2c551aa08ffcff87b2c6849c8f01c1f6fb815a5226f0c5c202173e/propcache-0.3.0-cp313-cp313-win32.whl", hash = "sha256:ee0bd3a7b2e184e88d25c9baa6a9dc609ba25b76daae942edfb14499ac7ec374", size = 39763 },
    { url = "https://files.pythonhosted.org/packages/80/ec/c6a84f9a36f608379b95f0e786c111d5465926f8c62f12be8cdadb02b15c/propcache-0.3.0-cp313-cp313-win_amd64.whl", hash = "sha256:1c8f7d896a16da9455f882870a507567d4f58c53504dc2d4b1e1d386dfe4588a", size = 43650 },
    { url = "https://files.pythonhosted.org/packages/ee/95/7d32e3560f5bf83fc2f2a4c1b0c181d327d53d5f85ebd045ab89d4d97763/propcache-0.3.0-cp313-cp313t-macosx_10_13_universal2.whl", hash = "sha256:e560fd75aaf3e5693b91bcaddd8b314f4d57e99aef8a6c6dc692f935cc1e6bbf", size = 82140 },
    { url = "https://files.pythonhosted.org/packages/86/89/752388f12e6027a5e63f5d075f15291ded48e2d8311314fff039da5a9b11/propcache-0.3.0-cp313-cp313t-macosx_10_13_x86_64.whl", hash = "sha256:65a37714b8ad9aba5780325228598a5b16c47ba0f8aeb3dc0514701e4413d7c0", size = 47296 },
    { url = "https://files.pythonhosted.org/packages/1b/4c/b55c98d586c69180d3048984a57a5ea238bdeeccf82dbfcd598e935e10bb/propcache-0.3.0-cp313-cp313t-macosx_11_0_arm64.whl", hash = "sha256:07700939b2cbd67bfb3b76a12e1412405d71019df00ca5697ce75e5ef789d829", size = 46724 },
    { url = "https://files.pythonhosted.org/packages/0f/b6/67451a437aed90c4e951e320b5b3d7eb584ade1d5592f6e5e8f678030989/propcache-0.3.0-cp313-cp313t-manylinux_2_17_aarch64.manylinux2014_aarch64.whl", hash = "sha256:7c0fdbdf6983526e269e5a8d53b7ae3622dd6998468821d660d0daf72779aefa", size = 291499 },
    { url = "https://files.pythonhosted.org/packages/ee/ff/e4179facd21515b24737e1e26e02615dfb5ed29416eed4cf5bc6ac5ce5fb/propcache-0.3.0-cp313-cp313t-manylinux_2_17_ppc64le.manylinux2014_ppc64le.whl", hash = "sha256:794c3dd744fad478b6232289c866c25406ecdfc47e294618bdf1697e69bd64a6", size = 293911 },
    { url = "https://files.pythonhosted.org/packages/76/8d/94a8585992a064a23bd54f56c5e58c3b8bf0c0a06ae10e56f2353ae16c3d/propcache-0.3.0-cp313-cp313t-manylinux_2_17_s390x.manylinux2014_s390x.whl", hash = "sha256:4544699674faf66fb6b4473a1518ae4999c1b614f0b8297b1cef96bac25381db", size = 293301 },
    { url = "https://files.pythonhosted.org/packages/b0/b8/2c860c92b4134f68c7716c6f30a0d723973f881c32a6d7a24c4ddca05fdf/propcache-0.3.0-cp313-cp313t-manylinux_2_17_x86_64.manylinux2014_x86_64.whl", hash = "sha256:fddb8870bdb83456a489ab67c6b3040a8d5a55069aa6f72f9d872235fbc52f54", size = 281947 },
    { url = "https://files.pythonhosted.org/packages/cd/72/b564be7411b525d11757b713c757c21cd4dc13b6569c3b2b8f6d3c96fd5e/propcache-0.3.0-cp313-cp313t-manylinux_2_5_i686.manylinux1_i686.manylinux_2_17_i686.manylinux2014_i686.whl", hash = "sha256:f857034dc68d5ceb30fb60afb6ff2103087aea10a01b613985610e007053a121", size = 268072 },
    { url = "https://files.pythonhosted.org/packages/37/68/d94649e399e8d7fc051e5a4f2334efc567993525af083db145a70690a121/propcache-0.3.0-cp313-cp313t-musllinux_1_2_aarch64.whl", hash = "sha256:02df07041e0820cacc8f739510078f2aadcfd3fc57eaeeb16d5ded85c872c89e", size = 275190 },
    { url = "https://files.pythonhosted.org/packages/d8/3c/446e125f5bbbc1922964dd67cb541c01cdb678d811297b79a4ff6accc843/propcache-0.3.0-cp313-cp313t-musllinux_1_2_armv7l.whl", hash = "sha256:f47d52fd9b2ac418c4890aad2f6d21a6b96183c98021f0a48497a904199f006e", size = 254145 },
    { url = "https://files.pythonhosted.org/packages/f4/80/fd3f741483dc8e59f7ba7e05eaa0f4e11677d7db2077522b92ff80117a2a/propcache-0.3.0-cp313-cp313t-musllinux_1_2_i686.whl", hash = "sha256:9ff4e9ecb6e4b363430edf2c6e50173a63e0820e549918adef70515f87ced19a", size = 257163 },
    { url = "https://files.pythonhosted.org/packages/dc/cf/6292b5ce6ed0017e6a89024a827292122cc41b6259b30ada0c6732288513/propcache-0.3.0-cp313-cp313t-musllinux_1_2_ppc64le.whl", hash = "sha256:ecc2920630283e0783c22e2ac94427f8cca29a04cfdf331467d4f661f4072dac", size = 280249 },
    { url = "https://files.pythonhosted.org/packages/e8/f0/fd9b8247b449fe02a4f96538b979997e229af516d7462b006392badc59a1/propcache-0.3.0-cp313-cp313t-musllinux_1_2_s390x.whl", hash = "sha256:c441c841e82c5ba7a85ad25986014be8d7849c3cfbdb6004541873505929a74e", size = 288741 },
    { url = "https://files.pythonhosted.org/packages/64/71/cf831fdc2617f86cfd7f414cfc487d018e722dac8acc098366ce9bba0941/propcache-0.3.0-cp313-cp313t-musllinux_1_2_x86_64.whl", hash = "sha256:6c929916cbdb540d3407c66f19f73387f43e7c12fa318a66f64ac99da601bcdf", size = 277061 },
    { url = "https://files.pythonhosted.org/packages/42/78/9432542a35d944abeca9e02927a0de38cd7a298466d8ffa171536e2381c3/propcache-0.3.0-cp313-cp313t-win32.whl", hash = "sha256:0c3e893c4464ebd751b44ae76c12c5f5c1e4f6cbd6fbf67e3783cd93ad221863", size = 42252 },
    { url = "https://files.pythonhosted.org/packages/6f/45/960365f4f8978f48ebb56b1127adf33a49f2e69ecd46ac1f46d6cf78a79d/propcache-0.3.0-cp313-cp313t-win_amd64.whl", hash = "sha256:75e872573220d1ee2305b35c9813626e620768248425f58798413e9c39741f46", size = 46425 },
    { url = "https://files.pythonhosted.org/packages/6d/05/2695901870f8b8f5d68f7cbb05de92a7f21f032a0edc42a5b527d22eab28/propcache-0.3.0-cp39-cp39-macosx_10_9_universal2.whl", hash = "sha256:03c091bb752349402f23ee43bb2bff6bd80ccab7c9df6b88ad4322258d6960fc", size = 80692 },
    { url = "https://files.pythonhosted.org/packages/57/5e/54d314533896ed43f5573ac80366a056f17a397234ada6e4303fa84a232f/propcache-0.3.0-cp39-cp39-macosx_10_9_x86_64.whl", hash = "sha256:46ed02532cb66612d42ae5c3929b5e98ae330ea0f3900bc66ec5f4862069519b", size = 46434 },
    { url = "https://files.pythonhosted.org/packages/40/61/3624c088406e9e54beb42801e9da53cc8b379f4c1b4ee3911876282d4af6/propcache-0.3.0-cp39-cp39-macosx_11_0_arm64.whl", hash = "sha256:11ae6a8a01b8a4dc79093b5d3ca2c8a4436f5ee251a9840d7790dccbd96cb649", size = 45956 },
    { url = "https://files.pythonhosted.org/packages/e6/65/09b1bacf723721e36a84034ff0a4d64d13c7ddb92cfefe9c0b861886f814/propcache-0.3.0-cp39-cp39-manylinux_2_17_aarch64.manylinux2014_aarch64.whl", hash = "sha256:df03cd88f95b1b99052b52b1bb92173229d7a674df0ab06d2b25765ee8404bce", size = 208068 },
    { url = "https://files.pythonhosted.org/packages/57/7b/a6c8de8814f9f07b74c959e6d2ef1137ac2ff622fa1bd4cd00c5a6890525/propcache-0.3.0-cp39-cp39-manylinux_2_17_ppc64le.manylinux2014_ppc64le.whl", hash = "sha256:03acd9ff19021bd0567582ac88f821b66883e158274183b9e5586f678984f8fe", size = 223581 },
    { url = "https://files.pythonhosted.org/packages/fb/03/8c081bfb32bb0c12118aff9720c498015c332630858c9aaec7930c40911d/propcache-0.3.0-cp39-cp39-manylinux_2_17_s390x.manylinux2014_s390x.whl", hash = "sha256:cd54895e4ae7d32f1e3dd91261df46ee7483a735017dc6f987904f194aa5fd14", size = 221567 },
    { url = "https://files.pythonhosted.org/packages/70/b8/a6dc434561bac3601644724635328e05ea6b9163e4a628f5f4222a384625/propcache-0.3.0-cp39-cp39-manylinux_2_17_x86_64.manylinux2014_x86_64.whl", hash = "sha256:26a67e5c04e3119594d8cfae517f4b9330c395df07ea65eab16f3d559b7068fe", size = 208536 },
    { url = "https://files.pythonhosted.org/packages/1f/96/6f6fdb8bfd749803b160f23c446ef45f7cb51e355a24c5b07d8687ae2ee9/propcache-0.3.0-cp39-cp39-manylinux_2_5_i686.manylinux1_i686.manylinux_2_17_i686.manylinux2014_i686.whl", hash = "sha256:ee25f1ac091def37c4b59d192bbe3a206298feeb89132a470325bf76ad122a1e", size = 198920 },
    { url = "https://files.pythonhosted.org/packages/1b/6e/b407dff7f7dbbd9efd65236a53d4512929ce37026670af5c12f91bb95862/propcache-0.3.0-cp39-cp39-musllinux_1_2_aarch64.whl", hash = "sha256:58e6d2a5a7cb3e5f166fd58e71e9a4ff504be9dc61b88167e75f835da5764d07", size = 203802 },
    { url = "https://files.pythonhosted.org/packages/2f/77/2dc3a33bcbd3652686038267aff2a2ff03e71e9a7f76f444c72cadf1ba21/propcache-0.3.0-cp39-cp39-musllinux_1_2_armv7l.whl", hash = "sha256:be90c94570840939fecedf99fa72839aed70b0ced449b415c85e01ae67422c90", size = 199682 },
    { url = "https://files.pythonhosted.org/packages/5f/49/bb38b9159cfd6c74a6daf368e644eecbbda05a2f4731b6d5b6446a7bcb34/propcache-0.3.0-cp39-cp39-musllinux_1_2_i686.whl", hash = "sha256:49ea05212a529c2caffe411e25a59308b07d6e10bf2505d77da72891f9a05641", size = 200815 },
    { url = "https://files.pythonhosted.org/packages/a3/d7/2d3cdf6e4fcc28bb3dd4cf23f6ae34cb24f2db4b7131a421bd7f38d70e56/propcache-0.3.0-cp39-cp39-musllinux_1_2_ppc64le.whl", hash = "sha256:119e244ab40f70a98c91906d4c1f4c5f2e68bd0b14e7ab0a06922038fae8a20f", size = 211553 },
    { url = "https://files.pythonhosted.org/packages/a7/64/efe070403dcb086d200a801dbf6e4d09f7f1278b15fae038038ad573eb22/propcache-0.3.0-cp39-cp39-musllinux_1_2_s390x.whl", hash = "sha256:507c5357a8d8b4593b97fb669c50598f4e6cccbbf77e22fa9598aba78292b4d7", size = 214878 },
    { url = "https://files.pythonhosted.org/packages/8f/ec/4ae54f9f8874c58ca1659a9dd260c3b312ca9911d3c74542ef003ca6e9b4/propcache-0.3.0-cp39-cp39-musllinux_1_2_x86_64.whl", hash = "sha256:8526b0941ec5a40220fc4dfde76aed58808e2b309c03e9fa8e2260083ef7157f", size = 207562 },
    { url = "https://files.pythonhosted.org/packages/d7/92/e07bd88ece413fd069d66533d95cbc83649b57b60990f26a35a7f84e25ed/propcache-0.3.0-cp39-cp39-win32.whl", hash = "sha256:7cedd25e5f678f7738da38037435b340694ab34d424938041aa630d8bac42663", size = 41152 },
    { url = "https://files.pythonhosted.org/packages/26/8f/676ea691f5788bd9376ba77475204093a559c883ee1b6def0291e41020dc/propcache-0.3.0-cp39-cp39-win_amd64.whl", hash = "sha256:bf4298f366ca7e1ad1d21bbb58300a6985015909964077afd37559084590c929", size = 45263 },
    { url = "https://files.pythonhosted.org/packages/b5/35/6c4c6fc8774a9e3629cd750dc24a7a4fb090a25ccd5c3246d127b70f9e22/propcache-0.3.0-py3-none-any.whl", hash = "sha256:67dda3c7325691c2081510e92c561f465ba61b975f481735aefdfc845d2cd043", size = 12101 },
]

[[package]]
name = "protobuf"
version = "5.29.3"
source = { registry = "https://pypi.org/simple" }
sdist = { url = "https://files.pythonhosted.org/packages/f7/d1/e0a911544ca9993e0f17ce6d3cc0932752356c1b0a834397f28e63479344/protobuf-5.29.3.tar.gz", hash = "sha256:5da0f41edaf117bde316404bad1a486cb4ededf8e4a54891296f648e8e076620", size = 424945 }
wheels = [
    { url = "https://files.pythonhosted.org/packages/dc/7a/1e38f3cafa022f477ca0f57a1f49962f21ad25850c3ca0acd3b9d0091518/protobuf-5.29.3-cp310-abi3-win32.whl", hash = "sha256:3ea51771449e1035f26069c4c7fd51fba990d07bc55ba80701c78f886bf9c888", size = 422708 },
    { url = "https://files.pythonhosted.org/packages/61/fa/aae8e10512b83de633f2646506a6d835b151edf4b30d18d73afd01447253/protobuf-5.29.3-cp310-abi3-win_amd64.whl", hash = "sha256:a4fa6f80816a9a0678429e84973f2f98cbc218cca434abe8db2ad0bffc98503a", size = 434508 },
    { url = "https://files.pythonhosted.org/packages/dd/04/3eaedc2ba17a088961d0e3bd396eac764450f431621b58a04ce898acd126/protobuf-5.29.3-cp38-abi3-macosx_10_9_universal2.whl", hash = "sha256:a8434404bbf139aa9e1300dbf989667a83d42ddda9153d8ab76e0d5dcaca484e", size = 417825 },
    { url = "https://files.pythonhosted.org/packages/4f/06/7c467744d23c3979ce250397e26d8ad8eeb2bea7b18ca12ad58313c1b8d5/protobuf-5.29.3-cp38-abi3-manylinux2014_aarch64.whl", hash = "sha256:daaf63f70f25e8689c072cfad4334ca0ac1d1e05a92fc15c54eb9cf23c3efd84", size = 319573 },
    { url = "https://files.pythonhosted.org/packages/a8/45/2ebbde52ad2be18d3675b6bee50e68cd73c9e0654de77d595540b5129df8/protobuf-5.29.3-cp38-abi3-manylinux2014_x86_64.whl", hash = "sha256:c027e08a08be10b67c06bf2370b99c811c466398c357e615ca88c91c07f0910f", size = 319672 },
    { url = "https://files.pythonhosted.org/packages/85/a6/bf65a38f8be5ab8c3b575822acfd338702fdf7ac9abd8c81630cc7c9f4bd/protobuf-5.29.3-cp39-cp39-win32.whl", hash = "sha256:0eb32bfa5219fc8d4111803e9a690658aa2e6366384fd0851064b963b6d1f2a7", size = 422676 },
    { url = "https://files.pythonhosted.org/packages/ac/e2/48d46adc86369ff092eaece3e537f76b3baaab45ca3dde257838cde831d2/protobuf-5.29.3-cp39-cp39-win_amd64.whl", hash = "sha256:6ce8cc3389a20693bfde6c6562e03474c40851b44975c9b2bf6df7d8c4f864da", size = 434593 },
    { url = "https://files.pythonhosted.org/packages/fd/b2/ab07b09e0f6d143dfb839693aa05765257bceaa13d03bf1a696b78323e7a/protobuf-5.29.3-py3-none-any.whl", hash = "sha256:0a18ed4a24198528f2333802eb075e59dea9d679ab7a6c5efb017a59004d849f", size = 172550 },
]

[[package]]
name = "ptyprocess"
version = "0.7.0"
source = { registry = "https://pypi.org/simple" }
sdist = { url = "https://files.pythonhosted.org/packages/20/e5/16ff212c1e452235a90aeb09066144d0c5a6a8c0834397e03f5224495c4e/ptyprocess-0.7.0.tar.gz", hash = "sha256:5c5d0a3b48ceee0b48485e0c26037c0acd7d29765ca3fbb5cb3831d347423220", size = 70762 }
wheels = [
    { url = "https://files.pythonhosted.org/packages/22/a6/858897256d0deac81a172289110f31629fc4cee19b6f01283303e18c8db3/ptyprocess-0.7.0-py2.py3-none-any.whl", hash = "sha256:4b41f3967fce3af57cc7e94b888626c18bf37a083e3651ca8feeb66d492fef35", size = 13993 },
]

[[package]]
name = "pure-eval"
version = "0.2.3"
source = { registry = "https://pypi.org/simple" }
sdist = { url = "https://files.pythonhosted.org/packages/cd/05/0a34433a064256a578f1783a10da6df098ceaa4a57bbeaa96a6c0352786b/pure_eval-0.2.3.tar.gz", hash = "sha256:5f4e983f40564c576c7c8635ae88db5956bb2229d7e9237d03b3c0b0190eaf42", size = 19752 }
wheels = [
    { url = "https://files.pythonhosted.org/packages/8e/37/efad0257dc6e593a18957422533ff0f87ede7c9c6ea010a2177d738fb82f/pure_eval-0.2.3-py3-none-any.whl", hash = "sha256:1db8e35b67b3d218d818ae653e27f06c3aa420901fa7b081ca98cbedc874e0d0", size = 11842 },
]

[[package]]
name = "pyarrow"
version = "18.1.0"
source = { registry = "https://pypi.org/simple" }
sdist = { url = "https://files.pythonhosted.org/packages/7f/7b/640785a9062bb00314caa8a387abce547d2a420cf09bd6c715fe659ccffb/pyarrow-18.1.0.tar.gz", hash = "sha256:9386d3ca9c145b5539a1cfc75df07757dff870168c959b473a0bccbc3abc8c73", size = 1118671 }
wheels = [
    { url = "https://files.pythonhosted.org/packages/1a/bb/8d4a1573f66e0684f190dd2b55fd0b97a7214de8882d58a3867e777bf640/pyarrow-18.1.0-cp310-cp310-macosx_12_0_arm64.whl", hash = "sha256:e21488d5cfd3d8b500b3238a6c4b075efabc18f0f6d80b29239737ebd69caa6c", size = 29531620 },
    { url = "https://files.pythonhosted.org/packages/30/90/893acfad917533b624a97b9e498c0e8393908508a0a72d624fe935e632bf/pyarrow-18.1.0-cp310-cp310-macosx_12_0_x86_64.whl", hash = "sha256:b516dad76f258a702f7ca0250885fc93d1fa5ac13ad51258e39d402bd9e2e1e4", size = 30836521 },
    { url = "https://files.pythonhosted.org/packages/a3/2a/526545a7464b5fb2fa6e2c4bad16ca90e59e1843025c534fd907b7f73e5a/pyarrow-18.1.0-cp310-cp310-manylinux_2_17_aarch64.manylinux2014_aarch64.whl", hash = "sha256:4f443122c8e31f4c9199cb23dca29ab9427cef990f283f80fe15b8e124bcc49b", size = 39213905 },
    { url = "https://files.pythonhosted.org/packages/8a/77/4b3fab91a30e19e233e738d0c5eca5a8f6dd05758bc349a2ca262c65de79/pyarrow-18.1.0-cp310-cp310-manylinux_2_17_x86_64.manylinux2014_x86_64.whl", hash = "sha256:c0a03da7f2758645d17b7b4f83c8bffeae5bbb7f974523fe901f36288d2eab71", size = 40128881 },
    { url = "https://files.pythonhosted.org/packages/aa/e2/a88e16c5e45e562449c52305bd3bc2f9d704295322d3434656e7ccac1444/pyarrow-18.1.0-cp310-cp310-manylinux_2_28_aarch64.whl", hash = "sha256:ba17845efe3aa358ec266cf9cc2800fa73038211fb27968bfa88acd09261a470", size = 38627517 },
    { url = "https://files.pythonhosted.org/packages/6d/84/8037c20005ccc7b869726465be0957bd9c29cfc88612962030f08292ad06/pyarrow-18.1.0-cp310-cp310-manylinux_2_28_x86_64.whl", hash = "sha256:3c35813c11a059056a22a3bef520461310f2f7eea5c8a11ef9de7062a23f8d56", size = 40060187 },
    { url = "https://files.pythonhosted.org/packages/2a/38/d6435c723ff73df8ae74626ea778262fbcc2b9b0d1a4f3db915b61711b05/pyarrow-18.1.0-cp310-cp310-win_amd64.whl", hash = "sha256:9736ba3c85129d72aefa21b4f3bd715bc4190fe4426715abfff90481e7d00812", size = 25118314 },
    { url = "https://files.pythonhosted.org/packages/9e/4d/a4988e7d82f4fbc797715db4185939a658eeffb07a25bab7262bed1ea076/pyarrow-18.1.0-cp311-cp311-macosx_12_0_arm64.whl", hash = "sha256:eaeabf638408de2772ce3d7793b2668d4bb93807deed1725413b70e3156a7854", size = 29554860 },
    { url = "https://files.pythonhosted.org/packages/59/03/3a42c5c1e4bd4c900ab62aa1ff6b472bdb159ba8f1c3e5deadab7222244f/pyarrow-18.1.0-cp311-cp311-macosx_12_0_x86_64.whl", hash = "sha256:3b2e2239339c538f3464308fd345113f886ad031ef8266c6f004d49769bb074c", size = 30867076 },
    { url = "https://files.pythonhosted.org/packages/75/7e/332055ac913373e89256dce9d14b7708f55f7bd5be631456c897f0237738/pyarrow-18.1.0-cp311-cp311-manylinux_2_17_aarch64.manylinux2014_aarch64.whl", hash = "sha256:f39a2e0ed32a0970e4e46c262753417a60c43a3246972cfc2d3eb85aedd01b21", size = 39212135 },
    { url = "https://files.pythonhosted.org/packages/8c/64/5099cdb325828722ef7ffeba9a4696f238eb0cdeae227f831c2d77fcf1bd/pyarrow-18.1.0-cp311-cp311-manylinux_2_17_x86_64.manylinux2014_x86_64.whl", hash = "sha256:e31e9417ba9c42627574bdbfeada7217ad8a4cbbe45b9d6bdd4b62abbca4c6f6", size = 40125195 },
    { url = "https://files.pythonhosted.org/packages/83/88/1938d783727db1b178ff71bc6a6143d7939e406db83a9ec23cad3dad325c/pyarrow-18.1.0-cp311-cp311-manylinux_2_28_aarch64.whl", hash = "sha256:01c034b576ce0eef554f7c3d8c341714954be9b3f5d5bc7117006b85fcf302fe", size = 38641884 },
    { url = "https://files.pythonhosted.org/packages/5e/b5/9e14e9f7590e0eaa435ecea84dabb137284a4dbba7b3c337b58b65b76d95/pyarrow-18.1.0-cp311-cp311-manylinux_2_28_x86_64.whl", hash = "sha256:f266a2c0fc31995a06ebd30bcfdb7f615d7278035ec5b1cd71c48d56daaf30b0", size = 40076877 },
    { url = "https://files.pythonhosted.org/packages/4d/a3/817ac7fe0891a2d66e247e223080f3a6a262d8aefd77e11e8c27e6acf4e1/pyarrow-18.1.0-cp311-cp311-win_amd64.whl", hash = "sha256:d4f13eee18433f99adefaeb7e01d83b59f73360c231d4782d9ddfaf1c3fbde0a", size = 25119811 },
    { url = "https://files.pythonhosted.org/packages/6a/50/12829e7111b932581e51dda51d5cb39207a056c30fe31ef43f14c63c4d7e/pyarrow-18.1.0-cp312-cp312-macosx_12_0_arm64.whl", hash = "sha256:9f3a76670b263dc41d0ae877f09124ab96ce10e4e48f3e3e4257273cee61ad0d", size = 29514620 },
    { url = "https://files.pythonhosted.org/packages/d1/41/468c944eab157702e96abab3d07b48b8424927d4933541ab43788bb6964d/pyarrow-18.1.0-cp312-cp312-macosx_12_0_x86_64.whl", hash = "sha256:da31fbca07c435be88a0c321402c4e31a2ba61593ec7473630769de8346b54ee", size = 30856494 },
    { url = "https://files.pythonhosted.org/packages/68/f9/29fb659b390312a7345aeb858a9d9c157552a8852522f2c8bad437c29c0a/pyarrow-18.1.0-cp312-cp312-manylinux_2_17_aarch64.manylinux2014_aarch64.whl", hash = "sha256:543ad8459bc438efc46d29a759e1079436290bd583141384c6f7a1068ed6f992", size = 39203624 },
    { url = "https://files.pythonhosted.org/packages/6e/f6/19360dae44200e35753c5c2889dc478154cd78e61b1f738514c9f131734d/pyarrow-18.1.0-cp312-cp312-manylinux_2_17_x86_64.manylinux2014_x86_64.whl", hash = "sha256:0743e503c55be0fdb5c08e7d44853da27f19dc854531c0570f9f394ec9671d54", size = 40139341 },
    { url = "https://files.pythonhosted.org/packages/bb/e6/9b3afbbcf10cc724312e824af94a2e993d8ace22994d823f5c35324cebf5/pyarrow-18.1.0-cp312-cp312-manylinux_2_28_aarch64.whl", hash = "sha256:d4b3d2a34780645bed6414e22dda55a92e0fcd1b8a637fba86800ad737057e33", size = 38618629 },
    { url = "https://files.pythonhosted.org/packages/3a/2e/3b99f8a3d9e0ccae0e961978a0d0089b25fb46ebbcfb5ebae3cca179a5b3/pyarrow-18.1.0-cp312-cp312-manylinux_2_28_x86_64.whl", hash = "sha256:c52f81aa6f6575058d8e2c782bf79d4f9fdc89887f16825ec3a66607a5dd8e30", size = 40078661 },
    { url = "https://files.pythonhosted.org/packages/76/52/f8da04195000099d394012b8d42c503d7041b79f778d854f410e5f05049a/pyarrow-18.1.0-cp312-cp312-win_amd64.whl", hash = "sha256:0ad4892617e1a6c7a551cfc827e072a633eaff758fa09f21c4ee548c30bcaf99", size = 25092330 },
    { url = "https://files.pythonhosted.org/packages/cb/87/aa4d249732edef6ad88899399047d7e49311a55749d3c373007d034ee471/pyarrow-18.1.0-cp313-cp313-macosx_12_0_arm64.whl", hash = "sha256:84e314d22231357d473eabec709d0ba285fa706a72377f9cc8e1cb3c8013813b", size = 29497406 },
    { url = "https://files.pythonhosted.org/packages/3c/c7/ed6adb46d93a3177540e228b5ca30d99fc8ea3b13bdb88b6f8b6467e2cb7/pyarrow-18.1.0-cp313-cp313-macosx_12_0_x86_64.whl", hash = "sha256:f591704ac05dfd0477bb8f8e0bd4b5dc52c1cadf50503858dce3a15db6e46ff2", size = 30835095 },
    { url = "https://files.pythonhosted.org/packages/41/d7/ed85001edfb96200ff606943cff71d64f91926ab42828676c0fc0db98963/pyarrow-18.1.0-cp313-cp313-manylinux_2_17_aarch64.manylinux2014_aarch64.whl", hash = "sha256:acb7564204d3c40babf93a05624fc6a8ec1ab1def295c363afc40b0c9e66c191", size = 39194527 },
    { url = "https://files.pythonhosted.org/packages/59/16/35e28eab126342fa391593415d79477e89582de411bb95232f28b131a769/pyarrow-18.1.0-cp313-cp313-manylinux_2_17_x86_64.manylinux2014_x86_64.whl", hash = "sha256:74de649d1d2ccb778f7c3afff6085bd5092aed4c23df9feeb45dd6b16f3811aa", size = 40131443 },
    { url = "https://files.pythonhosted.org/packages/0c/95/e855880614c8da20f4cd74fa85d7268c725cf0013dc754048593a38896a0/pyarrow-18.1.0-cp313-cp313-manylinux_2_28_aarch64.whl", hash = "sha256:f96bd502cb11abb08efea6dab09c003305161cb6c9eafd432e35e76e7fa9b90c", size = 38608750 },
    { url = "https://files.pythonhosted.org/packages/54/9d/f253554b1457d4fdb3831b7bd5f8f00f1795585a606eabf6fec0a58a9c38/pyarrow-18.1.0-cp313-cp313-manylinux_2_28_x86_64.whl", hash = "sha256:36ac22d7782554754a3b50201b607d553a8d71b78cdf03b33c1125be4b52397c", size = 40066690 },
    { url = "https://files.pythonhosted.org/packages/2f/58/8912a2563e6b8273e8aa7b605a345bba5a06204549826f6493065575ebc0/pyarrow-18.1.0-cp313-cp313-win_amd64.whl", hash = "sha256:25dbacab8c5952df0ca6ca0af28f50d45bd31c1ff6fcf79e2d120b4a65ee7181", size = 25081054 },
    { url = "https://files.pythonhosted.org/packages/82/f9/d06ddc06cab1ada0c2f2fd205ac8c25c2701182de1b9c4bf7a0a44844431/pyarrow-18.1.0-cp313-cp313t-macosx_12_0_arm64.whl", hash = "sha256:6a276190309aba7bc9d5bd2933230458b3521a4317acfefe69a354f2fe59f2bc", size = 29525542 },
    { url = "https://files.pythonhosted.org/packages/ab/94/8917e3b961810587ecbdaa417f8ebac0abb25105ae667b7aa11c05876976/pyarrow-18.1.0-cp313-cp313t-macosx_12_0_x86_64.whl", hash = "sha256:ad514dbfcffe30124ce655d72771ae070f30bf850b48bc4d9d3b25993ee0e386", size = 30829412 },
    { url = "https://files.pythonhosted.org/packages/5e/e3/3b16c3190f3d71d3b10f6758d2d5f7779ef008c4fd367cedab3ed178a9f7/pyarrow-18.1.0-cp313-cp313t-manylinux_2_17_aarch64.manylinux2014_aarch64.whl", hash = "sha256:aebc13a11ed3032d8dd6e7171eb6e86d40d67a5639d96c35142bd568b9299324", size = 39119106 },
    { url = "https://files.pythonhosted.org/packages/1d/d6/5d704b0d25c3c79532f8c0639f253ec2803b897100f64bcb3f53ced236e5/pyarrow-18.1.0-cp313-cp313t-manylinux_2_17_x86_64.manylinux2014_x86_64.whl", hash = "sha256:d6cf5c05f3cee251d80e98726b5c7cc9f21bab9e9783673bac58e6dfab57ecc8", size = 40090940 },
    { url = "https://files.pythonhosted.org/packages/37/29/366bc7e588220d74ec00e497ac6710c2833c9176f0372fe0286929b2d64c/pyarrow-18.1.0-cp313-cp313t-manylinux_2_28_aarch64.whl", hash = "sha256:11b676cd410cf162d3f6a70b43fb9e1e40affbc542a1e9ed3681895f2962d3d9", size = 38548177 },
    { url = "https://files.pythonhosted.org/packages/c8/11/fabf6ecabb1fe5b7d96889228ca2a9158c4c3bb732e3b8ee3f7f6d40b703/pyarrow-18.1.0-cp313-cp313t-manylinux_2_28_x86_64.whl", hash = "sha256:b76130d835261b38f14fc41fdfb39ad8d672afb84c447126b84d5472244cfaba", size = 40043567 },
    { url = "https://files.pythonhosted.org/packages/fd/9b/60516e3876ec6f25b0909afa70f90a15de83b48c7c0d8042fac4e64c4411/pyarrow-18.1.0-cp39-cp39-macosx_12_0_arm64.whl", hash = "sha256:0b331e477e40f07238adc7ba7469c36b908f07c89b95dd4bd3a0ec84a3d1e21e", size = 29543752 },
    { url = "https://files.pythonhosted.org/packages/14/a7/bd08b6f1a2bd2e71dc6bb0451fc1872607e44c83daf1ee63c82764a2d233/pyarrow-18.1.0-cp39-cp39-macosx_12_0_x86_64.whl", hash = "sha256:2c4dd0c9010a25ba03e198fe743b1cc03cd33c08190afff371749c52ccbbaf76", size = 30850753 },
    { url = "https://files.pythonhosted.org/packages/84/c9/62ef9c6281c0e5b4ee1afa9d7bd556e72e06da6706b7906c32c15e69b3d6/pyarrow-18.1.0-cp39-cp39-manylinux_2_17_aarch64.manylinux2014_aarch64.whl", hash = "sha256:4f97b31b4c4e21ff58c6f330235ff893cc81e23da081b1a4b1c982075e0ed4e9", size = 39226870 },
    { url = "https://files.pythonhosted.org/packages/b2/99/a6e89e71655a38475e76b060777c8bf69c078b772bec3b7daf7361440f05/pyarrow-18.1.0-cp39-cp39-manylinux_2_17_x86_64.manylinux2014_x86_64.whl", hash = "sha256:4a4813cb8ecf1809871fd2d64a8eff740a1bd3691bbe55f01a3cf6c5ec869754", size = 40139114 },
    { url = "https://files.pythonhosted.org/packages/64/a9/06d79923890682e4fe7a16524abee307407008a413115354aaf3226b8410/pyarrow-18.1.0-cp39-cp39-manylinux_2_28_aarch64.whl", hash = "sha256:05a5636ec3eb5cc2a36c6edb534a38ef57b2ab127292a716d00eabb887835f1e", size = 38639231 },
    { url = "https://files.pythonhosted.org/packages/3b/8c/4c3ed19026a00740b81fe1c87f3ff235b2763a0a1ddf5711a9d026b775ce/pyarrow-18.1.0-cp39-cp39-manylinux_2_28_x86_64.whl", hash = "sha256:73eeed32e724ea3568bb06161cad5fa7751e45bc2228e33dcb10c614044165c7", size = 40070949 },
    { url = "https://files.pythonhosted.org/packages/87/d8/94161a7ca5c55199484e926165e9e33f318ea1d1b0d7cdbcbc3652b933ec/pyarrow-18.1.0-cp39-cp39-win_amd64.whl", hash = "sha256:a1880dd6772b685e803011a6b43a230c23b566859a6e0c9a276c1e0faf4f4052", size = 25301373 },
]

[[package]]
name = "pycparser"
version = "2.22"
source = { registry = "https://pypi.org/simple" }
sdist = { url = "https://files.pythonhosted.org/packages/1d/b2/31537cf4b1ca988837256c910a668b553fceb8f069bedc4b1c826024b52c/pycparser-2.22.tar.gz", hash = "sha256:491c8be9c040f5390f5bf44a5b07752bd07f56edf992381b05c701439eec10f6", size = 172736 }
wheels = [
    { url = "https://files.pythonhosted.org/packages/13/a3/a812df4e2dd5696d1f351d58b8fe16a405b234ad2886a0dab9183fb78109/pycparser-2.22-py3-none-any.whl", hash = "sha256:c3702b6d3dd8c7abc1afa565d7e63d53a1d0bd86cdc24edd75470f4de499cfcc", size = 117552 },
]

[[package]]
name = "pydantic"
version = "2.10.6"
source = { registry = "https://pypi.org/simple" }
dependencies = [
    { name = "annotated-types" },
    { name = "pydantic-core" },
    { name = "typing-extensions" },
]
sdist = { url = "https://files.pythonhosted.org/packages/b7/ae/d5220c5c52b158b1de7ca89fc5edb72f304a70a4c540c84c8844bf4008de/pydantic-2.10.6.tar.gz", hash = "sha256:ca5daa827cce33de7a42be142548b0096bf05a7e7b365aebfa5f8eeec7128236", size = 761681 }
wheels = [
    { url = "https://files.pythonhosted.org/packages/f4/3c/8cc1cc84deffa6e25d2d0c688ebb80635dfdbf1dbea3e30c541c8cf4d860/pydantic-2.10.6-py3-none-any.whl", hash = "sha256:427d664bf0b8a2b34ff5dd0f5a18df00591adcee7198fbd71981054cef37b584", size = 431696 },
]

[[package]]
name = "pydantic-core"
version = "2.27.2"
source = { registry = "https://pypi.org/simple" }
dependencies = [
    { name = "typing-extensions" },
]
sdist = { url = "https://files.pythonhosted.org/packages/fc/01/f3e5ac5e7c25833db5eb555f7b7ab24cd6f8c322d3a3ad2d67a952dc0abc/pydantic_core-2.27.2.tar.gz", hash = "sha256:eb026e5a4c1fee05726072337ff51d1efb6f59090b7da90d30ea58625b1ffb39", size = 413443 }
wheels = [
    { url = "https://files.pythonhosted.org/packages/3a/bc/fed5f74b5d802cf9a03e83f60f18864e90e3aed7223adaca5ffb7a8d8d64/pydantic_core-2.27.2-cp310-cp310-macosx_10_12_x86_64.whl", hash = "sha256:2d367ca20b2f14095a8f4fa1210f5a7b78b8a20009ecced6b12818f455b1e9fa", size = 1895938 },
    { url = "https://files.pythonhosted.org/packages/71/2a/185aff24ce844e39abb8dd680f4e959f0006944f4a8a0ea372d9f9ae2e53/pydantic_core-2.27.2-cp310-cp310-macosx_11_0_arm64.whl", hash = "sha256:491a2b73db93fab69731eaee494f320faa4e093dbed776be1a829c2eb222c34c", size = 1815684 },
    { url = "https://files.pythonhosted.org/packages/c3/43/fafabd3d94d159d4f1ed62e383e264f146a17dd4d48453319fd782e7979e/pydantic_core-2.27.2-cp310-cp310-manylinux_2_17_aarch64.manylinux2014_aarch64.whl", hash = "sha256:7969e133a6f183be60e9f6f56bfae753585680f3b7307a8e555a948d443cc05a", size = 1829169 },
    { url = "https://files.pythonhosted.org/packages/a2/d1/f2dfe1a2a637ce6800b799aa086d079998959f6f1215eb4497966efd2274/pydantic_core-2.27.2-cp310-cp310-manylinux_2_17_armv7l.manylinux2014_armv7l.whl", hash = "sha256:3de9961f2a346257caf0aa508a4da705467f53778e9ef6fe744c038119737ef5", size = 1867227 },
    { url = "https://files.pythonhosted.org/packages/7d/39/e06fcbcc1c785daa3160ccf6c1c38fea31f5754b756e34b65f74e99780b5/pydantic_core-2.27.2-cp310-cp310-manylinux_2_17_ppc64le.manylinux2014_ppc64le.whl", hash = "sha256:e2bb4d3e5873c37bb3dd58714d4cd0b0e6238cebc4177ac8fe878f8b3aa8e74c", size = 2037695 },
    { url = "https://files.pythonhosted.org/packages/7a/67/61291ee98e07f0650eb756d44998214231f50751ba7e13f4f325d95249ab/pydantic_core-2.27.2-cp310-cp310-manylinux_2_17_s390x.manylinux2014_s390x.whl", hash = "sha256:280d219beebb0752699480fe8f1dc61ab6615c2046d76b7ab7ee38858de0a4e7", size = 2741662 },
    { url = "https://files.pythonhosted.org/packages/32/90/3b15e31b88ca39e9e626630b4c4a1f5a0dfd09076366f4219429e6786076/pydantic_core-2.27.2-cp310-cp310-manylinux_2_17_x86_64.manylinux2014_x86_64.whl", hash = "sha256:47956ae78b6422cbd46f772f1746799cbb862de838fd8d1fbd34a82e05b0983a", size = 1993370 },
    { url = "https://files.pythonhosted.org/packages/ff/83/c06d333ee3a67e2e13e07794995c1535565132940715931c1c43bfc85b11/pydantic_core-2.27.2-cp310-cp310-manylinux_2_5_i686.manylinux1_i686.whl", hash = "sha256:14d4a5c49d2f009d62a2a7140d3064f686d17a5d1a268bc641954ba181880236", size = 1996813 },
    { url = "https://files.pythonhosted.org/packages/7c/f7/89be1c8deb6e22618a74f0ca0d933fdcb8baa254753b26b25ad3acff8f74/pydantic_core-2.27.2-cp310-cp310-musllinux_1_1_aarch64.whl", hash = "sha256:337b443af21d488716f8d0b6164de833e788aa6bd7e3a39c005febc1284f4962", size = 2005287 },
    { url = "https://files.pythonhosted.org/packages/b7/7d/8eb3e23206c00ef7feee17b83a4ffa0a623eb1a9d382e56e4aa46fd15ff2/pydantic_core-2.27.2-cp310-cp310-musllinux_1_1_armv7l.whl", hash = "sha256:03d0f86ea3184a12f41a2d23f7ccb79cdb5a18e06993f8a45baa8dfec746f0e9", size = 2128414 },
    { url = "https://files.pythonhosted.org/packages/4e/99/fe80f3ff8dd71a3ea15763878d464476e6cb0a2db95ff1c5c554133b6b83/pydantic_core-2.27.2-cp310-cp310-musllinux_1_1_x86_64.whl", hash = "sha256:7041c36f5680c6e0f08d922aed302e98b3745d97fe1589db0a3eebf6624523af", size = 2155301 },
    { url = "https://files.pythonhosted.org/packages/2b/a3/e50460b9a5789ca1451b70d4f52546fa9e2b420ba3bfa6100105c0559238/pydantic_core-2.27.2-cp310-cp310-win32.whl", hash = "sha256:50a68f3e3819077be2c98110c1f9dcb3817e93f267ba80a2c05bb4f8799e2ff4", size = 1816685 },
    { url = "https://files.pythonhosted.org/packages/57/4c/a8838731cb0f2c2a39d3535376466de6049034d7b239c0202a64aaa05533/pydantic_core-2.27.2-cp310-cp310-win_amd64.whl", hash = "sha256:e0fd26b16394ead34a424eecf8a31a1f5137094cabe84a1bcb10fa6ba39d3d31", size = 1982876 },
    { url = "https://files.pythonhosted.org/packages/c2/89/f3450af9d09d44eea1f2c369f49e8f181d742f28220f88cc4dfaae91ea6e/pydantic_core-2.27.2-cp311-cp311-macosx_10_12_x86_64.whl", hash = "sha256:8e10c99ef58cfdf2a66fc15d66b16c4a04f62bca39db589ae8cba08bc55331bc", size = 1893421 },
    { url = "https://files.pythonhosted.org/packages/9e/e3/71fe85af2021f3f386da42d291412e5baf6ce7716bd7101ea49c810eda90/pydantic_core-2.27.2-cp311-cp311-macosx_11_0_arm64.whl", hash = "sha256:26f32e0adf166a84d0cb63be85c562ca8a6fa8de28e5f0d92250c6b7e9e2aff7", size = 1814998 },
    { url = "https://files.pythonhosted.org/packages/a6/3c/724039e0d848fd69dbf5806894e26479577316c6f0f112bacaf67aa889ac/pydantic_core-2.27.2-cp311-cp311-manylinux_2_17_aarch64.manylinux2014_aarch64.whl", hash = "sha256:8c19d1ea0673cd13cc2f872f6c9ab42acc4e4f492a7ca9d3795ce2b112dd7e15", size = 1826167 },
    { url = "https://files.pythonhosted.org/packages/2b/5b/1b29e8c1fb5f3199a9a57c1452004ff39f494bbe9bdbe9a81e18172e40d3/pydantic_core-2.27.2-cp311-cp311-manylinux_2_17_armv7l.manylinux2014_armv7l.whl", hash = "sha256:5e68c4446fe0810e959cdff46ab0a41ce2f2c86d227d96dc3847af0ba7def306", size = 1865071 },
    { url = "https://files.pythonhosted.org/packages/89/6c/3985203863d76bb7d7266e36970d7e3b6385148c18a68cc8915fd8c84d57/pydantic_core-2.27.2-cp311-cp311-manylinux_2_17_ppc64le.manylinux2014_ppc64le.whl", hash = "sha256:d9640b0059ff4f14d1f37321b94061c6db164fbe49b334b31643e0528d100d99", size = 2036244 },
    { url = "https://files.pythonhosted.org/packages/0e/41/f15316858a246b5d723f7d7f599f79e37493b2e84bfc789e58d88c209f8a/pydantic_core-2.27.2-cp311-cp311-manylinux_2_17_s390x.manylinux2014_s390x.whl", hash = "sha256:40d02e7d45c9f8af700f3452f329ead92da4c5f4317ca9b896de7ce7199ea459", size = 2737470 },
    { url = "https://files.pythonhosted.org/packages/a8/7c/b860618c25678bbd6d1d99dbdfdf0510ccb50790099b963ff78a124b754f/pydantic_core-2.27.2-cp311-cp311-manylinux_2_17_x86_64.manylinux2014_x86_64.whl", hash = "sha256:1c1fd185014191700554795c99b347d64f2bb637966c4cfc16998a0ca700d048", size = 1992291 },
    { url = "https://files.pythonhosted.org/packages/bf/73/42c3742a391eccbeab39f15213ecda3104ae8682ba3c0c28069fbcb8c10d/pydantic_core-2.27.2-cp311-cp311-manylinux_2_5_i686.manylinux1_i686.whl", hash = "sha256:d81d2068e1c1228a565af076598f9e7451712700b673de8f502f0334f281387d", size = 1994613 },
    { url = "https://files.pythonhosted.org/packages/94/7a/941e89096d1175d56f59340f3a8ebaf20762fef222c298ea96d36a6328c5/pydantic_core-2.27.2-cp311-cp311-musllinux_1_1_aarch64.whl", hash = "sha256:1a4207639fb02ec2dbb76227d7c751a20b1a6b4bc52850568e52260cae64ca3b", size = 2002355 },
    { url = "https://files.pythonhosted.org/packages/6e/95/2359937a73d49e336a5a19848713555605d4d8d6940c3ec6c6c0ca4dcf25/pydantic_core-2.27.2-cp311-cp311-musllinux_1_1_armv7l.whl", hash = "sha256:3de3ce3c9ddc8bbd88f6e0e304dea0e66d843ec9de1b0042b0911c1663ffd474", size = 2126661 },
    { url = "https://files.pythonhosted.org/packages/2b/4c/ca02b7bdb6012a1adef21a50625b14f43ed4d11f1fc237f9d7490aa5078c/pydantic_core-2.27.2-cp311-cp311-musllinux_1_1_x86_64.whl", hash = "sha256:30c5f68ded0c36466acede341551106821043e9afaad516adfb6e8fa80a4e6a6", size = 2153261 },
    { url = "https://files.pythonhosted.org/packages/72/9d/a241db83f973049a1092a079272ffe2e3e82e98561ef6214ab53fe53b1c7/pydantic_core-2.27.2-cp311-cp311-win32.whl", hash = "sha256:c70c26d2c99f78b125a3459f8afe1aed4d9687c24fd677c6a4436bc042e50d6c", size = 1812361 },
    { url = "https://files.pythonhosted.org/packages/e8/ef/013f07248041b74abd48a385e2110aa3a9bbfef0fbd97d4e6d07d2f5b89a/pydantic_core-2.27.2-cp311-cp311-win_amd64.whl", hash = "sha256:08e125dbdc505fa69ca7d9c499639ab6407cfa909214d500897d02afb816e7cc", size = 1982484 },
    { url = "https://files.pythonhosted.org/packages/10/1c/16b3a3e3398fd29dca77cea0a1d998d6bde3902fa2706985191e2313cc76/pydantic_core-2.27.2-cp311-cp311-win_arm64.whl", hash = "sha256:26f0d68d4b235a2bae0c3fc585c585b4ecc51382db0e3ba402a22cbc440915e4", size = 1867102 },
    { url = "https://files.pythonhosted.org/packages/d6/74/51c8a5482ca447871c93e142d9d4a92ead74de6c8dc5e66733e22c9bba89/pydantic_core-2.27.2-cp312-cp312-macosx_10_12_x86_64.whl", hash = "sha256:9e0c8cfefa0ef83b4da9588448b6d8d2a2bf1a53c3f1ae5fca39eb3061e2f0b0", size = 1893127 },
    { url = "https://files.pythonhosted.org/packages/d3/f3/c97e80721735868313c58b89d2de85fa80fe8dfeeed84dc51598b92a135e/pydantic_core-2.27.2-cp312-cp312-macosx_11_0_arm64.whl", hash = "sha256:83097677b8e3bd7eaa6775720ec8e0405f1575015a463285a92bfdfe254529ef", size = 1811340 },
    { url = "https://files.pythonhosted.org/packages/9e/91/840ec1375e686dbae1bd80a9e46c26a1e0083e1186abc610efa3d9a36180/pydantic_core-2.27.2-cp312-cp312-manylinux_2_17_aarch64.manylinux2014_aarch64.whl", hash = "sha256:172fce187655fece0c90d90a678424b013f8fbb0ca8b036ac266749c09438cb7", size = 1822900 },
    { url = "https://files.pythonhosted.org/packages/f6/31/4240bc96025035500c18adc149aa6ffdf1a0062a4b525c932065ceb4d868/pydantic_core-2.27.2-cp312-cp312-manylinux_2_17_armv7l.manylinux2014_armv7l.whl", hash = "sha256:519f29f5213271eeeeb3093f662ba2fd512b91c5f188f3bb7b27bc5973816934", size = 1869177 },
    { url = "https://files.pythonhosted.org/packages/fa/20/02fbaadb7808be578317015c462655c317a77a7c8f0ef274bc016a784c54/pydantic_core-2.27.2-cp312-cp312-manylinux_2_17_ppc64le.manylinux2014_ppc64le.whl", hash = "sha256:05e3a55d124407fffba0dd6b0c0cd056d10e983ceb4e5dbd10dda135c31071d6", size = 2038046 },
    { url = "https://files.pythonhosted.org/packages/06/86/7f306b904e6c9eccf0668248b3f272090e49c275bc488a7b88b0823444a4/pydantic_core-2.27.2-cp312-cp312-manylinux_2_17_s390x.manylinux2014_s390x.whl", hash = "sha256:9c3ed807c7b91de05e63930188f19e921d1fe90de6b4f5cd43ee7fcc3525cb8c", size = 2685386 },
    { url = "https://files.pythonhosted.org/packages/8d/f0/49129b27c43396581a635d8710dae54a791b17dfc50c70164866bbf865e3/pydantic_core-2.27.2-cp312-cp312-manylinux_2_17_x86_64.manylinux2014_x86_64.whl", hash = "sha256:6fb4aadc0b9a0c063206846d603b92030eb6f03069151a625667f982887153e2", size = 1997060 },
    { url = "https://files.pythonhosted.org/packages/0d/0f/943b4af7cd416c477fd40b187036c4f89b416a33d3cc0ab7b82708a667aa/pydantic_core-2.27.2-cp312-cp312-manylinux_2_5_i686.manylinux1_i686.whl", hash = "sha256:28ccb213807e037460326424ceb8b5245acb88f32f3d2777427476e1b32c48c4", size = 2004870 },
    { url = "https://files.pythonhosted.org/packages/35/40/aea70b5b1a63911c53a4c8117c0a828d6790483f858041f47bab0b779f44/pydantic_core-2.27.2-cp312-cp312-musllinux_1_1_aarch64.whl", hash = "sha256:de3cd1899e2c279b140adde9357c4495ed9d47131b4a4eaff9052f23398076b3", size = 1999822 },
    { url = "https://files.pythonhosted.org/packages/f2/b3/807b94fd337d58effc5498fd1a7a4d9d59af4133e83e32ae39a96fddec9d/pydantic_core-2.27.2-cp312-cp312-musllinux_1_1_armv7l.whl", hash = "sha256:220f892729375e2d736b97d0e51466252ad84c51857d4d15f5e9692f9ef12be4", size = 2130364 },
    { url = "https://files.pythonhosted.org/packages/fc/df/791c827cd4ee6efd59248dca9369fb35e80a9484462c33c6649a8d02b565/pydantic_core-2.27.2-cp312-cp312-musllinux_1_1_x86_64.whl", hash = "sha256:a0fcd29cd6b4e74fe8ddd2c90330fd8edf2e30cb52acda47f06dd615ae72da57", size = 2158303 },
    { url = "https://files.pythonhosted.org/packages/9b/67/4e197c300976af185b7cef4c02203e175fb127e414125916bf1128b639a9/pydantic_core-2.27.2-cp312-cp312-win32.whl", hash = "sha256:1e2cb691ed9834cd6a8be61228471d0a503731abfb42f82458ff27be7b2186fc", size = 1834064 },
    { url = "https://files.pythonhosted.org/packages/1f/ea/cd7209a889163b8dcca139fe32b9687dd05249161a3edda62860430457a5/pydantic_core-2.27.2-cp312-cp312-win_amd64.whl", hash = "sha256:cc3f1a99a4f4f9dd1de4fe0312c114e740b5ddead65bb4102884b384c15d8bc9", size = 1989046 },
    { url = "https://files.pythonhosted.org/packages/bc/49/c54baab2f4658c26ac633d798dab66b4c3a9bbf47cff5284e9c182f4137a/pydantic_core-2.27.2-cp312-cp312-win_arm64.whl", hash = "sha256:3911ac9284cd8a1792d3cb26a2da18f3ca26c6908cc434a18f730dc0db7bfa3b", size = 1885092 },
    { url = "https://files.pythonhosted.org/packages/41/b1/9bc383f48f8002f99104e3acff6cba1231b29ef76cfa45d1506a5cad1f84/pydantic_core-2.27.2-cp313-cp313-macosx_10_12_x86_64.whl", hash = "sha256:7d14bd329640e63852364c306f4d23eb744e0f8193148d4044dd3dacdaacbd8b", size = 1892709 },
    { url = "https://files.pythonhosted.org/packages/10/6c/e62b8657b834f3eb2961b49ec8e301eb99946245e70bf42c8817350cbefc/pydantic_core-2.27.2-cp313-cp313-macosx_11_0_arm64.whl", hash = "sha256:82f91663004eb8ed30ff478d77c4d1179b3563df6cdb15c0817cd1cdaf34d154", size = 1811273 },
    { url = "https://files.pythonhosted.org/packages/ba/15/52cfe49c8c986e081b863b102d6b859d9defc63446b642ccbbb3742bf371/pydantic_core-2.27.2-cp313-cp313-manylinux_2_17_aarch64.manylinux2014_aarch64.whl", hash = "sha256:71b24c7d61131bb83df10cc7e687433609963a944ccf45190cfc21e0887b08c9", size = 1823027 },
    { url = "https://files.pythonhosted.org/packages/b1/1c/b6f402cfc18ec0024120602bdbcebc7bdd5b856528c013bd4d13865ca473/pydantic_core-2.27.2-cp313-cp313-manylinux_2_17_armv7l.manylinux2014_armv7l.whl", hash = "sha256:fa8e459d4954f608fa26116118bb67f56b93b209c39b008277ace29937453dc9", size = 1868888 },
    { url = "https://files.pythonhosted.org/packages/bd/7b/8cb75b66ac37bc2975a3b7de99f3c6f355fcc4d89820b61dffa8f1e81677/pydantic_core-2.27.2-cp313-cp313-manylinux_2_17_ppc64le.manylinux2014_ppc64le.whl", hash = "sha256:ce8918cbebc8da707ba805b7fd0b382816858728ae7fe19a942080c24e5b7cd1", size = 2037738 },
    { url = "https://files.pythonhosted.org/packages/c8/f1/786d8fe78970a06f61df22cba58e365ce304bf9b9f46cc71c8c424e0c334/pydantic_core-2.27.2-cp313-cp313-manylinux_2_17_s390x.manylinux2014_s390x.whl", hash = "sha256:eda3f5c2a021bbc5d976107bb302e0131351c2ba54343f8a496dc8783d3d3a6a", size = 2685138 },
    { url = "https://files.pythonhosted.org/packages/a6/74/d12b2cd841d8724dc8ffb13fc5cef86566a53ed358103150209ecd5d1999/pydantic_core-2.27.2-cp313-cp313-manylinux_2_17_x86_64.manylinux2014_x86_64.whl", hash = "sha256:bd8086fa684c4775c27f03f062cbb9eaa6e17f064307e86b21b9e0abc9c0f02e", size = 1997025 },
    { url = "https://files.pythonhosted.org/packages/a0/6e/940bcd631bc4d9a06c9539b51f070b66e8f370ed0933f392db6ff350d873/pydantic_core-2.27.2-cp313-cp313-manylinux_2_5_i686.manylinux1_i686.whl", hash = "sha256:8d9b3388db186ba0c099a6d20f0604a44eabdeef1777ddd94786cdae158729e4", size = 2004633 },
    { url = "https://files.pythonhosted.org/packages/50/cc/a46b34f1708d82498c227d5d80ce615b2dd502ddcfd8376fc14a36655af1/pydantic_core-2.27.2-cp313-cp313-musllinux_1_1_aarch64.whl", hash = "sha256:7a66efda2387de898c8f38c0cf7f14fca0b51a8ef0b24bfea5849f1b3c95af27", size = 1999404 },
    { url = "https://files.pythonhosted.org/packages/ca/2d/c365cfa930ed23bc58c41463bae347d1005537dc8db79e998af8ba28d35e/pydantic_core-2.27.2-cp313-cp313-musllinux_1_1_armv7l.whl", hash = "sha256:18a101c168e4e092ab40dbc2503bdc0f62010e95d292b27827871dc85450d7ee", size = 2130130 },
    { url = "https://files.pythonhosted.org/packages/f4/d7/eb64d015c350b7cdb371145b54d96c919d4db516817f31cd1c650cae3b21/pydantic_core-2.27.2-cp313-cp313-musllinux_1_1_x86_64.whl", hash = "sha256:ba5dd002f88b78a4215ed2f8ddbdf85e8513382820ba15ad5ad8955ce0ca19a1", size = 2157946 },
    { url = "https://files.pythonhosted.org/packages/a4/99/bddde3ddde76c03b65dfd5a66ab436c4e58ffc42927d4ff1198ffbf96f5f/pydantic_core-2.27.2-cp313-cp313-win32.whl", hash = "sha256:1ebaf1d0481914d004a573394f4be3a7616334be70261007e47c2a6fe7e50130", size = 1834387 },
    { url = "https://files.pythonhosted.org/packages/71/47/82b5e846e01b26ac6f1893d3c5f9f3a2eb6ba79be26eef0b759b4fe72946/pydantic_core-2.27.2-cp313-cp313-win_amd64.whl", hash = "sha256:953101387ecf2f5652883208769a79e48db18c6df442568a0b5ccd8c2723abee", size = 1990453 },
    { url = "https://files.pythonhosted.org/packages/51/b2/b2b50d5ecf21acf870190ae5d093602d95f66c9c31f9d5de6062eb329ad1/pydantic_core-2.27.2-cp313-cp313-win_arm64.whl", hash = "sha256:ac4dbfd1691affb8f48c2c13241a2e3b60ff23247cbcf981759c768b6633cf8b", size = 1885186 },
    { url = "https://files.pythonhosted.org/packages/27/97/3aef1ddb65c5ccd6eda9050036c956ff6ecbfe66cb7eb40f280f121a5bb0/pydantic_core-2.27.2-cp39-cp39-macosx_10_12_x86_64.whl", hash = "sha256:c10eb4f1659290b523af58fa7cffb452a61ad6ae5613404519aee4bfbf1df993", size = 1896475 },
    { url = "https://files.pythonhosted.org/packages/ad/d3/5668da70e373c9904ed2f372cb52c0b996426f302e0dee2e65634c92007d/pydantic_core-2.27.2-cp39-cp39-macosx_11_0_arm64.whl", hash = "sha256:ef592d4bad47296fb11f96cd7dc898b92e795032b4894dfb4076cfccd43a9308", size = 1772279 },
    { url = "https://files.pythonhosted.org/packages/8a/9e/e44b8cb0edf04a2f0a1f6425a65ee089c1d6f9c4c2dcab0209127b6fdfc2/pydantic_core-2.27.2-cp39-cp39-manylinux_2_17_aarch64.manylinux2014_aarch64.whl", hash = "sha256:c61709a844acc6bf0b7dce7daae75195a10aac96a596ea1b776996414791ede4", size = 1829112 },
    { url = "https://files.pythonhosted.org/packages/1c/90/1160d7ac700102effe11616e8119e268770f2a2aa5afb935f3ee6832987d/pydantic_core-2.27.2-cp39-cp39-manylinux_2_17_armv7l.manylinux2014_armv7l.whl", hash = "sha256:42c5f762659e47fdb7b16956c71598292f60a03aa92f8b6351504359dbdba6cf", size = 1866780 },
    { url = "https://files.pythonhosted.org/packages/ee/33/13983426df09a36d22c15980008f8d9c77674fc319351813b5a2739b70f3/pydantic_core-2.27.2-cp39-cp39-manylinux_2_17_ppc64le.manylinux2014_ppc64le.whl", hash = "sha256:4c9775e339e42e79ec99c441d9730fccf07414af63eac2f0e48e08fd38a64d76", size = 2037943 },
    { url = "https://files.pythonhosted.org/packages/01/d7/ced164e376f6747e9158c89988c293cd524ab8d215ae4e185e9929655d5c/pydantic_core-2.27.2-cp39-cp39-manylinux_2_17_s390x.manylinux2014_s390x.whl", hash = "sha256:57762139821c31847cfb2df63c12f725788bd9f04bc2fb392790959b8f70f118", size = 2740492 },
    { url = "https://files.pythonhosted.org/packages/8b/1f/3dc6e769d5b7461040778816aab2b00422427bcaa4b56cc89e9c653b2605/pydantic_core-2.27.2-cp39-cp39-manylinux_2_17_x86_64.manylinux2014_x86_64.whl", hash = "sha256:0d1e85068e818c73e048fe28cfc769040bb1f475524f4745a5dc621f75ac7630", size = 1995714 },
    { url = "https://files.pythonhosted.org/packages/07/d7/a0bd09bc39283530b3f7c27033a814ef254ba3bd0b5cfd040b7abf1fe5da/pydantic_core-2.27.2-cp39-cp39-manylinux_2_5_i686.manylinux1_i686.whl", hash = "sha256:097830ed52fd9e427942ff3b9bc17fab52913b2f50f2880dc4a5611446606a54", size = 1997163 },
    { url = "https://files.pythonhosted.org/packages/2d/bb/2db4ad1762e1c5699d9b857eeb41959191980de6feb054e70f93085e1bcd/pydantic_core-2.27.2-cp39-cp39-musllinux_1_1_aarch64.whl", hash = "sha256:044a50963a614ecfae59bb1eaf7ea7efc4bc62f49ed594e18fa1e5d953c40e9f", size = 2005217 },
    { url = "https://files.pythonhosted.org/packages/53/5f/23a5a3e7b8403f8dd8fc8a6f8b49f6b55c7d715b77dcf1f8ae919eeb5628/pydantic_core-2.27.2-cp39-cp39-musllinux_1_1_armv7l.whl", hash = "sha256:4e0b4220ba5b40d727c7f879eac379b822eee5d8fff418e9d3381ee45b3b0362", size = 2127899 },
    { url = "https://files.pythonhosted.org/packages/c2/ae/aa38bb8dd3d89c2f1d8362dd890ee8f3b967330821d03bbe08fa01ce3766/pydantic_core-2.27.2-cp39-cp39-musllinux_1_1_x86_64.whl", hash = "sha256:5e4f4bb20d75e9325cc9696c6802657b58bc1dbbe3022f32cc2b2b632c3fbb96", size = 2155726 },
    { url = "https://files.pythonhosted.org/packages/98/61/4f784608cc9e98f70839187117ce840480f768fed5d386f924074bf6213c/pydantic_core-2.27.2-cp39-cp39-win32.whl", hash = "sha256:cca63613e90d001b9f2f9a9ceb276c308bfa2a43fafb75c8031c4f66039e8c6e", size = 1817219 },
    { url = "https://files.pythonhosted.org/packages/57/82/bb16a68e4a1a858bb3768c2c8f1ff8d8978014e16598f001ea29a25bf1d1/pydantic_core-2.27.2-cp39-cp39-win_amd64.whl", hash = "sha256:77d1bca19b0f7021b3a982e6f903dcd5b2b06076def36a652e3907f596e29f67", size = 1985382 },
    { url = "https://files.pythonhosted.org/packages/46/72/af70981a341500419e67d5cb45abe552a7c74b66326ac8877588488da1ac/pydantic_core-2.27.2-pp310-pypy310_pp73-macosx_10_12_x86_64.whl", hash = "sha256:2bf14caea37e91198329b828eae1618c068dfb8ef17bb33287a7ad4b61ac314e", size = 1891159 },
    { url = "https://files.pythonhosted.org/packages/ad/3d/c5913cccdef93e0a6a95c2d057d2c2cba347815c845cda79ddd3c0f5e17d/pydantic_core-2.27.2-pp310-pypy310_pp73-macosx_11_0_arm64.whl", hash = "sha256:b0cb791f5b45307caae8810c2023a184c74605ec3bcbb67d13846c28ff731ff8", size = 1768331 },
    { url = "https://files.pythonhosted.org/packages/f6/f0/a3ae8fbee269e4934f14e2e0e00928f9346c5943174f2811193113e58252/pydantic_core-2.27.2-pp310-pypy310_pp73-manylinux_2_17_aarch64.manylinux2014_aarch64.whl", hash = "sha256:688d3fd9fcb71f41c4c015c023d12a79d1c4c0732ec9eb35d96e3388a120dcf3", size = 1822467 },
    { url = "https://files.pythonhosted.org/packages/d7/7a/7bbf241a04e9f9ea24cd5874354a83526d639b02674648af3f350554276c/pydantic_core-2.27.2-pp310-pypy310_pp73-manylinux_2_17_x86_64.manylinux2014_x86_64.whl", hash = "sha256:3d591580c34f4d731592f0e9fe40f9cc1b430d297eecc70b962e93c5c668f15f", size = 1979797 },
    { url = "https://files.pythonhosted.org/packages/4f/5f/4784c6107731f89e0005a92ecb8a2efeafdb55eb992b8e9d0a2be5199335/pydantic_core-2.27.2-pp310-pypy310_pp73-manylinux_2_5_i686.manylinux1_i686.whl", hash = "sha256:82f986faf4e644ffc189a7f1aafc86e46ef70372bb153e7001e8afccc6e54133", size = 1987839 },
    { url = "https://files.pythonhosted.org/packages/6d/a7/61246562b651dff00de86a5f01b6e4befb518df314c54dec187a78d81c84/pydantic_core-2.27.2-pp310-pypy310_pp73-musllinux_1_1_aarch64.whl", hash = "sha256:bec317a27290e2537f922639cafd54990551725fc844249e64c523301d0822fc", size = 1998861 },
    { url = "https://files.pythonhosted.org/packages/86/aa/837821ecf0c022bbb74ca132e117c358321e72e7f9702d1b6a03758545e2/pydantic_core-2.27.2-pp310-pypy310_pp73-musllinux_1_1_armv7l.whl", hash = "sha256:0296abcb83a797db256b773f45773da397da75a08f5fcaef41f2044adec05f50", size = 2116582 },
    { url = "https://files.pythonhosted.org/packages/81/b0/5e74656e95623cbaa0a6278d16cf15e10a51f6002e3ec126541e95c29ea3/pydantic_core-2.27.2-pp310-pypy310_pp73-musllinux_1_1_x86_64.whl", hash = "sha256:0d75070718e369e452075a6017fbf187f788e17ed67a3abd47fa934d001863d9", size = 2151985 },
    { url = "https://files.pythonhosted.org/packages/63/37/3e32eeb2a451fddaa3898e2163746b0cffbbdbb4740d38372db0490d67f3/pydantic_core-2.27.2-pp310-pypy310_pp73-win_amd64.whl", hash = "sha256:7e17b560be3c98a8e3aa66ce828bdebb9e9ac6ad5466fba92eb74c4c95cb1151", size = 2004715 },
    { url = "https://files.pythonhosted.org/packages/29/0e/dcaea00c9dbd0348b723cae82b0e0c122e0fa2b43fa933e1622fd237a3ee/pydantic_core-2.27.2-pp39-pypy39_pp73-macosx_10_12_x86_64.whl", hash = "sha256:c33939a82924da9ed65dab5a65d427205a73181d8098e79b6b426bdf8ad4e656", size = 1891733 },
    { url = "https://files.pythonhosted.org/packages/86/d3/e797bba8860ce650272bda6383a9d8cad1d1c9a75a640c9d0e848076f85e/pydantic_core-2.27.2-pp39-pypy39_pp73-macosx_11_0_arm64.whl", hash = "sha256:00bad2484fa6bda1e216e7345a798bd37c68fb2d97558edd584942aa41b7d278", size = 1768375 },
    { url = "https://files.pythonhosted.org/packages/41/f7/f847b15fb14978ca2b30262548f5fc4872b2724e90f116393eb69008299d/pydantic_core-2.27.2-pp39-pypy39_pp73-manylinux_2_17_aarch64.manylinux2014_aarch64.whl", hash = "sha256:c817e2b40aba42bac6f457498dacabc568c3b7a986fc9ba7c8d9d260b71485fb", size = 1822307 },
    { url = "https://files.pythonhosted.org/packages/9c/63/ed80ec8255b587b2f108e514dc03eed1546cd00f0af281e699797f373f38/pydantic_core-2.27.2-pp39-pypy39_pp73-manylinux_2_17_x86_64.manylinux2014_x86_64.whl", hash = "sha256:251136cdad0cb722e93732cb45ca5299fb56e1344a833640bf93b2803f8d1bfd", size = 1979971 },
    { url = "https://files.pythonhosted.org/packages/a9/6d/6d18308a45454a0de0e975d70171cadaf454bc7a0bf86b9c7688e313f0bb/pydantic_core-2.27.2-pp39-pypy39_pp73-manylinux_2_5_i686.manylinux1_i686.whl", hash = "sha256:d2088237af596f0a524d3afc39ab3b036e8adb054ee57cbb1dcf8e09da5b29cc", size = 1987616 },
    { url = "https://files.pythonhosted.org/packages/82/8a/05f8780f2c1081b800a7ca54c1971e291c2d07d1a50fb23c7e4aef4ed403/pydantic_core-2.27.2-pp39-pypy39_pp73-musllinux_1_1_aarch64.whl", hash = "sha256:d4041c0b966a84b4ae7a09832eb691a35aec90910cd2dbe7a208de59be77965b", size = 1998943 },
    { url = "https://files.pythonhosted.org/packages/5e/3e/fe5b6613d9e4c0038434396b46c5303f5ade871166900b357ada4766c5b7/pydantic_core-2.27.2-pp39-pypy39_pp73-musllinux_1_1_armv7l.whl", hash = "sha256:8083d4e875ebe0b864ffef72a4304827015cff328a1be6e22cc850753bfb122b", size = 2116654 },
    { url = "https://files.pythonhosted.org/packages/db/ad/28869f58938fad8cc84739c4e592989730bfb69b7c90a8fff138dff18e1e/pydantic_core-2.27.2-pp39-pypy39_pp73-musllinux_1_1_x86_64.whl", hash = "sha256:f141ee28a0ad2123b6611b6ceff018039df17f32ada8b534e6aa039545a3efb2", size = 2152292 },
    { url = "https://files.pythonhosted.org/packages/a1/0c/c5c5cd3689c32ed1fe8c5d234b079c12c281c051759770c05b8bed6412b5/pydantic_core-2.27.2-pp39-pypy39_pp73-win_amd64.whl", hash = "sha256:7d0c8399fcc1848491f00e0314bd59fb34a9c008761bcb422a057670c3f65e35", size = 2004961 },
]

[[package]]
name = "pydeck"
version = "0.9.1"
source = { registry = "https://pypi.org/simple" }
dependencies = [
    { name = "jinja2" },
    { name = "numpy" },
]
sdist = { url = "https://files.pythonhosted.org/packages/a1/ca/40e14e196864a0f61a92abb14d09b3d3da98f94ccb03b49cf51688140dab/pydeck-0.9.1.tar.gz", hash = "sha256:f74475ae637951d63f2ee58326757f8d4f9cd9f2a457cf42950715003e2cb605", size = 3832240 }
wheels = [
    { url = "https://files.pythonhosted.org/packages/ab/4c/b888e6cf58bd9db9c93f40d1c6be8283ff49d88919231afe93a6bcf61626/pydeck-0.9.1-py2.py3-none-any.whl", hash = "sha256:b3f75ba0d273fc917094fa61224f3f6076ca8752b93d46faf3bcfd9f9d59b038", size = 6900403 },
]

[[package]]
name = "pygments"
version = "2.19.1"
source = { registry = "https://pypi.org/simple" }
sdist = { url = "https://files.pythonhosted.org/packages/7c/2d/c3338d48ea6cc0feb8446d8e6937e1408088a72a39937982cc6111d17f84/pygments-2.19.1.tar.gz", hash = "sha256:61c16d2a8576dc0649d9f39e089b5f02bcd27fba10d8fb4dcc28173f7a45151f", size = 4968581 }
wheels = [
    { url = "https://files.pythonhosted.org/packages/8a/0b/9fcc47d19c48b59121088dd6da2488a49d5f72dacf8262e2790a1d2c7d15/pygments-2.19.1-py3-none-any.whl", hash = "sha256:9ea1544ad55cecf4b8242fab6dd35a93bbce657034b0611ee383099054ab6d8c", size = 1225293 },
]

[[package]]
name = "pyjwt"
version = "2.10.1"
source = { registry = "https://pypi.org/simple" }
sdist = { url = "https://files.pythonhosted.org/packages/e7/46/bd74733ff231675599650d3e47f361794b22ef3e3770998dda30d3b63726/pyjwt-2.10.1.tar.gz", hash = "sha256:3cc5772eb20009233caf06e9d8a0577824723b44e6648ee0a2aedb6cf9381953", size = 87785 }
wheels = [
    { url = "https://files.pythonhosted.org/packages/61/ad/689f02752eeec26aed679477e80e632ef1b682313be70793d798c1d5fc8f/PyJWT-2.10.1-py3-none-any.whl", hash = "sha256:dcdd193e30abefd5debf142f9adfcdd2b58004e644f25406ffaebd50bd98dacb", size = 22997 },
]

[[package]]
name = "pyopenssl"
version = "25.0.0"
source = { registry = "https://pypi.org/simple" }
dependencies = [
    { name = "cryptography" },
    { name = "typing-extensions", marker = "python_full_version < '3.13'" },
]
sdist = { url = "https://files.pythonhosted.org/packages/9f/26/e25b4a374b4639e0c235527bbe31c0524f26eda701d79456a7e1877f4cc5/pyopenssl-25.0.0.tar.gz", hash = "sha256:cd2cef799efa3936bb08e8ccb9433a575722b9dd986023f1cabc4ae64e9dac16", size = 179573 }
wheels = [
    { url = "https://files.pythonhosted.org/packages/ca/d7/eb76863d2060dcbe7c7e6cccfd95ac02ea0b9acc37745a0d99ff6457aefb/pyOpenSSL-25.0.0-py3-none-any.whl", hash = "sha256:424c247065e46e76a37411b9ab1782541c23bb658bf003772c3405fbaa128e90", size = 56453 },
]

[[package]]
name = "pytest"
version = "8.3.5"
source = { registry = "https://pypi.org/simple" }
dependencies = [
    { name = "colorama", marker = "sys_platform == 'win32'" },
    { name = "exceptiongroup", marker = "python_full_version < '3.11'" },
    { name = "iniconfig" },
    { name = "packaging" },
    { name = "pluggy" },
    { name = "tomli", marker = "python_full_version < '3.11'" },
]
sdist = { url = "https://files.pythonhosted.org/packages/ae/3c/c9d525a414d506893f0cd8a8d0de7706446213181570cdbd766691164e40/pytest-8.3.5.tar.gz", hash = "sha256:f4efe70cc14e511565ac476b57c279e12a855b11f48f212af1080ef2263d3845", size = 1450891 }
wheels = [
    { url = "https://files.pythonhosted.org/packages/30/3d/64ad57c803f1fa1e963a7946b6e0fea4a70df53c1a7fed304586539c2bac/pytest-8.3.5-py3-none-any.whl", hash = "sha256:c69214aa47deac29fad6c2a4f590b9c4a9fdb16a403176fe154b79c0b4d4d820", size = 343634 },
]

[[package]]
name = "python-dateutil"
version = "2.9.0.post0"
source = { registry = "https://pypi.org/simple" }
dependencies = [
    { name = "six" },
]
sdist = { url = "https://files.pythonhosted.org/packages/66/c0/0c8b6ad9f17a802ee498c46e004a0eb49bc148f2fd230864601a86dcf6db/python-dateutil-2.9.0.post0.tar.gz", hash = "sha256:37dd54208da7e1cd875388217d5e00ebd4179249f90fb72437e91a35459a0ad3", size = 342432 }
wheels = [
    { url = "https://files.pythonhosted.org/packages/ec/57/56b9bcc3c9c6a792fcbaf139543cee77261f3651ca9da0c93f5c1221264b/python_dateutil-2.9.0.post0-py2.py3-none-any.whl", hash = "sha256:a8b2bc7bffae282281c8140a97d3aa9c14da0b136dfe83f850eea9a5f7470427", size = 229892 },
]

[[package]]
name = "python-dotenv"
version = "1.0.1"
source = { registry = "https://pypi.org/simple" }
sdist = { url = "https://files.pythonhosted.org/packages/bc/57/e84d88dfe0aec03b7a2d4327012c1627ab5f03652216c63d49846d7a6c58/python-dotenv-1.0.1.tar.gz", hash = "sha256:e324ee90a023d808f1959c46bcbc04446a10ced277783dc6ee09987c37ec10ca", size = 39115 }
wheels = [
    { url = "https://files.pythonhosted.org/packages/6a/3e/b68c118422ec867fa7ab88444e1274aa40681c606d59ac27de5a5588f082/python_dotenv-1.0.1-py3-none-any.whl", hash = "sha256:f7b63ef50f1b690dddf550d03497b66d609393b40b564ed0d674909a68ebf16a", size = 19863 },
]

[[package]]
name = "pytz"
version = "2025.1"
source = { registry = "https://pypi.org/simple" }
sdist = { url = "https://files.pythonhosted.org/packages/5f/57/df1c9157c8d5a05117e455d66fd7cf6dbc46974f832b1058ed4856785d8a/pytz-2025.1.tar.gz", hash = "sha256:c2db42be2a2518b28e65f9207c4d05e6ff547d1efa4086469ef855e4ab70178e", size = 319617 }
wheels = [
    { url = "https://files.pythonhosted.org/packages/eb/38/ac33370d784287baa1c3d538978b5e2ea064d4c1b93ffbd12826c190dd10/pytz-2025.1-py2.py3-none-any.whl", hash = "sha256:89dd22dca55b46eac6eda23b2d72721bf1bdfef212645d81513ef5d03038de57", size = 507930 },
]

[[package]]
name = "pyyaml"
version = "6.0.2"
source = { registry = "https://pypi.org/simple" }
sdist = { url = "https://files.pythonhosted.org/packages/54/ed/79a089b6be93607fa5cdaedf301d7dfb23af5f25c398d5ead2525b063e17/pyyaml-6.0.2.tar.gz", hash = "sha256:d584d9ec91ad65861cc08d42e834324ef890a082e591037abe114850ff7bbc3e", size = 130631 }
wheels = [
    { url = "https://files.pythonhosted.org/packages/9b/95/a3fac87cb7158e231b5a6012e438c647e1a87f09f8e0d123acec8ab8bf71/PyYAML-6.0.2-cp310-cp310-macosx_10_9_x86_64.whl", hash = "sha256:0a9a2848a5b7feac301353437eb7d5957887edbf81d56e903999a75a3d743086", size = 184199 },
    { url = "https://files.pythonhosted.org/packages/c7/7a/68bd47624dab8fd4afbfd3c48e3b79efe09098ae941de5b58abcbadff5cb/PyYAML-6.0.2-cp310-cp310-macosx_11_0_arm64.whl", hash = "sha256:29717114e51c84ddfba879543fb232a6ed60086602313ca38cce623c1d62cfbf", size = 171758 },
    { url = "https://files.pythonhosted.org/packages/49/ee/14c54df452143b9ee9f0f29074d7ca5516a36edb0b4cc40c3f280131656f/PyYAML-6.0.2-cp310-cp310-manylinux_2_17_aarch64.manylinux2014_aarch64.whl", hash = "sha256:8824b5a04a04a047e72eea5cec3bc266db09e35de6bdfe34c9436ac5ee27d237", size = 718463 },
    { url = "https://files.pythonhosted.org/packages/4d/61/de363a97476e766574650d742205be468921a7b532aa2499fcd886b62530/PyYAML-6.0.2-cp310-cp310-manylinux_2_17_s390x.manylinux2014_s390x.whl", hash = "sha256:7c36280e6fb8385e520936c3cb3b8042851904eba0e58d277dca80a5cfed590b", size = 719280 },
    { url = "https://files.pythonhosted.org/packages/6b/4e/1523cb902fd98355e2e9ea5e5eb237cbc5f3ad5f3075fa65087aa0ecb669/PyYAML-6.0.2-cp310-cp310-manylinux_2_17_x86_64.manylinux2014_x86_64.whl", hash = "sha256:ec031d5d2feb36d1d1a24380e4db6d43695f3748343d99434e6f5f9156aaa2ed", size = 751239 },
    { url = "https://files.pythonhosted.org/packages/b7/33/5504b3a9a4464893c32f118a9cc045190a91637b119a9c881da1cf6b7a72/PyYAML-6.0.2-cp310-cp310-musllinux_1_1_aarch64.whl", hash = "sha256:936d68689298c36b53b29f23c6dbb74de12b4ac12ca6cfe0e047bedceea56180", size = 695802 },
    { url = "https://files.pythonhosted.org/packages/5c/20/8347dcabd41ef3a3cdc4f7b7a2aff3d06598c8779faa189cdbf878b626a4/PyYAML-6.0.2-cp310-cp310-musllinux_1_1_x86_64.whl", hash = "sha256:23502f431948090f597378482b4812b0caae32c22213aecf3b55325e049a6c68", size = 720527 },
    { url = "https://files.pythonhosted.org/packages/be/aa/5afe99233fb360d0ff37377145a949ae258aaab831bde4792b32650a4378/PyYAML-6.0.2-cp310-cp310-win32.whl", hash = "sha256:2e99c6826ffa974fe6e27cdb5ed0021786b03fc98e5ee3c5bfe1fd5015f42b99", size = 144052 },
    { url = "https://files.pythonhosted.org/packages/b5/84/0fa4b06f6d6c958d207620fc60005e241ecedceee58931bb20138e1e5776/PyYAML-6.0.2-cp310-cp310-win_amd64.whl", hash = "sha256:a4d3091415f010369ae4ed1fc6b79def9416358877534caf6a0fdd2146c87a3e", size = 161774 },
    { url = "https://files.pythonhosted.org/packages/f8/aa/7af4e81f7acba21a4c6be026da38fd2b872ca46226673c89a758ebdc4fd2/PyYAML-6.0.2-cp311-cp311-macosx_10_9_x86_64.whl", hash = "sha256:cc1c1159b3d456576af7a3e4d1ba7e6924cb39de8f67111c735f6fc832082774", size = 184612 },
    { url = "https://files.pythonhosted.org/packages/8b/62/b9faa998fd185f65c1371643678e4d58254add437edb764a08c5a98fb986/PyYAML-6.0.2-cp311-cp311-macosx_11_0_arm64.whl", hash = "sha256:1e2120ef853f59c7419231f3bf4e7021f1b936f6ebd222406c3b60212205d2ee", size = 172040 },
    { url = "https://files.pythonhosted.org/packages/ad/0c/c804f5f922a9a6563bab712d8dcc70251e8af811fce4524d57c2c0fd49a4/PyYAML-6.0.2-cp311-cp311-manylinux_2_17_aarch64.manylinux2014_aarch64.whl", hash = "sha256:5d225db5a45f21e78dd9358e58a98702a0302f2659a3c6cd320564b75b86f47c", size = 736829 },
    { url = "https://files.pythonhosted.org/packages/51/16/6af8d6a6b210c8e54f1406a6b9481febf9c64a3109c541567e35a49aa2e7/PyYAML-6.0.2-cp311-cp311-manylinux_2_17_s390x.manylinux2014_s390x.whl", hash = "sha256:5ac9328ec4831237bec75defaf839f7d4564be1e6b25ac710bd1a96321cc8317", size = 764167 },
    { url = "https://files.pythonhosted.org/packages/75/e4/2c27590dfc9992f73aabbeb9241ae20220bd9452df27483b6e56d3975cc5/PyYAML-6.0.2-cp311-cp311-manylinux_2_17_x86_64.manylinux2014_x86_64.whl", hash = "sha256:3ad2a3decf9aaba3d29c8f537ac4b243e36bef957511b4766cb0057d32b0be85", size = 762952 },
    { url = "https://files.pythonhosted.org/packages/9b/97/ecc1abf4a823f5ac61941a9c00fe501b02ac3ab0e373c3857f7d4b83e2b6/PyYAML-6.0.2-cp311-cp311-musllinux_1_1_aarch64.whl", hash = "sha256:ff3824dc5261f50c9b0dfb3be22b4567a6f938ccce4587b38952d85fd9e9afe4", size = 735301 },
    { url = "https://files.pythonhosted.org/packages/45/73/0f49dacd6e82c9430e46f4a027baa4ca205e8b0a9dce1397f44edc23559d/PyYAML-6.0.2-cp311-cp311-musllinux_1_1_x86_64.whl", hash = "sha256:797b4f722ffa07cc8d62053e4cff1486fa6dc094105d13fea7b1de7d8bf71c9e", size = 756638 },
    { url = "https://files.pythonhosted.org/packages/22/5f/956f0f9fc65223a58fbc14459bf34b4cc48dec52e00535c79b8db361aabd/PyYAML-6.0.2-cp311-cp311-win32.whl", hash = "sha256:11d8f3dd2b9c1207dcaf2ee0bbbfd5991f571186ec9cc78427ba5bd32afae4b5", size = 143850 },
    { url = "https://files.pythonhosted.org/packages/ed/23/8da0bbe2ab9dcdd11f4f4557ccaf95c10b9811b13ecced089d43ce59c3c8/PyYAML-6.0.2-cp311-cp311-win_amd64.whl", hash = "sha256:e10ce637b18caea04431ce14fabcf5c64a1c61ec9c56b071a4b7ca131ca52d44", size = 161980 },
    { url = "https://files.pythonhosted.org/packages/86/0c/c581167fc46d6d6d7ddcfb8c843a4de25bdd27e4466938109ca68492292c/PyYAML-6.0.2-cp312-cp312-macosx_10_9_x86_64.whl", hash = "sha256:c70c95198c015b85feafc136515252a261a84561b7b1d51e3384e0655ddf25ab", size = 183873 },
    { url = "https://files.pythonhosted.org/packages/a8/0c/38374f5bb272c051e2a69281d71cba6fdb983413e6758b84482905e29a5d/PyYAML-6.0.2-cp312-cp312-macosx_11_0_arm64.whl", hash = "sha256:ce826d6ef20b1bc864f0a68340c8b3287705cae2f8b4b1d932177dcc76721725", size = 173302 },
    { url = "https://files.pythonhosted.org/packages/c3/93/9916574aa8c00aa06bbac729972eb1071d002b8e158bd0e83a3b9a20a1f7/PyYAML-6.0.2-cp312-cp312-manylinux_2_17_aarch64.manylinux2014_aarch64.whl", hash = "sha256:1f71ea527786de97d1a0cc0eacd1defc0985dcf6b3f17bb77dcfc8c34bec4dc5", size = 739154 },
    { url = "https://files.pythonhosted.org/packages/95/0f/b8938f1cbd09739c6da569d172531567dbcc9789e0029aa070856f123984/PyYAML-6.0.2-cp312-cp312-manylinux_2_17_s390x.manylinux2014_s390x.whl", hash = "sha256:9b22676e8097e9e22e36d6b7bda33190d0d400f345f23d4065d48f4ca7ae0425", size = 766223 },
    { url = "https://files.pythonhosted.org/packages/b9/2b/614b4752f2e127db5cc206abc23a8c19678e92b23c3db30fc86ab731d3bd/PyYAML-6.0.2-cp312-cp312-manylinux_2_17_x86_64.manylinux2014_x86_64.whl", hash = "sha256:80bab7bfc629882493af4aa31a4cfa43a4c57c83813253626916b8c7ada83476", size = 767542 },
    { url = "https://files.pythonhosted.org/packages/d4/00/dd137d5bcc7efea1836d6264f049359861cf548469d18da90cd8216cf05f/PyYAML-6.0.2-cp312-cp312-musllinux_1_1_aarch64.whl", hash = "sha256:0833f8694549e586547b576dcfaba4a6b55b9e96098b36cdc7ebefe667dfed48", size = 731164 },
    { url = "https://files.pythonhosted.org/packages/c9/1f/4f998c900485e5c0ef43838363ba4a9723ac0ad73a9dc42068b12aaba4e4/PyYAML-6.0.2-cp312-cp312-musllinux_1_1_x86_64.whl", hash = "sha256:8b9c7197f7cb2738065c481a0461e50ad02f18c78cd75775628afb4d7137fb3b", size = 756611 },
    { url = "https://files.pythonhosted.org/packages/df/d1/f5a275fdb252768b7a11ec63585bc38d0e87c9e05668a139fea92b80634c/PyYAML-6.0.2-cp312-cp312-win32.whl", hash = "sha256:ef6107725bd54b262d6dedcc2af448a266975032bc85ef0172c5f059da6325b4", size = 140591 },
    { url = "https://files.pythonhosted.org/packages/0c/e8/4f648c598b17c3d06e8753d7d13d57542b30d56e6c2dedf9c331ae56312e/PyYAML-6.0.2-cp312-cp312-win_amd64.whl", hash = "sha256:7e7401d0de89a9a855c839bc697c079a4af81cf878373abd7dc625847d25cbd8", size = 156338 },
    { url = "https://files.pythonhosted.org/packages/ef/e3/3af305b830494fa85d95f6d95ef7fa73f2ee1cc8ef5b495c7c3269fb835f/PyYAML-6.0.2-cp313-cp313-macosx_10_13_x86_64.whl", hash = "sha256:efdca5630322a10774e8e98e1af481aad470dd62c3170801852d752aa7a783ba", size = 181309 },
    { url = "https://files.pythonhosted.org/packages/45/9f/3b1c20a0b7a3200524eb0076cc027a970d320bd3a6592873c85c92a08731/PyYAML-6.0.2-cp313-cp313-macosx_11_0_arm64.whl", hash = "sha256:50187695423ffe49e2deacb8cd10510bc361faac997de9efef88badc3bb9e2d1", size = 171679 },
    { url = "https://files.pythonhosted.org/packages/7c/9a/337322f27005c33bcb656c655fa78325b730324c78620e8328ae28b64d0c/PyYAML-6.0.2-cp313-cp313-manylinux_2_17_aarch64.manylinux2014_aarch64.whl", hash = "sha256:0ffe8360bab4910ef1b9e87fb812d8bc0a308b0d0eef8c8f44e0254ab3b07133", size = 733428 },
    { url = "https://files.pythonhosted.org/packages/a3/69/864fbe19e6c18ea3cc196cbe5d392175b4cf3d5d0ac1403ec3f2d237ebb5/PyYAML-6.0.2-cp313-cp313-manylinux_2_17_s390x.manylinux2014_s390x.whl", hash = "sha256:17e311b6c678207928d649faa7cb0d7b4c26a0ba73d41e99c4fff6b6c3276484", size = 763361 },
    { url = "https://files.pythonhosted.org/packages/04/24/b7721e4845c2f162d26f50521b825fb061bc0a5afcf9a386840f23ea19fa/PyYAML-6.0.2-cp313-cp313-manylinux_2_17_x86_64.manylinux2014_x86_64.whl", hash = "sha256:70b189594dbe54f75ab3a1acec5f1e3faa7e8cf2f1e08d9b561cb41b845f69d5", size = 759523 },
    { url = "https://files.pythonhosted.org/packages/2b/b2/e3234f59ba06559c6ff63c4e10baea10e5e7df868092bf9ab40e5b9c56b6/PyYAML-6.0.2-cp313-cp313-musllinux_1_1_aarch64.whl", hash = "sha256:41e4e3953a79407c794916fa277a82531dd93aad34e29c2a514c2c0c5fe971cc", size = 726660 },
    { url = "https://files.pythonhosted.org/packages/fe/0f/25911a9f080464c59fab9027482f822b86bf0608957a5fcc6eaac85aa515/PyYAML-6.0.2-cp313-cp313-musllinux_1_1_x86_64.whl", hash = "sha256:68ccc6023a3400877818152ad9a1033e3db8625d899c72eacb5a668902e4d652", size = 751597 },
    { url = "https://files.pythonhosted.org/packages/14/0d/e2c3b43bbce3cf6bd97c840b46088a3031085179e596d4929729d8d68270/PyYAML-6.0.2-cp313-cp313-win32.whl", hash = "sha256:bc2fa7c6b47d6bc618dd7fb02ef6fdedb1090ec036abab80d4681424b84c1183", size = 140527 },
    { url = "https://files.pythonhosted.org/packages/fa/de/02b54f42487e3d3c6efb3f89428677074ca7bf43aae402517bc7cca949f3/PyYAML-6.0.2-cp313-cp313-win_amd64.whl", hash = "sha256:8388ee1976c416731879ac16da0aff3f63b286ffdd57cdeb95f3f2e085687563", size = 156446 },
    { url = "https://files.pythonhosted.org/packages/65/d8/b7a1db13636d7fb7d4ff431593c510c8b8fca920ade06ca8ef20015493c5/PyYAML-6.0.2-cp39-cp39-macosx_10_9_x86_64.whl", hash = "sha256:688ba32a1cffef67fd2e9398a2efebaea461578b0923624778664cc1c914db5d", size = 184777 },
    { url = "https://files.pythonhosted.org/packages/0a/02/6ec546cd45143fdf9840b2c6be8d875116a64076218b61d68e12548e5839/PyYAML-6.0.2-cp39-cp39-macosx_11_0_arm64.whl", hash = "sha256:a8786accb172bd8afb8be14490a16625cbc387036876ab6ba70912730faf8e1f", size = 172318 },
    { url = "https://files.pythonhosted.org/packages/0e/9a/8cc68be846c972bda34f6c2a93abb644fb2476f4dcc924d52175786932c9/PyYAML-6.0.2-cp39-cp39-manylinux_2_17_aarch64.manylinux2014_aarch64.whl", hash = "sha256:d8e03406cac8513435335dbab54c0d385e4a49e4945d2909a581c83647ca0290", size = 720891 },
    { url = "https://files.pythonhosted.org/packages/e9/6c/6e1b7f40181bc4805e2e07f4abc10a88ce4648e7e95ff1abe4ae4014a9b2/PyYAML-6.0.2-cp39-cp39-manylinux_2_17_s390x.manylinux2014_s390x.whl", hash = "sha256:f753120cb8181e736c57ef7636e83f31b9c0d1722c516f7e86cf15b7aa57ff12", size = 722614 },
    { url = "https://files.pythonhosted.org/packages/3d/32/e7bd8535d22ea2874cef6a81021ba019474ace0d13a4819c2a4bce79bd6a/PyYAML-6.0.2-cp39-cp39-manylinux_2_17_x86_64.manylinux2014_x86_64.whl", hash = "sha256:3b1fdb9dc17f5a7677423d508ab4f243a726dea51fa5e70992e59a7411c89d19", size = 737360 },
    { url = "https://files.pythonhosted.org/packages/d7/12/7322c1e30b9be969670b672573d45479edef72c9a0deac3bb2868f5d7469/PyYAML-6.0.2-cp39-cp39-musllinux_1_1_aarch64.whl", hash = "sha256:0b69e4ce7a131fe56b7e4d770c67429700908fc0752af059838b1cfb41960e4e", size = 699006 },
    { url = "https://files.pythonhosted.org/packages/82/72/04fcad41ca56491995076630c3ec1e834be241664c0c09a64c9a2589b507/PyYAML-6.0.2-cp39-cp39-musllinux_1_1_x86_64.whl", hash = "sha256:a9f8c2e67970f13b16084e04f134610fd1d374bf477b17ec1599185cf611d725", size = 723577 },
    { url = "https://files.pythonhosted.org/packages/ed/5e/46168b1f2757f1fcd442bc3029cd8767d88a98c9c05770d8b420948743bb/PyYAML-6.0.2-cp39-cp39-win32.whl", hash = "sha256:6395c297d42274772abc367baaa79683958044e5d3835486c16da75d2a694631", size = 144593 },
    { url = "https://files.pythonhosted.org/packages/19/87/5124b1c1f2412bb95c59ec481eaf936cd32f0fe2a7b16b97b81c4c017a6a/PyYAML-6.0.2-cp39-cp39-win_amd64.whl", hash = "sha256:39693e1f8320ae4f43943590b49779ffb98acb81f788220ea932a6b6c51004d8", size = 162312 },
]

[[package]]
name = "referencing"
version = "0.36.2"
source = { registry = "https://pypi.org/simple" }
dependencies = [
    { name = "attrs" },
    { name = "rpds-py" },
    { name = "typing-extensions", marker = "python_full_version < '3.13'" },
]
sdist = { url = "https://files.pythonhosted.org/packages/2f/db/98b5c277be99dd18bfd91dd04e1b759cad18d1a338188c936e92f921c7e2/referencing-0.36.2.tar.gz", hash = "sha256:df2e89862cd09deabbdba16944cc3f10feb6b3e6f18e902f7cc25609a34775aa", size = 74744 }
wheels = [
    { url = "https://files.pythonhosted.org/packages/c1/b1/3baf80dc6d2b7bc27a95a67752d0208e410351e3feb4eb78de5f77454d8d/referencing-0.36.2-py3-none-any.whl", hash = "sha256:e8699adbbf8b5c7de96d8ffa0eb5c158b3beafce084968e2ea8bb08c6794dcd0", size = 26775 },
]

[[package]]
name = "requests"
version = "2.32.3"
source = { registry = "https://pypi.org/simple" }
dependencies = [
    { name = "certifi" },
    { name = "charset-normalizer" },
    { name = "idna" },
    { name = "urllib3" },
]
sdist = { url = "https://files.pythonhosted.org/packages/63/70/2bf7780ad2d390a8d301ad0b550f1581eadbd9a20f896afe06353c2a2913/requests-2.32.3.tar.gz", hash = "sha256:55365417734eb18255590a9ff9eb97e9e1da868d4ccd6402399eaf68af20a760", size = 131218 }
wheels = [
    { url = "https://files.pythonhosted.org/packages/f9/9b/335f9764261e915ed497fcdeb11df5dfd6f7bf257d4a6a2a686d80da4d54/requests-2.32.3-py3-none-any.whl", hash = "sha256:70761cfe03c773ceb22aa2f671b4757976145175cdfca038c02654d061d6dcc6", size = 64928 },
]

[[package]]
name = "rpds-py"
version = "0.23.1"
source = { registry = "https://pypi.org/simple" }
sdist = { url = "https://files.pythonhosted.org/packages/0a/79/2ce611b18c4fd83d9e3aecb5cba93e1917c050f556db39842889fa69b79f/rpds_py-0.23.1.tar.gz", hash = "sha256:7f3240dcfa14d198dba24b8b9cb3b108c06b68d45b7babd9eefc1038fdf7e707", size = 26806 }
wheels = [
    { url = "https://files.pythonhosted.org/packages/34/fe/e5326459863bd525122f4e9c80ac8d7c6cfa171b7518d04cc27c12c209b0/rpds_py-0.23.1-cp310-cp310-macosx_10_12_x86_64.whl", hash = "sha256:2a54027554ce9b129fc3d633c92fa33b30de9f08bc61b32c053dc9b537266fed", size = 372123 },
    { url = "https://files.pythonhosted.org/packages/f9/db/f10a3795f7a89fb27594934012d21c61019bbeb516c5bdcfbbe9e9e617a7/rpds_py-0.23.1-cp310-cp310-macosx_11_0_arm64.whl", hash = "sha256:b5ef909a37e9738d146519657a1aab4584018746a18f71c692f2f22168ece40c", size = 356778 },
    { url = "https://files.pythonhosted.org/packages/21/27/0d3678ad7f432fa86f8fac5f5fc6496a4d2da85682a710d605219be20063/rpds_py-0.23.1-cp310-cp310-manylinux_2_17_aarch64.manylinux2014_aarch64.whl", hash = "sha256:3ee9d6f0b38efb22ad94c3b68ffebe4c47865cdf4b17f6806d6c674e1feb4246", size = 385775 },
    { url = "https://files.pythonhosted.org/packages/99/a0/1786defa125b2ad228027f22dff26312ce7d1fee3c7c3c2682f403db2062/rpds_py-0.23.1-cp310-cp310-manylinux_2_17_armv7l.manylinux2014_armv7l.whl", hash = "sha256:f7356a6da0562190558c4fcc14f0281db191cdf4cb96e7604c06acfcee96df15", size = 391181 },
    { url = "https://files.pythonhosted.org/packages/f1/5c/1240934050a7ffd020a915486d0cc4c7f6e7a2442a77aedf13664db55d36/rpds_py-0.23.1-cp310-cp310-manylinux_2_17_ppc64le.manylinux2014_ppc64le.whl", hash = "sha256:9441af1d25aed96901f97ad83d5c3e35e6cd21a25ca5e4916c82d7dd0490a4fa", size = 444607 },
    { url = "https://files.pythonhosted.org/packages/b7/1b/cee6905b47817fd0a377716dbe4df35295de46df46ee2ff704538cc371b0/rpds_py-0.23.1-cp310-cp310-manylinux_2_17_s390x.manylinux2014_s390x.whl", hash = "sha256:3d8abf7896a91fb97e7977d1aadfcc2c80415d6dc2f1d0fca5b8d0df247248f3", size = 445550 },
    { url = "https://files.pythonhosted.org/packages/54/f7/f0821ca34032892d7a67fcd5042f50074ff2de64e771e10df01085c88d47/rpds_py-0.23.1-cp310-cp310-manylinux_2_17_x86_64.manylinux2014_x86_64.whl", hash = "sha256:1b08027489ba8fedde72ddd233a5ea411b85a6ed78175f40285bd401bde7466d", size = 386148 },
    { url = "https://files.pythonhosted.org/packages/eb/ef/2afe53bc857c4bcba336acfd2629883a5746e7291023e017ac7fc98d85aa/rpds_py-0.23.1-cp310-cp310-manylinux_2_5_i686.manylinux1_i686.whl", hash = "sha256:fee513135b5a58f3bb6d89e48326cd5aa308e4bcdf2f7d59f67c861ada482bf8", size = 416780 },
    { url = "https://files.pythonhosted.org/packages/ae/9a/38d2236cf669789b8a3e1a014c9b6a8d7b8925b952c92e7839ae2749f9ac/rpds_py-0.23.1-cp310-cp310-musllinux_1_2_aarch64.whl", hash = "sha256:35d5631ce0af26318dba0ae0ac941c534453e42f569011585cb323b7774502a5", size = 558265 },
    { url = "https://files.pythonhosted.org/packages/e6/0a/f2705530c42578f20ed0b5b90135eecb30eef6e2ba73e7ba69087fad2dba/rpds_py-0.23.1-cp310-cp310-musllinux_1_2_i686.whl", hash = "sha256:a20cb698c4a59c534c6701b1c24a968ff2768b18ea2991f886bd8985ce17a89f", size = 585270 },
    { url = "https://files.pythonhosted.org/packages/29/4e/3b597dc84ed82c3d757ac9aa620de224a94e06d2e102069795ae7e81c015/rpds_py-0.23.1-cp310-cp310-musllinux_1_2_x86_64.whl", hash = "sha256:5e9c206a1abc27e0588cf8b7c8246e51f1a16a103734f7750830a1ccb63f557a", size = 553850 },
    { url = "https://files.pythonhosted.org/packages/00/cc/6498b6f79e4375e6737247661e52a2d18f6accf4910e0c8da978674b4241/rpds_py-0.23.1-cp310-cp310-win32.whl", hash = "sha256:d9f75a06ecc68f159d5d7603b734e1ff6daa9497a929150f794013aa9f6e3f12", size = 220660 },
    { url = "https://files.pythonhosted.org/packages/17/2b/08db023d23e8c7032c99d8d2a70d32e450a868ab73d16e3ff5290308a665/rpds_py-0.23.1-cp310-cp310-win_amd64.whl", hash = "sha256:f35eff113ad430b5272bbfc18ba111c66ff525828f24898b4e146eb479a2cdda", size = 232551 },
    { url = "https://files.pythonhosted.org/packages/1c/67/6e5d4234bb9dee062ffca2a5f3c7cd38716317d6760ec235b175eed4de2c/rpds_py-0.23.1-cp311-cp311-macosx_10_12_x86_64.whl", hash = "sha256:b79f5ced71efd70414a9a80bbbfaa7160da307723166f09b69773153bf17c590", size = 372264 },
    { url = "https://files.pythonhosted.org/packages/a7/0a/3dedb2daee8e783622427f5064e2d112751d8276ee73aa5409f000a132f4/rpds_py-0.23.1-cp311-cp311-macosx_11_0_arm64.whl", hash = "sha256:c9e799dac1ffbe7b10c1fd42fe4cd51371a549c6e108249bde9cd1200e8f59b4", size = 356883 },
    { url = "https://files.pythonhosted.org/packages/ed/fc/e1acef44f9c24b05fe5434b235f165a63a52959ac655e3f7a55726cee1a4/rpds_py-0.23.1-cp311-cp311-manylinux_2_17_aarch64.manylinux2014_aarch64.whl", hash = "sha256:721f9c4011b443b6e84505fc00cc7aadc9d1743f1c988e4c89353e19c4a968ee", size = 385624 },
    { url = "https://files.pythonhosted.org/packages/97/0a/a05951f6465d01622720c03ef6ef31adfbe865653e05ed7c45837492f25e/rpds_py-0.23.1-cp311-cp311-manylinux_2_17_armv7l.manylinux2014_armv7l.whl", hash = "sha256:f88626e3f5e57432e6191cd0c5d6d6b319b635e70b40be2ffba713053e5147dd", size = 391500 },
    { url = "https://files.pythonhosted.org/packages/ea/2e/cca0583ec0690ea441dceae23c0673b99755710ea22f40bccf1e78f41481/rpds_py-0.23.1-cp311-cp311-manylinux_2_17_ppc64le.manylinux2014_ppc64le.whl", hash = "sha256:285019078537949cecd0190f3690a0b0125ff743d6a53dfeb7a4e6787af154f5", size = 444869 },
    { url = "https://files.pythonhosted.org/packages/cc/e6/95cda68b33a6d814d1e96b0e406d231ed16629101460d1740e92f03365e6/rpds_py-0.23.1-cp311-cp311-manylinux_2_17_s390x.manylinux2014_s390x.whl", hash = "sha256:b92f5654157de1379c509b15acec9d12ecf6e3bc1996571b6cb82a4302060447", size = 444930 },
    { url = "https://files.pythonhosted.org/packages/5f/a7/e94cdb73411ae9c11414d3c7c9a6ad75d22ad4a8d094fb45a345ba9e3018/rpds_py-0.23.1-cp311-cp311-manylinux_2_17_x86_64.manylinux2014_x86_64.whl", hash = "sha256:e768267cbe051dd8d1c5305ba690bb153204a09bf2e3de3ae530de955f5b5580", size = 386254 },
    { url = "https://files.pythonhosted.org/packages/dd/c5/a4a943d90a39e85efd1e04b1ad5129936786f9a9aa27bb7be8fc5d9d50c9/rpds_py-0.23.1-cp311-cp311-manylinux_2_5_i686.manylinux1_i686.whl", hash = "sha256:c5334a71f7dc1160382d45997e29f2637c02f8a26af41073189d79b95d3321f1", size = 417090 },
    { url = "https://files.pythonhosted.org/packages/0c/a0/80d0013b12428d1fce0ab4e71829400b0a32caec12733c79e6109f843342/rpds_py-0.23.1-cp311-cp311-musllinux_1_2_aarch64.whl", hash = "sha256:d6adb81564af0cd428910f83fa7da46ce9ad47c56c0b22b50872bc4515d91966", size = 557639 },
    { url = "https://files.pythonhosted.org/packages/a6/92/ec2e6980afb964a2cd7a99cbdef1f6c01116abe94b42cbe336ac93dd11c2/rpds_py-0.23.1-cp311-cp311-musllinux_1_2_i686.whl", hash = "sha256:cafa48f2133d4daa028473ede7d81cd1b9f9e6925e9e4003ebdf77010ee02f35", size = 584572 },
    { url = "https://files.pythonhosted.org/packages/3d/ce/75b6054db34a390789a82523790717b27c1bd735e453abb429a87c4f0f26/rpds_py-0.23.1-cp311-cp311-musllinux_1_2_x86_64.whl", hash = "sha256:0fced9fd4a07a1ded1bac7e961ddd9753dd5d8b755ba8e05acba54a21f5f1522", size = 553028 },
    { url = "https://files.pythonhosted.org/packages/cc/24/f45abe0418c06a5cba0f846e967aa27bac765acd927aabd857c21319b8cc/rpds_py-0.23.1-cp311-cp311-win32.whl", hash = "sha256:243241c95174b5fb7204c04595852fe3943cc41f47aa14c3828bc18cd9d3b2d6", size = 220862 },
    { url = "https://files.pythonhosted.org/packages/2d/a6/3c0880e8bbfc36451ef30dc416266f6d2934705e468db5d21c8ba0ab6400/rpds_py-0.23.1-cp311-cp311-win_amd64.whl", hash = "sha256:11dd60b2ffddba85715d8a66bb39b95ddbe389ad2cfcf42c833f1bcde0878eaf", size = 232953 },
    { url = "https://files.pythonhosted.org/packages/f3/8c/d17efccb9f5b9137ddea706664aebae694384ae1d5997c0202093e37185a/rpds_py-0.23.1-cp312-cp312-macosx_10_12_x86_64.whl", hash = "sha256:3902df19540e9af4cc0c3ae75974c65d2c156b9257e91f5101a51f99136d834c", size = 364369 },
    { url = "https://files.pythonhosted.org/packages/6e/c0/ab030f696b5c573107115a88d8d73d80f03309e60952b64c584c70c659af/rpds_py-0.23.1-cp312-cp312-macosx_11_0_arm64.whl", hash = "sha256:66f8d2a17e5838dd6fb9be6baaba8e75ae2f5fa6b6b755d597184bfcd3cb0eba", size = 349965 },
    { url = "https://files.pythonhosted.org/packages/b3/55/b40170f5a079c4fb0b6a82b299689e66e744edca3c3375a8b160fb797660/rpds_py-0.23.1-cp312-cp312-manylinux_2_17_aarch64.manylinux2014_aarch64.whl", hash = "sha256:112b8774b0b4ee22368fec42749b94366bd9b536f8f74c3d4175d4395f5cbd31", size = 389064 },
    { url = "https://files.pythonhosted.org/packages/ab/1c/b03a912c59ec7c1e16b26e587b9dfa8ddff3b07851e781e8c46e908a365a/rpds_py-0.23.1-cp312-cp312-manylinux_2_17_armv7l.manylinux2014_armv7l.whl", hash = "sha256:e0df046f2266e8586cf09d00588302a32923eb6386ced0ca5c9deade6af9a149", size = 397741 },
    { url = "https://files.pythonhosted.org/packages/52/6f/151b90792b62fb6f87099bcc9044c626881fdd54e31bf98541f830b15cea/rpds_py-0.23.1-cp312-cp312-manylinux_2_17_ppc64le.manylinux2014_ppc64le.whl", hash = "sha256:0f3288930b947cbebe767f84cf618d2cbe0b13be476e749da0e6a009f986248c", size = 448784 },
    { url = "https://files.pythonhosted.org/packages/71/2a/6de67c0c97ec7857e0e9e5cd7c52405af931b303eb1e5b9eff6c50fd9a2e/rpds_py-0.23.1-cp312-cp312-manylinux_2_17_s390x.manylinux2014_s390x.whl", hash = "sha256:ce473a2351c018b06dd8d30d5da8ab5a0831056cc53b2006e2a8028172c37ce5", size = 440203 },
    { url = "https://files.pythonhosted.org/packages/db/5e/e759cd1c276d98a4b1f464b17a9bf66c65d29f8f85754e27e1467feaa7c3/rpds_py-0.23.1-cp312-cp312-manylinux_2_17_x86_64.manylinux2014_x86_64.whl", hash = "sha256:d550d7e9e7d8676b183b37d65b5cd8de13676a738973d330b59dc8312df9c5dc", size = 391611 },
    { url = "https://files.pythonhosted.org/packages/1c/1e/2900358efcc0d9408c7289769cba4c0974d9db314aa884028ed7f7364f61/rpds_py-0.23.1-cp312-cp312-manylinux_2_5_i686.manylinux1_i686.whl", hash = "sha256:e14f86b871ea74c3fddc9a40e947d6a5d09def5adc2076ee61fb910a9014fb35", size = 423306 },
    { url = "https://files.pythonhosted.org/packages/23/07/6c177e6d059f5d39689352d6c69a926ee4805ffdb6f06203570234d3d8f7/rpds_py-0.23.1-cp312-cp312-musllinux_1_2_aarch64.whl", hash = "sha256:1bf5be5ba34e19be579ae873da515a2836a2166d8d7ee43be6ff909eda42b72b", size = 562323 },
    { url = "https://files.pythonhosted.org/packages/70/e4/f9097fd1c02b516fff9850792161eb9fc20a2fd54762f3c69eae0bdb67cb/rpds_py-0.23.1-cp312-cp312-musllinux_1_2_i686.whl", hash = "sha256:d7031d493c4465dbc8d40bd6cafefef4bd472b17db0ab94c53e7909ee781b9ef", size = 588351 },
    { url = "https://files.pythonhosted.org/packages/87/39/5db3c6f326bfbe4576ae2af6435bd7555867d20ae690c786ff33659f293b/rpds_py-0.23.1-cp312-cp312-musllinux_1_2_x86_64.whl", hash = "sha256:55ff4151cfd4bc635e51cfb1c59ac9f7196b256b12e3a57deb9e5742e65941ad", size = 557252 },
    { url = "https://files.pythonhosted.org/packages/fd/14/2d5ad292f144fa79bafb78d2eb5b8a3a91c358b6065443cb9c49b5d1fedf/rpds_py-0.23.1-cp312-cp312-win32.whl", hash = "sha256:a9d3b728f5a5873d84cba997b9d617c6090ca5721caaa691f3b1a78c60adc057", size = 222181 },
    { url = "https://files.pythonhosted.org/packages/a3/4f/0fce63e0f5cdd658e71e21abd17ac1bc9312741ebb8b3f74eeed2ebdf771/rpds_py-0.23.1-cp312-cp312-win_amd64.whl", hash = "sha256:b03a8d50b137ee758e4c73638b10747b7c39988eb8e6cd11abb7084266455165", size = 237426 },
    { url = "https://files.pythonhosted.org/packages/13/9d/b8b2c0edffb0bed15be17b6d5ab06216f2f47f9ee49259c7e96a3ad4ca42/rpds_py-0.23.1-cp313-cp313-macosx_10_12_x86_64.whl", hash = "sha256:4caafd1a22e5eaa3732acb7672a497123354bef79a9d7ceed43387d25025e935", size = 363672 },
    { url = "https://files.pythonhosted.org/packages/bd/c2/5056fa29e6894144d7ba4c938b9b0445f75836b87d2dd00ed4999dc45a8c/rpds_py-0.23.1-cp313-cp313-macosx_11_0_arm64.whl", hash = "sha256:178f8a60fc24511c0eb756af741c476b87b610dba83270fce1e5a430204566a4", size = 349602 },
    { url = "https://files.pythonhosted.org/packages/b0/bc/33779a1bb0ee32d8d706b173825aab75c628521d23ce72a7c1e6a6852f86/rpds_py-0.23.1-cp313-cp313-manylinux_2_17_aarch64.manylinux2014_aarch64.whl", hash = "sha256:c632419c3870507ca20a37c8f8f5352317aca097639e524ad129f58c125c61c6", size = 388746 },
    { url = "https://files.pythonhosted.org/packages/62/0b/71db3e36b7780a619698ec82a9c87ab44ad7ca7f5480913e8a59ff76f050/rpds_py-0.23.1-cp313-cp313-manylinux_2_17_armv7l.manylinux2014_armv7l.whl", hash = "sha256:698a79d295626ee292d1730bc2ef6e70a3ab135b1d79ada8fde3ed0047b65a10", size = 397076 },
    { url = "https://files.pythonhosted.org/packages/bb/2e/494398f613edf77ba10a916b1ddea2acce42ab0e3b62e2c70ffc0757ce00/rpds_py-0.23.1-cp313-cp313-manylinux_2_17_ppc64le.manylinux2014_ppc64le.whl", hash = "sha256:271fa2184cf28bdded86bb6217c8e08d3a169fe0bbe9be5e8d96e8476b707122", size = 448399 },
    { url = "https://files.pythonhosted.org/packages/dd/53/4bd7f5779b1f463243ee5fdc83da04dd58a08f86e639dbffa7a35f969a84/rpds_py-0.23.1-cp313-cp313-manylinux_2_17_s390x.manylinux2014_s390x.whl", hash = "sha256:b91cceb5add79ee563bd1f70b30896bd63bc5f78a11c1f00a1e931729ca4f1f4", size = 439764 },
    { url = "https://files.pythonhosted.org/packages/f6/55/b3c18c04a460d951bf8e91f2abf46ce5b6426fb69784166a6a25827cb90a/rpds_py-0.23.1-cp313-cp313-manylinux_2_17_x86_64.manylinux2014_x86_64.whl", hash = "sha256:f3a6cb95074777f1ecda2ca4fa7717caa9ee6e534f42b7575a8f0d4cb0c24013", size = 390662 },
    { url = "https://files.pythonhosted.org/packages/2a/65/cc463044a3cbd616029b2aa87a651cdee8288d2fdd7780b2244845e934c1/rpds_py-0.23.1-cp313-cp313-manylinux_2_5_i686.manylinux1_i686.whl", hash = "sha256:50fb62f8d8364978478b12d5f03bf028c6bc2af04082479299139dc26edf4c64", size = 422680 },
    { url = "https://files.pythonhosted.org/packages/fa/8e/1fa52990c7836d72e8d70cd7753f2362c72fbb0a49c1462e8c60e7176d0b/rpds_py-0.23.1-cp313-cp313-musllinux_1_2_aarch64.whl", hash = "sha256:c8f7e90b948dc9dcfff8003f1ea3af08b29c062f681c05fd798e36daa3f7e3e8", size = 561792 },
    { url = "https://files.pythonhosted.org/packages/57/b8/fe3b612979b1a29d0c77f8585903d8b3a292604b26d4b300e228b8ac6360/rpds_py-0.23.1-cp313-cp313-musllinux_1_2_i686.whl", hash = "sha256:5b98b6c953e5c2bda51ab4d5b4f172617d462eebc7f4bfdc7c7e6b423f6da957", size = 588127 },
    { url = "https://files.pythonhosted.org/packages/44/2d/fde474de516bbc4b9b230f43c98e7f8acc5da7fc50ceed8e7af27553d346/rpds_py-0.23.1-cp313-cp313-musllinux_1_2_x86_64.whl", hash = "sha256:2893d778d4671ee627bac4037a075168b2673c57186fb1a57e993465dbd79a93", size = 556981 },
    { url = "https://files.pythonhosted.org/packages/18/57/767deeb27b81370bbab8f74ef6e68d26c4ea99018f3c71a570e506fede85/rpds_py-0.23.1-cp313-cp313-win32.whl", hash = "sha256:2cfa07c346a7ad07019c33fb9a63cf3acb1f5363c33bc73014e20d9fe8b01cdd", size = 221936 },
    { url = "https://files.pythonhosted.org/packages/7d/6c/3474cfdd3cafe243f97ab8474ea8949236eb2a1a341ca55e75ce00cd03da/rpds_py-0.23.1-cp313-cp313-win_amd64.whl", hash = "sha256:3aaf141d39f45322e44fc2c742e4b8b4098ead5317e5f884770c8df0c332da70", size = 237145 },
    { url = "https://files.pythonhosted.org/packages/ec/77/e985064c624230f61efa0423759bb066da56ebe40c654f8b5ba225bd5d63/rpds_py-0.23.1-cp313-cp313t-macosx_10_12_x86_64.whl", hash = "sha256:759462b2d0aa5a04be5b3e37fb8183615f47014ae6b116e17036b131985cb731", size = 359623 },
    { url = "https://files.pythonhosted.org/packages/62/d9/a33dcbf62b29e40559e012d525bae7d516757cf042cc9234bd34ca4b6aeb/rpds_py-0.23.1-cp313-cp313t-macosx_11_0_arm64.whl", hash = "sha256:3e9212f52074fc9d72cf242a84063787ab8e21e0950d4d6709886fb62bcb91d5", size = 345900 },
    { url = "https://files.pythonhosted.org/packages/92/eb/f81a4be6397861adb2cb868bb6a28a33292c2dcac567d1dc575226055e55/rpds_py-0.23.1-cp313-cp313t-manylinux_2_17_aarch64.manylinux2014_aarch64.whl", hash = "sha256:9e9f3a3ac919406bc0414bbbd76c6af99253c507150191ea79fab42fdb35982a", size = 386426 },
    { url = "https://files.pythonhosted.org/packages/09/47/1f810c9b5e83be005341201b5389f1d240dfa440346ea7189f9b3fd6961d/rpds_py-0.23.1-cp313-cp313t-manylinux_2_17_armv7l.manylinux2014_armv7l.whl", hash = "sha256:c04ca91dda8a61584165825907f5c967ca09e9c65fe8966ee753a3f2b019fe1e", size = 392314 },
    { url = "https://files.pythonhosted.org/packages/83/bd/bc95831432fd6c46ed8001f01af26de0763a059d6d7e6d69e3c5bf02917a/rpds_py-0.23.1-cp313-cp313t-manylinux_2_17_ppc64le.manylinux2014_ppc64le.whl", hash = "sha256:4ab923167cfd945abb9b51a407407cf19f5bee35001221f2911dc85ffd35ff4f", size = 447706 },
    { url = "https://files.pythonhosted.org/packages/19/3e/567c04c226b1802dc6dc82cad3d53e1fa0a773258571c74ac5d8fbde97ed/rpds_py-0.23.1-cp313-cp313t-manylinux_2_17_s390x.manylinux2014_s390x.whl", hash = "sha256:ed6f011bedca8585787e5082cce081bac3d30f54520097b2411351b3574e1219", size = 437060 },
    { url = "https://files.pythonhosted.org/packages/fe/77/a77d2c6afe27ae7d0d55fc32f6841502648070dc8d549fcc1e6d47ff8975/rpds_py-0.23.1-cp313-cp313t-manylinux_2_17_x86_64.manylinux2014_x86_64.whl", hash = "sha256:6959bb9928c5c999aba4a3f5a6799d571ddc2c59ff49917ecf55be2bbb4e3722", size = 389347 },
    { url = "https://files.pythonhosted.org/packages/3f/47/6b256ff20a74cfebeac790ab05586e0ac91f88e331125d4740a6c86fc26f/rpds_py-0.23.1-cp313-cp313t-manylinux_2_5_i686.manylinux1_i686.whl", hash = "sha256:1ed7de3c86721b4e83ac440751329ec6a1102229aa18163f84c75b06b525ad7e", size = 415554 },
    { url = "https://files.pythonhosted.org/packages/fc/29/d4572469a245bc9fc81e35166dca19fc5298d5c43e1a6dd64bf145045193/rpds_py-0.23.1-cp313-cp313t-musllinux_1_2_aarch64.whl", hash = "sha256:5fb89edee2fa237584e532fbf78f0ddd1e49a47c7c8cfa153ab4849dc72a35e6", size = 557418 },
    { url = "https://files.pythonhosted.org/packages/9c/0a/68cf7228895b1a3f6f39f51b15830e62456795e61193d2c8b87fd48c60db/rpds_py-0.23.1-cp313-cp313t-musllinux_1_2_i686.whl", hash = "sha256:7e5413d2e2d86025e73f05510ad23dad5950ab8417b7fc6beaad99be8077138b", size = 583033 },
    { url = "https://files.pythonhosted.org/packages/14/18/017ab41dcd6649ad5db7d00155b4c212b31ab05bd857d5ba73a1617984eb/rpds_py-0.23.1-cp313-cp313t-musllinux_1_2_x86_64.whl", hash = "sha256:d31ed4987d72aabdf521eddfb6a72988703c091cfc0064330b9e5f8d6a042ff5", size = 554880 },
    { url = "https://files.pythonhosted.org/packages/2e/dd/17de89431268da8819d8d51ce67beac28d9b22fccf437bc5d6d2bcd1acdb/rpds_py-0.23.1-cp313-cp313t-win32.whl", hash = "sha256:f3429fb8e15b20961efca8c8b21432623d85db2228cc73fe22756c6637aa39e7", size = 219743 },
    { url = "https://files.pythonhosted.org/packages/68/15/6d22d07e063ce5e9bfbd96db9ec2fbb4693591b4503e3a76996639474d02/rpds_py-0.23.1-cp313-cp313t-win_amd64.whl", hash = "sha256:d6f6512a90bd5cd9030a6237f5346f046c6f0e40af98657568fa45695d4de59d", size = 235415 },
    { url = "https://files.pythonhosted.org/packages/f8/a1/d3fb6a8de191f09fb88eacd1505ae1cab6ffc1c2b57ef62db6632e9b6216/rpds_py-0.23.1-cp39-cp39-macosx_10_12_x86_64.whl", hash = "sha256:09cd7dbcb673eb60518231e02874df66ec1296c01a4fcd733875755c02014b19", size = 372686 },
    { url = "https://files.pythonhosted.org/packages/b5/3a/bb96c8164aadfb2c9d7290e553e78e9816fcf3e22dcddc98bc1b83974c8e/rpds_py-0.23.1-cp39-cp39-macosx_11_0_arm64.whl", hash = "sha256:c6760211eee3a76316cf328f5a8bd695b47b1626d21c8a27fb3b2473a884d597", size = 357098 },
    { url = "https://files.pythonhosted.org/packages/30/21/3de5d944f630a9fa6acf68191652e34e708041085770d426635c04dd60e3/rpds_py-0.23.1-cp39-cp39-manylinux_2_17_aarch64.manylinux2014_aarch64.whl", hash = "sha256:72e680c1518733b73c994361e4b06441b92e973ef7d9449feec72e8ee4f713da", size = 386304 },
    { url = "https://files.pythonhosted.org/packages/f1/a5/d554cd53e865a45e41bea61b3ff91a12e50b7422f4a273d980c02a261b42/rpds_py-0.23.1-cp39-cp39-manylinux_2_17_armv7l.manylinux2014_armv7l.whl", hash = "sha256:ae28144c1daa61366205d32abd8c90372790ff79fc60c1a8ad7fd3c8553a600e", size = 391585 },
    { url = "https://files.pythonhosted.org/packages/72/5a/c53b507def60692e8c32fbafaa7ceb3cac81c5ab80f876ae6c8426be147d/rpds_py-0.23.1-cp39-cp39-manylinux_2_17_ppc64le.manylinux2014_ppc64le.whl", hash = "sha256:c698d123ce5d8f2d0cd17f73336615f6a2e3bdcedac07a1291bb4d8e7d82a05a", size = 445275 },
    { url = "https://files.pythonhosted.org/packages/05/15/1d68c0ad769a4bfb6cd2d1bff71bd2f4cbdf277d9b86c97f66f6fd107611/rpds_py-0.23.1-cp39-cp39-manylinux_2_17_s390x.manylinux2014_s390x.whl", hash = "sha256:98b257ae1e83f81fb947a363a274c4eb66640212516becaff7bef09a5dceacaa", size = 445722 },
    { url = "https://files.pythonhosted.org/packages/5a/4b/21fabed47908f85084b845bd49cd9706071a8ec970cdfe72aca8364c9369/rpds_py-0.23.1-cp39-cp39-manylinux_2_17_x86_64.manylinux2014_x86_64.whl", hash = "sha256:5c9ff044eb07c8468594d12602291c635da292308c8c619244e30698e7fc455a", size = 386605 },
    { url = "https://files.pythonhosted.org/packages/bd/fe/6d949043b7daad8b730436fcd8524231653e6cd95d55b806666f7ef62b64/rpds_py-0.23.1-cp39-cp39-manylinux_2_5_i686.manylinux1_i686.whl", hash = "sha256:7938c7b0599a05246d704b3f5e01be91a93b411d0d6cc62275f025293b8a11ce", size = 417475 },
    { url = "https://files.pythonhosted.org/packages/4d/24/082e670e7d18cee2be04bbfa881e30b4c9ce1c139769d6ea0a8fd4aefdd0/rpds_py-0.23.1-cp39-cp39-musllinux_1_2_aarch64.whl", hash = "sha256:e9cb79ecedfc156c0692257ac7ed415243b6c35dd969baa461a6888fc79f2f07", size = 559004 },
    { url = "https://files.pythonhosted.org/packages/51/48/ef27d68d569c3bde34f8be76352a391619d1fd2fc40f7cb8972b8fc5e54b/rpds_py-0.23.1-cp39-cp39-musllinux_1_2_i686.whl", hash = "sha256:7b77e07233925bd33fc0022b8537774423e4c6680b6436316c5075e79b6384f4", size = 585260 },
    { url = "https://files.pythonhosted.org/packages/1b/6c/9599de109f16033f499542ba5792d6ebf2df0fd23124bd522351860c5c03/rpds_py-0.23.1-cp39-cp39-musllinux_1_2_x86_64.whl", hash = "sha256:a970bfaf130c29a679b1d0a6e0f867483cea455ab1535fb427566a475078f27f", size = 555057 },
    { url = "https://files.pythonhosted.org/packages/cc/34/1dadb0b9ecbc7ce72f1d8666b70c5cd4891ff9af03d7e59f80018421ca3c/rpds_py-0.23.1-cp39-cp39-win32.whl", hash = "sha256:4233df01a250b3984465faed12ad472f035b7cd5240ea3f7c76b7a7016084495", size = 220756 },
    { url = "https://files.pythonhosted.org/packages/b3/cb/a01607dc98b438245a2fff09981fe2814234c0722d5ea22ddfa8eb5802ba/rpds_py-0.23.1-cp39-cp39-win_amd64.whl", hash = "sha256:c617d7453a80e29d9973b926983b1e700a9377dbe021faa36041c78537d7b08c", size = 232693 },
    { url = "https://files.pythonhosted.org/packages/95/a9/6fafd35fc6bac05f59bcbc800b57cef877911ff1c015397c519fec888642/rpds_py-0.23.1-pp310-pypy310_pp73-macosx_10_12_x86_64.whl", hash = "sha256:c1f8afa346ccd59e4e5630d5abb67aba6a9812fddf764fd7eb11f382a345f8cc", size = 373463 },
    { url = "https://files.pythonhosted.org/packages/5b/ac/44f00029b8fbe0903a19e9a87a9b86063bf8700df2cc58868373d378418c/rpds_py-0.23.1-pp310-pypy310_pp73-macosx_11_0_arm64.whl", hash = "sha256:fad784a31869747df4ac968a351e070c06ca377549e4ace94775aaa3ab33ee06", size = 358400 },
    { url = "https://files.pythonhosted.org/packages/5e/9c/3da199346c68d785f10dccab123b74c8c5f73be3f742c9e33d1116e07931/rpds_py-0.23.1-pp310-pypy310_pp73-manylinux_2_17_aarch64.manylinux2014_aarch64.whl", hash = "sha256:b5a96fcac2f18e5a0a23a75cd27ce2656c66c11c127b0318e508aab436b77428", size = 386815 },
    { url = "https://files.pythonhosted.org/packages/d3/45/8f6533c33c0d33da8c2c8b2fb8f2ee90b23c05c679b86b0ac6aee4653749/rpds_py-0.23.1-pp310-pypy310_pp73-manylinux_2_17_armv7l.manylinux2014_armv7l.whl", hash = "sha256:3e77febf227a1dc3220159355dba68faa13f8dca9335d97504abf428469fb18b", size = 392974 },
    { url = "https://files.pythonhosted.org/packages/ca/56/6a9ac1bf0455ba07385d8fe98c571c519b4f2000cff6581487bf9fab9272/rpds_py-0.23.1-pp310-pypy310_pp73-manylinux_2_17_ppc64le.manylinux2014_ppc64le.whl", hash = "sha256:26bb3e8de93443d55e2e748e9fd87deb5f8075ca7bc0502cfc8be8687d69a2ec", size = 446019 },
    { url = "https://files.pythonhosted.org/packages/f4/83/5d9a3f9731cdccf49088bcc4ce821a5cf50bd1737cdad83e9959a7b9054d/rpds_py-0.23.1-pp310-pypy310_pp73-manylinux_2_17_s390x.manylinux2014_s390x.whl", hash = "sha256:db7707dde9143a67b8812c7e66aeb2d843fe33cc8e374170f4d2c50bd8f2472d", size = 445811 },
    { url = "https://files.pythonhosted.org/packages/44/50/f2e0a98c62fc1fe68b176caca587714dc5c8bb2c3d1dd1eeb2bd4cc787ac/rpds_py-0.23.1-pp310-pypy310_pp73-manylinux_2_17_x86_64.manylinux2014_x86_64.whl", hash = "sha256:1eedaaccc9bb66581d4ae7c50e15856e335e57ef2734dbc5fd8ba3e2a4ab3cb6", size = 388070 },
    { url = "https://files.pythonhosted.org/packages/f2/d0/4981878f8f157e6dbea01d95e0119bf3d6b4c2c884fe64a9e6987f941104/rpds_py-0.23.1-pp310-pypy310_pp73-manylinux_2_5_i686.manylinux1_i686.whl", hash = "sha256:28358c54fffadf0ae893f6c1050e8f8853e45df22483b7fff2f6ab6152f5d8bf", size = 419173 },
    { url = "https://files.pythonhosted.org/packages/ce/13/fc971c470da96b270d2f64fedee987351bd935dc3016932a5cdcb1a88a2a/rpds_py-0.23.1-pp310-pypy310_pp73-musllinux_1_2_aarch64.whl", hash = "sha256:633462ef7e61d839171bf206551d5ab42b30b71cac8f10a64a662536e057fdef", size = 559048 },
    { url = "https://files.pythonhosted.org/packages/42/02/be91e1de139ec8b4f9fec4192fd779ba48af281cfc762c0ca4c15b945484/rpds_py-0.23.1-pp310-pypy310_pp73-musllinux_1_2_i686.whl", hash = "sha256:a98f510d86f689fcb486dc59e6e363af04151e5260ad1bdddb5625c10f1e95f8", size = 584773 },
    { url = "https://files.pythonhosted.org/packages/27/28/3af8a1956df3edc41d884267d766dc096496dafc83f02f764a475eca0b4a/rpds_py-0.23.1-pp310-pypy310_pp73-musllinux_1_2_x86_64.whl", hash = "sha256:e0397dd0b3955c61ef9b22838144aa4bef6f0796ba5cc8edfc64d468b93798b4", size = 555153 },
    { url = "https://files.pythonhosted.org/packages/5e/bb/e45f51c4e1327dea3c72b846c6de129eebacb7a6cb309af7af35d0578c80/rpds_py-0.23.1-pp310-pypy310_pp73-win_amd64.whl", hash = "sha256:75307599f0d25bf6937248e5ac4e3bde5ea72ae6618623b86146ccc7845ed00b", size = 233827 },
    { url = "https://files.pythonhosted.org/packages/b8/b5/7bf30fe885b6a6610a0ba984d40b7b70e1965ed9534a9fdeb53b12831dec/rpds_py-0.23.1-pp39-pypy39_pp73-macosx_10_12_x86_64.whl", hash = "sha256:3614d280bf7aab0d3721b5ce0e73434acb90a2c993121b6e81a1c15c665298ac", size = 373265 },
    { url = "https://files.pythonhosted.org/packages/40/b9/bdd81417fcaca7e0b204c38adfdf6de1c2662fdec447990081ff4eb204e8/rpds_py-0.23.1-pp39-pypy39_pp73-macosx_11_0_arm64.whl", hash = "sha256:e5963ea87f88bddf7edd59644a35a0feecf75f8985430124c253612d4f7d27ae", size = 358335 },
    { url = "https://files.pythonhosted.org/packages/75/cc/0878cf297fb06a031f0127dce5e692c5a89f1cdb0554187049bf2a4fc214/rpds_py-0.23.1-pp39-pypy39_pp73-manylinux_2_17_aarch64.manylinux2014_aarch64.whl", hash = "sha256:ad76f44f70aac3a54ceb1813ca630c53415da3a24fd93c570b2dfb4856591017", size = 386969 },
    { url = "https://files.pythonhosted.org/packages/db/51/3be68a7e632d5bb4bfa539b0c0c6d590c1caea358d51331926d7b3102e2f/rpds_py-0.23.1-pp39-pypy39_pp73-manylinux_2_17_armv7l.manylinux2014_armv7l.whl", hash = "sha256:2c6ae11e6e93728d86aafc51ced98b1658a0080a7dd9417d24bfb955bb09c3c2", size = 393101 },
    { url = "https://files.pythonhosted.org/packages/a9/30/3abe08087d86a9a8e23b5ebe2055de301a54542c7572a91e7af891626849/rpds_py-0.23.1-pp39-pypy39_pp73-manylinux_2_17_ppc64le.manylinux2014_ppc64le.whl", hash = "sha256:fc869af5cba24d45fb0399b0cfdbcefcf6910bf4dee5d74036a57cf5264b3ff4", size = 446061 },
    { url = "https://files.pythonhosted.org/packages/08/a0/b6b0b100f8b7872d5f18b27d24687b61559d791491434d0976c986bb8c88/rpds_py-0.23.1-pp39-pypy39_pp73-manylinux_2_17_s390x.manylinux2014_s390x.whl", hash = "sha256:c76b32eb2ab650a29e423525e84eb197c45504b1c1e6e17b6cc91fcfeb1a4b1d", size = 445614 },
    { url = "https://files.pythonhosted.org/packages/d2/e4/451efd1fd8ffb9ae0b08cc2390ad7a1d2bb7049a78bd851c90ceb18fc265/rpds_py-0.23.1-pp39-pypy39_pp73-manylinux_2_17_x86_64.manylinux2014_x86_64.whl", hash = "sha256:4263320ed887ed843f85beba67f8b2d1483b5947f2dc73a8b068924558bfeace", size = 387943 },
    { url = "https://files.pythonhosted.org/packages/8b/8e/805a4e6df48419cfa4433e8d4ec9596c02036bbc1b0d4a943aff828dd0cf/rpds_py-0.23.1-pp39-pypy39_pp73-manylinux_2_5_i686.manylinux1_i686.whl", hash = "sha256:7f9682a8f71acdf59fd554b82b1c12f517118ee72c0f3944eda461606dfe7eb9", size = 418552 },
    { url = "https://files.pythonhosted.org/packages/11/2e/807df78a7de1fc16d31f9c48d8620d99356a69728f6d5625f48e7183cd5c/rpds_py-0.23.1-pp39-pypy39_pp73-musllinux_1_2_aarch64.whl", hash = "sha256:754fba3084b70162a6b91efceee8a3f06b19e43dac3f71841662053c0584209a", size = 559194 },
    { url = "https://files.pythonhosted.org/packages/3f/46/d5ba680221182cac547053f824f1aa99f4011b9429d526992e742926ea5a/rpds_py-0.23.1-pp39-pypy39_pp73-musllinux_1_2_i686.whl", hash = "sha256:a1c66e71ecfd2a4acf0e4bd75e7a3605afa8f9b28a3b497e4ba962719df2be57", size = 585645 },
    { url = "https://files.pythonhosted.org/packages/46/14/905045ee7234ebf8c0362862b89376a5708709ad748d20bc5bb68b111407/rpds_py-0.23.1-pp39-pypy39_pp73-musllinux_1_2_x86_64.whl", hash = "sha256:8d67beb6002441faef8251c45e24994de32c4c8686f7356a1f601ad7c466f7c3", size = 554521 },
    { url = "https://files.pythonhosted.org/packages/22/40/67897b5b04d2741e256b0010bd825c9e6a30562f99fd6def038e8c0d0a97/rpds_py-0.23.1-pp39-pypy39_pp73-win_amd64.whl", hash = "sha256:a1e17d8dc8e57d8e0fd21f8f0f0a5211b3fa258b2e444c2053471ef93fe25a00", size = 233543 },
]

[[package]]
name = "ruff"
version = "0.11.0"
source = { registry = "https://pypi.org/simple" }
sdist = { url = "https://files.pythonhosted.org/packages/77/2b/7ca27e854d92df5e681e6527dc0f9254c9dc06c8408317893cf96c851cdd/ruff-0.11.0.tar.gz", hash = "sha256:e55c620690a4a7ee6f1cccb256ec2157dc597d109400ae75bbf944fc9d6462e2", size = 3799407 }
wheels = [
    { url = "https://files.pythonhosted.org/packages/48/40/3d0340a9e5edc77d37852c0cd98c5985a5a8081fc3befaeb2ae90aaafd2b/ruff-0.11.0-py3-none-linux_armv6l.whl", hash = "sha256:dc67e32bc3b29557513eb7eeabb23efdb25753684b913bebb8a0c62495095acb", size = 10098158 },
    { url = "https://files.pythonhosted.org/packages/ec/a9/d8f5abb3b87b973b007649ac7bf63665a05b2ae2b2af39217b09f52abbbf/ruff-0.11.0-py3-none-macosx_10_12_x86_64.whl", hash = "sha256:38c23fd9bdec4eb437b4c1e3595905a0a8edfccd63a790f818b28c78fe345639", size = 10879071 },
    { url = "https://files.pythonhosted.org/packages/ab/62/aaa198614c6211677913ec480415c5e6509586d7b796356cec73a2f8a3e6/ruff-0.11.0-py3-none-macosx_11_0_arm64.whl", hash = "sha256:7c8661b0be91a38bd56db593e9331beaf9064a79028adee2d5f392674bbc5e88", size = 10247944 },
    { url = "https://files.pythonhosted.org/packages/9f/52/59e0a9f2cf1ce5e6cbe336b6dd0144725c8ea3b97cac60688f4e7880bf13/ruff-0.11.0-py3-none-manylinux_2_17_aarch64.manylinux2014_aarch64.whl", hash = "sha256:b6c0e8d3d2db7e9f6efd884f44b8dc542d5b6b590fc4bb334fdbc624d93a29a2", size = 10421725 },
    { url = "https://files.pythonhosted.org/packages/a6/c3/dcd71acc6dff72ce66d13f4be5bca1dbed4db678dff2f0f6f307b04e5c02/ruff-0.11.0-py3-none-manylinux_2_17_armv7l.manylinux2014_armv7l.whl", hash = "sha256:3c3156d3f4b42e57247275a0a7e15a851c165a4fc89c5e8fa30ea6da4f7407b8", size = 9954435 },
    { url = "https://files.pythonhosted.org/packages/a6/9a/342d336c7c52dbd136dee97d4c7797e66c3f92df804f8f3b30da59b92e9c/ruff-0.11.0-py3-none-manylinux_2_17_i686.manylinux2014_i686.whl", hash = "sha256:490b1e147c1260545f6d041c4092483e3f6d8eba81dc2875eaebcf9140b53905", size = 11492664 },
    { url = "https://files.pythonhosted.org/packages/84/35/6e7defd2d7ca95cc385ac1bd9f7f2e4a61b9cc35d60a263aebc8e590c462/ruff-0.11.0-py3-none-manylinux_2_17_ppc64.manylinux2014_ppc64.whl", hash = "sha256:1bc09a7419e09662983b1312f6fa5dab829d6ab5d11f18c3760be7ca521c9329", size = 12207856 },
    { url = "https://files.pythonhosted.org/packages/22/78/da669c8731bacf40001c880ada6d31bcfb81f89cc996230c3b80d319993e/ruff-0.11.0-py3-none-manylinux_2_17_ppc64le.manylinux2014_ppc64le.whl", hash = "sha256:bcfa478daf61ac8002214eb2ca5f3e9365048506a9d52b11bea3ecea822bb844", size = 11645156 },
    { url = "https://files.pythonhosted.org/packages/ee/47/e27d17d83530a208f4a9ab2e94f758574a04c51e492aa58f91a3ed7cbbcb/ruff-0.11.0-py3-none-manylinux_2_17_s390x.manylinux2014_s390x.whl", hash = "sha256:6fbb2aed66fe742a6a3a0075ed467a459b7cedc5ae01008340075909d819df1e", size = 13884167 },
    { url = "https://files.pythonhosted.org/packages/9f/5e/42ffbb0a5d4b07bbc642b7d58357b4e19a0f4774275ca6ca7d1f7b5452cd/ruff-0.11.0-py3-none-manylinux_2_17_x86_64.manylinux2014_x86_64.whl", hash = "sha256:92c0c1ff014351c0b0cdfdb1e35fa83b780f1e065667167bb9502d47ca41e6db", size = 11348311 },
    { url = "https://files.pythonhosted.org/packages/c8/51/dc3ce0c5ce1a586727a3444a32f98b83ba99599bb1ebca29d9302886e87f/ruff-0.11.0-py3-none-musllinux_1_2_aarch64.whl", hash = "sha256:e4fd5ff5de5f83e0458a138e8a869c7c5e907541aec32b707f57cf9a5e124445", size = 10305039 },
    { url = "https://files.pythonhosted.org/packages/60/e0/475f0c2f26280f46f2d6d1df1ba96b3399e0234cf368cc4c88e6ad10dcd9/ruff-0.11.0-py3-none-musllinux_1_2_armv7l.whl", hash = "sha256:96bc89a5c5fd21a04939773f9e0e276308be0935de06845110f43fd5c2e4ead7", size = 9937939 },
    { url = "https://files.pythonhosted.org/packages/e2/d3/3e61b7fd3e9cdd1e5b8c7ac188bec12975c824e51c5cd3d64caf81b0331e/ruff-0.11.0-py3-none-musllinux_1_2_i686.whl", hash = "sha256:a9352b9d767889ec5df1483f94870564e8102d4d7e99da52ebf564b882cdc2c7", size = 10923259 },
    { url = "https://files.pythonhosted.org/packages/30/32/cd74149ebb40b62ddd14bd2d1842149aeb7f74191fb0f49bd45c76909ff2/ruff-0.11.0-py3-none-musllinux_1_2_x86_64.whl", hash = "sha256:049a191969a10897fe052ef9cc7491b3ef6de79acd7790af7d7897b7a9bfbcb6", size = 11406212 },
    { url = "https://files.pythonhosted.org/packages/00/ef/033022a6b104be32e899b00de704d7c6d1723a54d4c9e09d147368f14b62/ruff-0.11.0-py3-none-win32.whl", hash = "sha256:3191e9116b6b5bbe187447656f0c8526f0d36b6fd89ad78ccaad6bdc2fad7df2", size = 10310905 },
    { url = "https://files.pythonhosted.org/packages/ed/8a/163f2e78c37757d035bd56cd60c8d96312904ca4a6deeab8442d7b3cbf89/ruff-0.11.0-py3-none-win_amd64.whl", hash = "sha256:c58bfa00e740ca0a6c43d41fb004cd22d165302f360aaa56f7126d544db31a21", size = 11411730 },
    { url = "https://files.pythonhosted.org/packages/4e/f7/096f6efabe69b49d7ca61052fc70289c05d8d35735c137ef5ba5ef423662/ruff-0.11.0-py3-none-win_arm64.whl", hash = "sha256:868364fc23f5aa122b00c6f794211e85f7e78f5dffdf7c590ab90b8c4e69b657", size = 10538956 },
]

[[package]]
name = "setuptools"
version = "76.1.0"
source = { registry = "https://pypi.org/simple" }
sdist = { url = "https://files.pythonhosted.org/packages/fa/2b/287ade3a580869e6178cb37d045f54272b1f006f2c0ff6fad08db258d027/setuptools-76.1.0.tar.gz", hash = "sha256:4959b9ad482ada2ba2320c8f1a8d8481d4d8d668908a7a1b84d987375cd7f5bd", size = 1350273 }
wheels = [
    { url = "https://files.pythonhosted.org/packages/62/fb/47dc84839f2743553075c80d08543b3d0f498f42329141b6717504abcdfd/setuptools-76.1.0-py3-none-any.whl", hash = "sha256:34750dcb17d046929f545dec9b8349fe42bf4ba13ddffee78428aec422dbfb73", size = 1236933 },
]

[[package]]
name = "six"
version = "1.17.0"
source = { registry = "https://pypi.org/simple" }
sdist = { url = "https://files.pythonhosted.org/packages/94/e7/b2c673351809dca68a0e064b6af791aa332cf192da575fd474ed7d6f16a2/six-1.17.0.tar.gz", hash = "sha256:ff70335d468e7eb6ec65b95b99d3a2836546063f63acc5171de367e834932a81", size = 34031 }
wheels = [
    { url = "https://files.pythonhosted.org/packages/b7/ce/149a00dd41f10bc29e5921b496af8b574d8413afcd5e30dfa0ed46c2cc5e/six-1.17.0-py2.py3-none-any.whl", hash = "sha256:4721f391ed90541fddacab5acf947aa0d3dc7d27b2e1e8eda2be8970586c3274", size = 11050 },
]

[[package]]
name = "smmap"
version = "5.0.2"
source = { registry = "https://pypi.org/simple" }
sdist = { url = "https://files.pythonhosted.org/packages/44/cd/a040c4b3119bbe532e5b0732286f805445375489fceaec1f48306068ee3b/smmap-5.0.2.tar.gz", hash = "sha256:26ea65a03958fa0c8a1c7e8c7a58fdc77221b8910f6be2131affade476898ad5", size = 22329 }
wheels = [
    { url = "https://files.pythonhosted.org/packages/04/be/d09147ad1ec7934636ad912901c5fd7667e1c858e19d355237db0d0cd5e4/smmap-5.0.2-py3-none-any.whl", hash = "sha256:b30115f0def7d7531d22a0fb6502488d879e75b260a9db4d0819cfb25403af5e", size = 24303 },
]

[[package]]
name = "snowflake"
version = "1.1.0"
source = { registry = "https://pypi.org/simple" }
dependencies = [
    { name = "snowflake-core" },
    { name = "snowflake-legacy" },
]
sdist = { url = "https://files.pythonhosted.org/packages/ee/f5/b0c888bea68bcad34fc4a3ac2c9bde0d621b4227294603063b3f0efd96e3/snowflake-1.1.0.tar.gz", hash = "sha256:5d02caf6ab0f94e22145e2b1125936d15343fbf691b37dbc4cac6524c93cd343", size = 6040 }
wheels = [
    { url = "https://files.pythonhosted.org/packages/ae/16/354ab80165e06e63ef4906c939424ad6cf8dc5076238ada6f29ff2fc928c/snowflake-1.1.0-py3-none-any.whl", hash = "sha256:4b0c03a36b1ed28ffaeb3b433ba057dd8c25ec6e444b35f8ad66388e9c98fe30", size = 5634 },
]

[[package]]
name = "snowflake-connector-python"
version = "3.14.0"
source = { registry = "https://pypi.org/simple" }
dependencies = [
    { name = "asn1crypto" },
    { name = "certifi" },
    { name = "cffi" },
    { name = "charset-normalizer" },
    { name = "cryptography" },
    { name = "filelock" },
    { name = "idna" },
    { name = "packaging" },
    { name = "platformdirs" },
    { name = "pyjwt" },
    { name = "pyopenssl" },
    { name = "pytz" },
    { name = "requests" },
    { name = "sortedcontainers" },
    { name = "tomlkit" },
    { name = "typing-extensions" },
    { name = "urllib3", marker = "python_full_version < '3.10'" },
]
sdist = { url = "https://files.pythonhosted.org/packages/49/f5/f36873ba13a4bc0f673f02d8723862118a61e09633a24682b6c2df3ef9a7/snowflake_connector_python-3.14.0.tar.gz", hash = "sha256:baa10f3f8a2cdbe2be0ff973f2313df684f4d0147db6a4f76f3b311bedc299ed", size = 749507 }
wheels = [
    { url = "https://files.pythonhosted.org/packages/29/81/5bb7f3b8f095a3deb77d97c89dc48ede4db97bd4586c71e9a77c3e9ee77a/snowflake_connector_python-3.14.0-cp310-cp310-macosx_11_0_arm64.whl", hash = "sha256:92f10c629c5b01dbe42b04b13b02a367b2d6014c01982bce9b8647b1bc4f7b27", size = 963710 },
    { url = "https://files.pythonhosted.org/packages/61/eb/7d7e37c912a6805418786a8724fd1034be8527093851ed61fdebfd048afe/snowflake_connector_python-3.14.0-cp310-cp310-macosx_11_0_x86_64.whl", hash = "sha256:ff71e58f2d49db2b79c77e6618bf1488c47141887cab0dadb6e974d9b63469e5", size = 976351 },
    { url = "https://files.pythonhosted.org/packages/b0/58/2fcb8b528e8cc1311c5a5900541cce89e19cdc73031a2b1bdb147c282097/snowflake_connector_python-3.14.0-cp310-cp310-manylinux_2_17_aarch64.manylinux2014_aarch64.whl", hash = "sha256:dd21b4377d70bb0015d3b2f9dea70f4b1b17921f0bca351c3d36d4da8f43e22a", size = 2502666 },
    { url = "https://files.pythonhosted.org/packages/ca/01/5cd9de032fd9d6ecd88d9f409e3c589ea7822c72d4a041d2d01882564026/snowflake_connector_python-3.14.0-cp310-cp310-manylinux_2_17_x86_64.manylinux2014_x86_64.whl", hash = "sha256:da4f7aeeec2305d6baafb600cdbf50ce1df3a1566efbce5d06086a304fa8367f", size = 2525771 },
    { url = "https://files.pythonhosted.org/packages/fa/f0/e2a004a3f3002b276829ec1b7dab986154711e2d81414b37b8a18dc52d8a/snowflake_connector_python-3.14.0-cp310-cp310-win_amd64.whl", hash = "sha256:499aeeef478deb61aa24192821b14189d1692d2ea3877ae98d86dbb72bbf6eda", size = 923909 },
    { url = "https://files.pythonhosted.org/packages/a7/07/76f614a831709dc930e22db28905de57216cb097ea8ecb404a7118d8b80c/snowflake_connector_python-3.14.0-cp311-cp311-macosx_11_0_arm64.whl", hash = "sha256:b128812ac0043568c07efa9d16a827fb921976ffab6b346599f4536a0da80788", size = 963810 },
    { url = "https://files.pythonhosted.org/packages/6d/9c/2cfd0f7a16bfc962941ca842a3a4c524ee6dad9bfb0b99d827f1fbfb9b11/snowflake_connector_python-3.14.0-cp311-cp311-macosx_11_0_x86_64.whl", hash = "sha256:a057a69f8b6af89b0627cf23954476ee5f3161df66164c0eec2b5f1ae8bc5cc1", size = 976455 },
    { url = "https://files.pythonhosted.org/packages/73/22/f9810311782f0d67bf0ff3e849abea96895f347c41cce17159202732cba9/snowflake_connector_python-3.14.0-cp311-cp311-manylinux_2_17_aarch64.manylinux2014_aarch64.whl", hash = "sha256:b533308c6063316a0b320c63bcc6b0be0e218e249c6d198091b062f021179efd", size = 2525545 },
    { url = "https://files.pythonhosted.org/packages/d1/4e/63a8d38997c8906ca886eb74dc33ceba3606c59057cbebd69633739a8647/snowflake_connector_python-3.14.0-cp311-cp311-manylinux_2_17_x86_64.manylinux2014_x86_64.whl", hash = "sha256:79d3b6e24baa08d2834b34e3c41438b81144f7932c37539300291265929fcd8b", size = 2547912 },
    { url = "https://files.pythonhosted.org/packages/ab/8a/4f31dd01681b1475ca081fdb9fe02fb1881da30d3ff36e12039686ce8938/snowflake_connector_python-3.14.0-cp311-cp311-win_amd64.whl", hash = "sha256:779de94435fdfedd02ee057ef0623b7b67816e01fcaeee3bc49e15f513ad258c", size = 924021 },
    { url = "https://files.pythonhosted.org/packages/df/b7/6812673ac0f41757604f6e060a5f2bfb55bfb056f118b984f7979f67f035/snowflake_connector_python-3.14.0-cp312-cp312-macosx_11_0_arm64.whl", hash = "sha256:1276f5eb148c3eb11c3c50b4bc040d1452ec3f86b7bda44e9992d8e1b8378a81", size = 963237 },
    { url = "https://files.pythonhosted.org/packages/8d/6b/4172f5a12cc68610e8e39b0596c45b1763fc16bc7177dc31bd1472c0ec21/snowflake_connector_python-3.14.0-cp312-cp312-macosx_11_0_x86_64.whl", hash = "sha256:9647a4247e5b05ef7605cbd848d6e441f418500af728f82a176a11bf2bbce88a", size = 974734 },
    { url = "https://files.pythonhosted.org/packages/bb/8b/0415b5149fe9812a4a821835d54d879d81b4a1cc668a54dcf8696d8271f6/snowflake_connector_python-3.14.0-cp312-cp312-manylinux_2_17_aarch64.manylinux2014_aarch64.whl", hash = "sha256:bf057c86f9cdd101da0832f75c95ed762077f0e66d6b1e835f99b1850ea222d7", size = 2539705 },
    { url = "https://files.pythonhosted.org/packages/83/8b/08d1862a3893882324872a3b50277f18f2c89c6726ce5c7393a96f274dd8/snowflake_connector_python-3.14.0-cp312-cp312-manylinux_2_17_x86_64.manylinux2014_x86_64.whl", hash = "sha256:74eeedaf3c9275f6d56336ac3d1d19522ae69db11c88a6a4866ec66e51fd3ed1", size = 2563526 },
    { url = "https://files.pythonhosted.org/packages/b3/a2/3f59e5bb994de797b980d39ea0c4ce30f95efcd11ca3f3b9d72115c2c3e5/snowflake_connector_python-3.14.0-cp312-cp312-win_amd64.whl", hash = "sha256:1224d2b33ce6f42d99bb01aaf4ad585a72cf9de53334dd849fecfaca22880560", size = 922618 },
    { url = "https://files.pythonhosted.org/packages/bc/2a/ef21aa391e5bb0b9db01e03d4377d6f06a8de02b032fc16013551c48d9a6/snowflake_connector_python-3.14.0-cp39-cp39-macosx_11_0_arm64.whl", hash = "sha256:c97a70764ac1d75e539e686c8797a429f6b3527677ee1f5312bcaa70a31bd26a", size = 964348 },
    { url = "https://files.pythonhosted.org/packages/10/3c/fe17e6723324deec3ed4acc26059d060ad1b7a9b080f7f2e79c4aabad446/snowflake_connector_python-3.14.0-cp39-cp39-macosx_11_0_x86_64.whl", hash = "sha256:4c658af575ddd27df8f3b7cda1b0933e6dea1908bb5ffcc83928e15b35fa48e0", size = 976901 },
    { url = "https://files.pythonhosted.org/packages/7a/fc/dd934e134cf2e8baee537dc94b400a0a5b1cc7eb0a4dba5b2fc27e33a737/snowflake_connector_python-3.14.0-cp39-cp39-manylinux_2_17_aarch64.manylinux2014_aarch64.whl", hash = "sha256:74b4f6635989dfd17fe1ccbb3767aed220abb94ccd0062f24e492ce5c673cd95", size = 2502996 },
    { url = "https://files.pythonhosted.org/packages/3e/27/3801b000a7b9d363bf2c3d0d12047fc306b468a4d50dea82e3548175fd91/snowflake_connector_python-3.14.0-cp39-cp39-manylinux_2_17_x86_64.manylinux2014_x86_64.whl", hash = "sha256:c14752c6612b40f3a9d5b4562e789f8b8165c4f0a41ca9bf1941fa748f00820a", size = 2526672 },
    { url = "https://files.pythonhosted.org/packages/14/2b/c2db331f40e70b3592352051c2c6b93f00e91d8f8f8d2b9cf4dd6a57c32d/snowflake_connector_python-3.14.0-cp39-cp39-win_amd64.whl", hash = "sha256:c13a94fef37405a9ad57f5b2c1664a3e3277b8dffe67e17144ae786df6afcc89", size = 924556 },
]

[package.optional-dependencies]
pandas = [
    { name = "pandas" },
    { name = "pyarrow" },
]

[[package]]
name = "snowflake-core"
version = "1.1.0"
source = { registry = "https://pypi.org/simple" }
dependencies = [
    { name = "atpublic" },
    { name = "pydantic" },
    { name = "python-dateutil" },
    { name = "pyyaml" },
    { name = "requests" },
    { name = "snowflake-connector-python" },
    { name = "urllib3" },
]
sdist = { url = "https://files.pythonhosted.org/packages/5f/f1/e6fbfae6afdd576b799208c70126aa445469e00bb987e7514bc647334397/snowflake_core-1.1.0.tar.gz", hash = "sha256:620a0e4026185f39e025a3db9ec6240d8f91b14d737891ea9de3f681224471ed", size = 1296050 }
wheels = [
    { url = "https://files.pythonhosted.org/packages/8b/89/14015a5efbc43386550c1b32a3311c638d9cd86e6dff1f5d63ed382b874f/snowflake_core-1.1.0-py3-none-any.whl", hash = "sha256:a17e2c92ce701d42ec81a60a474fceca08ded36bf59ec14acfa423a87d6098df", size = 1926393 },
]

[[package]]
name = "snowflake-legacy"
version = "1.0.0"
source = { registry = "https://pypi.org/simple" }
sdist = { url = "https://files.pythonhosted.org/packages/94/41/a6211bd2109913eee1506d37865ab13cf9a8cc2faa41833da3d1ffec654b/snowflake_legacy-1.0.0.tar.gz", hash = "sha256:2044661c79ba01841ab279c5e74b994532244c9d103224eba16eb159c8ed6033", size = 4043 }
wheels = [
    { url = "https://files.pythonhosted.org/packages/aa/8c/64f9b5ee0c3f376a733584c480b31addbf2baff7bb41f655e5e3f3719d3b/snowflake_legacy-1.0.0-py3-none-any.whl", hash = "sha256:25f9678f180d7d5f5b60d17f8112f0ee8a7a77b82c67fd599ed6e27bd502be5a", size = 3059 },
]

[[package]]
name = "snowflake-snowpark-python"
version = "1.29.1"
source = { registry = "https://pypi.org/simple" }
dependencies = [
    { name = "cloudpickle" },
    { name = "protobuf" },
    { name = "python-dateutil" },
    { name = "pyyaml" },
    { name = "setuptools" },
    { name = "snowflake-connector-python" },
    { name = "typing-extensions" },
    { name = "tzlocal" },
    { name = "wheel" },
]
sdist = { url = "https://files.pythonhosted.org/packages/28/cb/ce2bf7eae4eebf223cabb677677dcd16fc02107c3d0b444b5ef30790d3e1/snowflake_snowpark_python-1.29.1.tar.gz", hash = "sha256:cf55b2d49685f91806ad038819559f7698099bb2a503a3306eb4bc62355264e8", size = 1507689 }
wheels = [
    { url = "https://files.pythonhosted.org/packages/ce/a2/17fa1dea2f92a9257ff3fcd8715bf1e493e82e475a9883d434d84d6a893e/snowflake_snowpark_python-1.29.1-py3-none-any.whl", hash = "sha256:4de663c590c1c237aa5dd0f4072814ef64a98a0a3eacf89c4da7cf93a4151ce8", size = 1551864 },
]

[package.optional-dependencies]
pandas = [
    { name = "snowflake-connector-python", extra = ["pandas"] },
]

[[package]]
name = "sortedcontainers"
version = "2.4.0"
source = { registry = "https://pypi.org/simple" }
sdist = { url = "https://files.pythonhosted.org/packages/e8/c4/ba2f8066cceb6f23394729afe52f3bf7adec04bf9ed2c820b39e19299111/sortedcontainers-2.4.0.tar.gz", hash = "sha256:25caa5a06cc30b6b83d11423433f65d1f9d76c4c6a0c90e3379eaa43b9bfdb88", size = 30594 }
wheels = [
    { url = "https://files.pythonhosted.org/packages/32/46/9cb0e58b2deb7f82b84065f37f3bffeb12413f947f9388e4cac22c4621ce/sortedcontainers-2.4.0-py2.py3-none-any.whl", hash = "sha256:a163dcaede0f1c021485e957a39245190e74249897e2ae4b2aa38595db237ee0", size = 29575 },
]

[[package]]
name = "stack-data"
version = "0.6.3"
source = { registry = "https://pypi.org/simple" }
dependencies = [
    { name = "asttokens" },
    { name = "executing" },
    { name = "pure-eval" },
]
sdist = { url = "https://files.pythonhosted.org/packages/28/e3/55dcc2cfbc3ca9c29519eb6884dd1415ecb53b0e934862d3559ddcb7e20b/stack_data-0.6.3.tar.gz", hash = "sha256:836a778de4fec4dcd1dcd89ed8abff8a221f58308462e1c4aa2a3cf30148f0b9", size = 44707 }
wheels = [
    { url = "https://files.pythonhosted.org/packages/f1/7b/ce1eafaf1a76852e2ec9b22edecf1daa58175c090266e9f6c64afcd81d91/stack_data-0.6.3-py3-none-any.whl", hash = "sha256:d5558e0c25a4cb0853cddad3d77da9891a08cb85dd9f9f91b9f8cd66e511e695", size = 24521 },
]

[[package]]
name = "streamlit"
version = "1.43.2"
source = { registry = "https://pypi.org/simple" }
dependencies = [
    { name = "altair" },
    { name = "blinker" },
    { name = "cachetools" },
    { name = "click" },
    { name = "gitpython" },
    { name = "numpy" },
    { name = "packaging" },
    { name = "pandas" },
    { name = "pillow" },
    { name = "protobuf" },
    { name = "pyarrow" },
    { name = "pydeck" },
    { name = "requests" },
    { name = "tenacity" },
    { name = "toml" },
    { name = "tornado" },
    { name = "typing-extensions" },
    { name = "watchdog", marker = "platform_system != 'Darwin'" },
]
sdist = { url = "https://files.pythonhosted.org/packages/53/c6/c2a5a9037b583d7e48c8fe4ea07f72f59c1796c57f7c01f907a0a388e40a/streamlit-1.43.2.tar.gz", hash = "sha256:f3afa2af637d00154c6a4c560d2fde256d7dc8cc1f32a53cf20570c0967841bc", size = 9345475 }
wheels = [
    { url = "https://files.pythonhosted.org/packages/3d/b0/031933cb253d757dfc8791707d413ce90ab52ec7fb4524ef955070136d31/streamlit-1.43.2-py2.py3-none-any.whl", hash = "sha256:c773ff70e8dd14066e49ba4b36740e4d36b0c534624f49abcc73b75389bf9420", size = 9734394 },
]

[[package]]
name = "tenacity"
version = "9.0.0"
source = { registry = "https://pypi.org/simple" }
sdist = { url = "https://files.pythonhosted.org/packages/cd/94/91fccdb4b8110642462e653d5dcb27e7b674742ad68efd146367da7bdb10/tenacity-9.0.0.tar.gz", hash = "sha256:807f37ca97d62aa361264d497b0e31e92b8027044942bfa756160d908320d73b", size = 47421 }
wheels = [
    { url = "https://files.pythonhosted.org/packages/b6/cb/b86984bed139586d01532a587464b5805f12e397594f19f931c4c2fbfa61/tenacity-9.0.0-py3-none-any.whl", hash = "sha256:93de0c98785b27fcf659856aa9f54bfbd399e29969b0621bc7f762bd441b4539", size = 28169 },
]

[[package]]
name = "toml"
version = "0.10.2"
source = { registry = "https://pypi.org/simple" }
sdist = { url = "https://files.pythonhosted.org/packages/be/ba/1f744cdc819428fc6b5084ec34d9b30660f6f9daaf70eead706e3203ec3c/toml-0.10.2.tar.gz", hash = "sha256:b3bda1d108d5dd99f4a20d24d9c348e91c4db7ab1b749200bded2f839ccbe68f", size = 22253 }
wheels = [
    { url = "https://files.pythonhosted.org/packages/44/6f/7120676b6d73228c96e17f1f794d8ab046fc910d781c8d151120c3f1569e/toml-0.10.2-py2.py3-none-any.whl", hash = "sha256:806143ae5bfb6a3c6e736a764057db0e6a0e05e338b5630894a5f779cabb4f9b", size = 16588 },
]

[[package]]
name = "tomli"
version = "2.2.1"
source = { registry = "https://pypi.org/simple" }
sdist = { url = "https://files.pythonhosted.org/packages/18/87/302344fed471e44a87289cf4967697d07e532f2421fdaf868a303cbae4ff/tomli-2.2.1.tar.gz", hash = "sha256:cd45e1dc79c835ce60f7404ec8119f2eb06d38b1deba146f07ced3bbc44505ff", size = 17175 }
wheels = [
    { url = "https://files.pythonhosted.org/packages/43/ca/75707e6efa2b37c77dadb324ae7d9571cb424e61ea73fad7c56c2d14527f/tomli-2.2.1-cp311-cp311-macosx_10_9_x86_64.whl", hash = "sha256:678e4fa69e4575eb77d103de3df8a895e1591b48e740211bd1067378c69e8249", size = 131077 },
    { url = "https://files.pythonhosted.org/packages/c7/16/51ae563a8615d472fdbffc43a3f3d46588c264ac4f024f63f01283becfbb/tomli-2.2.1-cp311-cp311-macosx_11_0_arm64.whl", hash = "sha256:023aa114dd824ade0100497eb2318602af309e5a55595f76b626d6d9f3b7b0a6", size = 123429 },
    { url = "https://files.pythonhosted.org/packages/f1/dd/4f6cd1e7b160041db83c694abc78e100473c15d54620083dbd5aae7b990e/tomli-2.2.1-cp311-cp311-manylinux_2_17_aarch64.manylinux2014_aarch64.whl", hash = "sha256:ece47d672db52ac607a3d9599a9d48dcb2f2f735c6c2d1f34130085bb12b112a", size = 226067 },
    { url = "https://files.pythonhosted.org/packages/a9/6b/c54ede5dc70d648cc6361eaf429304b02f2871a345bbdd51e993d6cdf550/tomli-2.2.1-cp311-cp311-manylinux_2_17_x86_64.manylinux2014_x86_64.whl", hash = "sha256:6972ca9c9cc9f0acaa56a8ca1ff51e7af152a9f87fb64623e31d5c83700080ee", size = 236030 },
    { url = "https://files.pythonhosted.org/packages/1f/47/999514fa49cfaf7a92c805a86c3c43f4215621855d151b61c602abb38091/tomli-2.2.1-cp311-cp311-manylinux_2_5_i686.manylinux1_i686.manylinux_2_17_i686.manylinux2014_i686.whl", hash = "sha256:c954d2250168d28797dd4e3ac5cf812a406cd5a92674ee4c8f123c889786aa8e", size = 240898 },
    { url = "https://files.pythonhosted.org/packages/73/41/0a01279a7ae09ee1573b423318e7934674ce06eb33f50936655071d81a24/tomli-2.2.1-cp311-cp311-musllinux_1_2_aarch64.whl", hash = "sha256:8dd28b3e155b80f4d54beb40a441d366adcfe740969820caf156c019fb5c7ec4", size = 229894 },
    { url = "https://files.pythonhosted.org/packages/55/18/5d8bc5b0a0362311ce4d18830a5d28943667599a60d20118074ea1b01bb7/tomli-2.2.1-cp311-cp311-musllinux_1_2_i686.whl", hash = "sha256:e59e304978767a54663af13c07b3d1af22ddee3bb2fb0618ca1593e4f593a106", size = 245319 },
    { url = "https://files.pythonhosted.org/packages/92/a3/7ade0576d17f3cdf5ff44d61390d4b3febb8a9fc2b480c75c47ea048c646/tomli-2.2.1-cp311-cp311-musllinux_1_2_x86_64.whl", hash = "sha256:33580bccab0338d00994d7f16f4c4ec25b776af3ffaac1ed74e0b3fc95e885a8", size = 238273 },
    { url = "https://files.pythonhosted.org/packages/72/6f/fa64ef058ac1446a1e51110c375339b3ec6be245af9d14c87c4a6412dd32/tomli-2.2.1-cp311-cp311-win32.whl", hash = "sha256:465af0e0875402f1d226519c9904f37254b3045fc5084697cefb9bdde1ff99ff", size = 98310 },
    { url = "https://files.pythonhosted.org/packages/6a/1c/4a2dcde4a51b81be3530565e92eda625d94dafb46dbeb15069df4caffc34/tomli-2.2.1-cp311-cp311-win_amd64.whl", hash = "sha256:2d0f2fdd22b02c6d81637a3c95f8cd77f995846af7414c5c4b8d0545afa1bc4b", size = 108309 },
    { url = "https://files.pythonhosted.org/packages/52/e1/f8af4c2fcde17500422858155aeb0d7e93477a0d59a98e56cbfe75070fd0/tomli-2.2.1-cp312-cp312-macosx_10_13_x86_64.whl", hash = "sha256:4a8f6e44de52d5e6c657c9fe83b562f5f4256d8ebbfe4ff922c495620a7f6cea", size = 132762 },
    { url = "https://files.pythonhosted.org/packages/03/b8/152c68bb84fc00396b83e7bbddd5ec0bd3dd409db4195e2a9b3e398ad2e3/tomli-2.2.1-cp312-cp312-macosx_11_0_arm64.whl", hash = "sha256:8d57ca8095a641b8237d5b079147646153d22552f1c637fd3ba7f4b0b29167a8", size = 123453 },
    { url = "https://files.pythonhosted.org/packages/c8/d6/fc9267af9166f79ac528ff7e8c55c8181ded34eb4b0e93daa767b8841573/tomli-2.2.1-cp312-cp312-manylinux_2_17_aarch64.manylinux2014_aarch64.whl", hash = "sha256:4e340144ad7ae1533cb897d406382b4b6fede8890a03738ff1683af800d54192", size = 233486 },
    { url = "https://files.pythonhosted.org/packages/5c/51/51c3f2884d7bab89af25f678447ea7d297b53b5a3b5730a7cb2ef6069f07/tomli-2.2.1-cp312-cp312-manylinux_2_17_x86_64.manylinux2014_x86_64.whl", hash = "sha256:db2b95f9de79181805df90bedc5a5ab4c165e6ec3fe99f970d0e302f384ad222", size = 242349 },
    { url = "https://files.pythonhosted.org/packages/ab/df/bfa89627d13a5cc22402e441e8a931ef2108403db390ff3345c05253935e/tomli-2.2.1-cp312-cp312-manylinux_2_5_i686.manylinux1_i686.manylinux_2_17_i686.manylinux2014_i686.whl", hash = "sha256:40741994320b232529c802f8bc86da4e1aa9f413db394617b9a256ae0f9a7f77", size = 252159 },
    { url = "https://files.pythonhosted.org/packages/9e/6e/fa2b916dced65763a5168c6ccb91066f7639bdc88b48adda990db10c8c0b/tomli-2.2.1-cp312-cp312-musllinux_1_2_aarch64.whl", hash = "sha256:400e720fe168c0f8521520190686ef8ef033fb19fc493da09779e592861b78c6", size = 237243 },
    { url = "https://files.pythonhosted.org/packages/b4/04/885d3b1f650e1153cbb93a6a9782c58a972b94ea4483ae4ac5cedd5e4a09/tomli-2.2.1-cp312-cp312-musllinux_1_2_i686.whl", hash = "sha256:02abe224de6ae62c19f090f68da4e27b10af2b93213d36cf44e6e1c5abd19fdd", size = 259645 },
    { url = "https://files.pythonhosted.org/packages/9c/de/6b432d66e986e501586da298e28ebeefd3edc2c780f3ad73d22566034239/tomli-2.2.1-cp312-cp312-musllinux_1_2_x86_64.whl", hash = "sha256:b82ebccc8c8a36f2094e969560a1b836758481f3dc360ce9a3277c65f374285e", size = 244584 },
    { url = "https://files.pythonhosted.org/packages/1c/9a/47c0449b98e6e7d1be6cbac02f93dd79003234ddc4aaab6ba07a9a7482e2/tomli-2.2.1-cp312-cp312-win32.whl", hash = "sha256:889f80ef92701b9dbb224e49ec87c645ce5df3fa2cc548664eb8a25e03127a98", size = 98875 },
    { url = "https://files.pythonhosted.org/packages/ef/60/9b9638f081c6f1261e2688bd487625cd1e660d0a85bd469e91d8db969734/tomli-2.2.1-cp312-cp312-win_amd64.whl", hash = "sha256:7fc04e92e1d624a4a63c76474610238576942d6b8950a2d7f908a340494e67e4", size = 109418 },
    { url = "https://files.pythonhosted.org/packages/04/90/2ee5f2e0362cb8a0b6499dc44f4d7d48f8fff06d28ba46e6f1eaa61a1388/tomli-2.2.1-cp313-cp313-macosx_10_13_x86_64.whl", hash = "sha256:f4039b9cbc3048b2416cc57ab3bda989a6fcf9b36cf8937f01a6e731b64f80d7", size = 132708 },
    { url = "https://files.pythonhosted.org/packages/c0/ec/46b4108816de6b385141f082ba99e315501ccd0a2ea23db4a100dd3990ea/tomli-2.2.1-cp313-cp313-macosx_11_0_arm64.whl", hash = "sha256:286f0ca2ffeeb5b9bd4fcc8d6c330534323ec51b2f52da063b11c502da16f30c", size = 123582 },
    { url = "https://files.pythonhosted.org/packages/a0/bd/b470466d0137b37b68d24556c38a0cc819e8febe392d5b199dcd7f578365/tomli-2.2.1-cp313-cp313-manylinux_2_17_aarch64.manylinux2014_aarch64.whl", hash = "sha256:a92ef1a44547e894e2a17d24e7557a5e85a9e1d0048b0b5e7541f76c5032cb13", size = 232543 },
    { url = "https://files.pythonhosted.org/packages/d9/e5/82e80ff3b751373f7cead2815bcbe2d51c895b3c990686741a8e56ec42ab/tomli-2.2.1-cp313-cp313-manylinux_2_17_x86_64.manylinux2014_x86_64.whl", hash = "sha256:9316dc65bed1684c9a98ee68759ceaed29d229e985297003e494aa825ebb0281", size = 241691 },
    { url = "https://files.pythonhosted.org/packages/05/7e/2a110bc2713557d6a1bfb06af23dd01e7dde52b6ee7dadc589868f9abfac/tomli-2.2.1-cp313-cp313-manylinux_2_5_i686.manylinux1_i686.manylinux_2_17_i686.manylinux2014_i686.whl", hash = "sha256:e85e99945e688e32d5a35c1ff38ed0b3f41f43fad8df0bdf79f72b2ba7bc5272", size = 251170 },
    { url = "https://files.pythonhosted.org/packages/64/7b/22d713946efe00e0adbcdfd6d1aa119ae03fd0b60ebed51ebb3fa9f5a2e5/tomli-2.2.1-cp313-cp313-musllinux_1_2_aarch64.whl", hash = "sha256:ac065718db92ca818f8d6141b5f66369833d4a80a9d74435a268c52bdfa73140", size = 236530 },
    { url = "https://files.pythonhosted.org/packages/38/31/3a76f67da4b0cf37b742ca76beaf819dca0ebef26d78fc794a576e08accf/tomli-2.2.1-cp313-cp313-musllinux_1_2_i686.whl", hash = "sha256:d920f33822747519673ee656a4b6ac33e382eca9d331c87770faa3eef562aeb2", size = 258666 },
    { url = "https://files.pythonhosted.org/packages/07/10/5af1293da642aded87e8a988753945d0cf7e00a9452d3911dd3bb354c9e2/tomli-2.2.1-cp313-cp313-musllinux_1_2_x86_64.whl", hash = "sha256:a198f10c4d1b1375d7687bc25294306e551bf1abfa4eace6650070a5c1ae2744", size = 243954 },
    { url = "https://files.pythonhosted.org/packages/5b/b9/1ed31d167be802da0fc95020d04cd27b7d7065cc6fbefdd2f9186f60d7bd/tomli-2.2.1-cp313-cp313-win32.whl", hash = "sha256:d3f5614314d758649ab2ab3a62d4f2004c825922f9e370b29416484086b264ec", size = 98724 },
    { url = "https://files.pythonhosted.org/packages/c7/32/b0963458706accd9afcfeb867c0f9175a741bf7b19cd424230714d722198/tomli-2.2.1-cp313-cp313-win_amd64.whl", hash = "sha256:a38aa0308e754b0e3c67e344754dff64999ff9b513e691d0e786265c93583c69", size = 109383 },
    { url = "https://files.pythonhosted.org/packages/6e/c2/61d3e0f47e2b74ef40a68b9e6ad5984f6241a942f7cd3bbfbdbd03861ea9/tomli-2.2.1-py3-none-any.whl", hash = "sha256:cb55c73c5f4408779d0cf3eef9f762b9c9f147a77de7b258bef0a5628adc85cc", size = 14257 },
]

[[package]]
name = "tomlkit"
version = "0.13.2"
source = { registry = "https://pypi.org/simple" }
sdist = { url = "https://files.pythonhosted.org/packages/b1/09/a439bec5888f00a54b8b9f05fa94d7f901d6735ef4e55dcec9bc37b5d8fa/tomlkit-0.13.2.tar.gz", hash = "sha256:fff5fe59a87295b278abd31bec92c15d9bc4a06885ab12bcea52c71119392e79", size = 192885 }
wheels = [
    { url = "https://files.pythonhosted.org/packages/f9/b6/a447b5e4ec71e13871be01ba81f5dfc9d0af7e473da256ff46bc0e24026f/tomlkit-0.13.2-py3-none-any.whl", hash = "sha256:7a974427f6e119197f670fbbbeae7bef749a6c14e793db934baefc1b5f03efde", size = 37955 },
]

[[package]]
name = "tornado"
version = "6.4.2"
source = { registry = "https://pypi.org/simple" }
sdist = { url = "https://files.pythonhosted.org/packages/59/45/a0daf161f7d6f36c3ea5fc0c2de619746cc3dd4c76402e9db545bd920f63/tornado-6.4.2.tar.gz", hash = "sha256:92bad5b4746e9879fd7bf1eb21dce4e3fc5128d71601f80005afa39237ad620b", size = 501135 }
wheels = [
    { url = "https://files.pythonhosted.org/packages/26/7e/71f604d8cea1b58f82ba3590290b66da1e72d840aeb37e0d5f7291bd30db/tornado-6.4.2-cp38-abi3-macosx_10_9_universal2.whl", hash = "sha256:e828cce1123e9e44ae2a50a9de3055497ab1d0aeb440c5ac23064d9e44880da1", size = 436299 },
    { url = "https://files.pythonhosted.org/packages/96/44/87543a3b99016d0bf54fdaab30d24bf0af2e848f1d13d34a3a5380aabe16/tornado-6.4.2-cp38-abi3-macosx_10_9_x86_64.whl", hash = "sha256:072ce12ada169c5b00b7d92a99ba089447ccc993ea2143c9ede887e0937aa803", size = 434253 },
    { url = "https://files.pythonhosted.org/packages/cb/fb/fdf679b4ce51bcb7210801ef4f11fdac96e9885daa402861751353beea6e/tornado-6.4.2-cp38-abi3-manylinux_2_17_aarch64.manylinux2014_aarch64.whl", hash = "sha256:1a017d239bd1bb0919f72af256a970624241f070496635784d9bf0db640d3fec", size = 437602 },
    { url = "https://files.pythonhosted.org/packages/4f/3b/e31aeffffc22b475a64dbeb273026a21b5b566f74dee48742817626c47dc/tornado-6.4.2-cp38-abi3-manylinux_2_5_i686.manylinux1_i686.manylinux_2_17_i686.manylinux2014_i686.whl", hash = "sha256:c36e62ce8f63409301537222faffcef7dfc5284f27eec227389f2ad11b09d946", size = 436972 },
    { url = "https://files.pythonhosted.org/packages/22/55/b78a464de78051a30599ceb6983b01d8f732e6f69bf37b4ed07f642ac0fc/tornado-6.4.2-cp38-abi3-manylinux_2_5_x86_64.manylinux1_x86_64.manylinux_2_17_x86_64.manylinux2014_x86_64.whl", hash = "sha256:bca9eb02196e789c9cb5c3c7c0f04fb447dc2adffd95265b2c7223a8a615ccbf", size = 437173 },
    { url = "https://files.pythonhosted.org/packages/79/5e/be4fb0d1684eb822c9a62fb18a3e44a06188f78aa466b2ad991d2ee31104/tornado-6.4.2-cp38-abi3-musllinux_1_2_aarch64.whl", hash = "sha256:304463bd0772442ff4d0f5149c6f1c2135a1fae045adf070821c6cdc76980634", size = 437892 },
    { url = "https://files.pythonhosted.org/packages/f5/33/4f91fdd94ea36e1d796147003b490fe60a0215ac5737b6f9c65e160d4fe0/tornado-6.4.2-cp38-abi3-musllinux_1_2_i686.whl", hash = "sha256:c82c46813ba483a385ab2a99caeaedf92585a1f90defb5693351fa7e4ea0bf73", size = 437334 },
    { url = "https://files.pythonhosted.org/packages/2b/ae/c1b22d4524b0e10da2f29a176fb2890386f7bd1f63aacf186444873a88a0/tornado-6.4.2-cp38-abi3-musllinux_1_2_x86_64.whl", hash = "sha256:932d195ca9015956fa502c6b56af9eb06106140d844a335590c1ec7f5277d10c", size = 437261 },
    { url = "https://files.pythonhosted.org/packages/b5/25/36dbd49ab6d179bcfc4c6c093a51795a4f3bed380543a8242ac3517a1751/tornado-6.4.2-cp38-abi3-win32.whl", hash = "sha256:2876cef82e6c5978fde1e0d5b1f919d756968d5b4282418f3146b79b58556482", size = 438463 },
    { url = "https://files.pythonhosted.org/packages/61/cc/58b1adeb1bb46228442081e746fcdbc4540905c87e8add7c277540934edb/tornado-6.4.2-cp38-abi3-win_amd64.whl", hash = "sha256:908b71bf3ff37d81073356a5fadcc660eb10c1476ee6e2725588626ce7e5ca38", size = 438907 },
]

[[package]]
name = "traitlets"
version = "5.14.3"
source = { registry = "https://pypi.org/simple" }
sdist = { url = "https://files.pythonhosted.org/packages/eb/79/72064e6a701c2183016abbbfedaba506d81e30e232a68c9f0d6f6fcd1574/traitlets-5.14.3.tar.gz", hash = "sha256:9ed0579d3502c94b4b3732ac120375cda96f923114522847de4b3bb98b96b6b7", size = 161621 }
wheels = [
    { url = "https://files.pythonhosted.org/packages/00/c0/8f5d070730d7836adc9c9b6408dec68c6ced86b304a9b26a14df072a6e8c/traitlets-5.14.3-py3-none-any.whl", hash = "sha256:b74e89e397b1ed28cc831db7aea759ba6640cb3de13090ca145426688ff1ac4f", size = 85359 },
]

[[package]]
name = "typing-extensions"
version = "4.12.2"
source = { registry = "https://pypi.org/simple" }
sdist = { url = "https://files.pythonhosted.org/packages/df/db/f35a00659bc03fec321ba8bce9420de607a1d37f8342eee1863174c69557/typing_extensions-4.12.2.tar.gz", hash = "sha256:1a7ead55c7e559dd4dee8856e3a88b41225abfe1ce8df57b7c13915fe121ffb8", size = 85321 }
wheels = [
    { url = "https://files.pythonhosted.org/packages/26/9f/ad63fc0248c5379346306f8668cda6e2e2e9c95e01216d2b8ffd9ff037d0/typing_extensions-4.12.2-py3-none-any.whl", hash = "sha256:04e5ca0351e0f3f85c6853954072df659d0d13fac324d0072316b67d7794700d", size = 37438 },
]

[[package]]
name = "tzdata"
version = "2025.1"
source = { registry = "https://pypi.org/simple" }
sdist = { url = "https://files.pythonhosted.org/packages/43/0f/fa4723f22942480be4ca9527bbde8d43f6c3f2fe8412f00e7f5f6746bc8b/tzdata-2025.1.tar.gz", hash = "sha256:24894909e88cdb28bd1636c6887801df64cb485bd593f2fd83ef29075a81d694", size = 194950 }
wheels = [
    { url = "https://files.pythonhosted.org/packages/0f/dd/84f10e23edd882c6f968c21c2434fe67bd4a528967067515feca9e611e5e/tzdata-2025.1-py2.py3-none-any.whl", hash = "sha256:7e127113816800496f027041c570f50bcd464a020098a3b6b199517772303639", size = 346762 },
]

[[package]]
name = "tzlocal"
version = "5.3.1"
source = { registry = "https://pypi.org/simple" }
dependencies = [
    { name = "tzdata", marker = "platform_system == 'Windows'" },
]
sdist = { url = "https://files.pythonhosted.org/packages/8b/2e/c14812d3d4d9cd1773c6be938f89e5735a1f11a9f184ac3639b93cef35d5/tzlocal-5.3.1.tar.gz", hash = "sha256:cceffc7edecefea1f595541dbd6e990cb1ea3d19bf01b2809f362a03dd7921fd", size = 30761 }
wheels = [
    { url = "https://files.pythonhosted.org/packages/c2/14/e2a54fabd4f08cd7af1c07030603c3356b74da07f7cc056e600436edfa17/tzlocal-5.3.1-py3-none-any.whl", hash = "sha256:eb1a66c3ef5847adf7a834f1be0800581b683b5608e74f86ecbcef8ab91bb85d", size = 18026 },
]

[[package]]
name = "urllib3"
version = "1.26.20"
source = { registry = "https://pypi.org/simple" }
sdist = { url = "https://files.pythonhosted.org/packages/e4/e8/6ff5e6bc22095cfc59b6ea711b687e2b7ed4bdb373f7eeec370a97d7392f/urllib3-1.26.20.tar.gz", hash = "sha256:40c2dc0c681e47eb8f90e7e27bf6ff7df2e677421fd46756da1161c39ca70d32", size = 307380 }
wheels = [
    { url = "https://files.pythonhosted.org/packages/33/cf/8435d5a7159e2a9c83a95896ed596f68cf798005fe107cc655b5c5c14704/urllib3-1.26.20-py2.py3-none-any.whl", hash = "sha256:0ed14ccfbf1c30a9072c7ca157e4319b70d65f623e91e7b32fadb2853431016e", size = 144225 },
]

[[package]]
name = "virtualenv"
version = "20.29.3"
source = { registry = "https://pypi.org/simple" }
dependencies = [
    { name = "distlib" },
    { name = "filelock" },
    { name = "platformdirs" },
]
sdist = { url = "https://files.pythonhosted.org/packages/c7/9c/57d19fa093bcf5ac61a48087dd44d00655f85421d1aa9722f8befbf3f40a/virtualenv-20.29.3.tar.gz", hash = "sha256:95e39403fcf3940ac45bc717597dba16110b74506131845d9b687d5e73d947ac", size = 4320280 }
wheels = [
    { url = "https://files.pythonhosted.org/packages/c2/eb/c6db6e3001d58c6a9e67c74bb7b4206767caa3ccc28c6b9eaf4c23fb4e34/virtualenv-20.29.3-py3-none-any.whl", hash = "sha256:3e3d00f5807e83b234dfb6122bf37cfadf4be216c53a49ac059d02414f819170", size = 4301458 },
]

[[package]]
name = "watchdog"
version = "6.0.0"
source = { registry = "https://pypi.org/simple" }
sdist = { url = "https://files.pythonhosted.org/packages/db/7d/7f3d619e951c88ed75c6037b246ddcf2d322812ee8ea189be89511721d54/watchdog-6.0.0.tar.gz", hash = "sha256:9ddf7c82fda3ae8e24decda1338ede66e1c99883db93711d8fb941eaa2d8c282", size = 131220 }
wheels = [
    { url = "https://files.pythonhosted.org/packages/a9/c7/ca4bf3e518cb57a686b2feb4f55a1892fd9a3dd13f470fca14e00f80ea36/watchdog-6.0.0-py3-none-manylinux2014_aarch64.whl", hash = "sha256:7607498efa04a3542ae3e05e64da8202e58159aa1fa4acddf7678d34a35d4f13", size = 79079 },
    { url = "https://files.pythonhosted.org/packages/5c/51/d46dc9332f9a647593c947b4b88e2381c8dfc0942d15b8edc0310fa4abb1/watchdog-6.0.0-py3-none-manylinux2014_armv7l.whl", hash = "sha256:9041567ee8953024c83343288ccc458fd0a2d811d6a0fd68c4c22609e3490379", size = 79078 },
    { url = "https://files.pythonhosted.org/packages/d4/57/04edbf5e169cd318d5f07b4766fee38e825d64b6913ca157ca32d1a42267/watchdog-6.0.0-py3-none-manylinux2014_i686.whl", hash = "sha256:82dc3e3143c7e38ec49d61af98d6558288c415eac98486a5c581726e0737c00e", size = 79076 },
    { url = "https://files.pythonhosted.org/packages/ab/cc/da8422b300e13cb187d2203f20b9253e91058aaf7db65b74142013478e66/watchdog-6.0.0-py3-none-manylinux2014_ppc64.whl", hash = "sha256:212ac9b8bf1161dc91bd09c048048a95ca3a4c4f5e5d4a7d1b1a7d5752a7f96f", size = 79077 },
    { url = "https://files.pythonhosted.org/packages/2c/3b/b8964e04ae1a025c44ba8e4291f86e97fac443bca31de8bd98d3263d2fcf/watchdog-6.0.0-py3-none-manylinux2014_ppc64le.whl", hash = "sha256:e3df4cbb9a450c6d49318f6d14f4bbc80d763fa587ba46ec86f99f9e6876bb26", size = 79078 },
    { url = "https://files.pythonhosted.org/packages/62/ae/a696eb424bedff7407801c257d4b1afda455fe40821a2be430e173660e81/watchdog-6.0.0-py3-none-manylinux2014_s390x.whl", hash = "sha256:2cce7cfc2008eb51feb6aab51251fd79b85d9894e98ba847408f662b3395ca3c", size = 79077 },
    { url = "https://files.pythonhosted.org/packages/b5/e8/dbf020b4d98251a9860752a094d09a65e1b436ad181faf929983f697048f/watchdog-6.0.0-py3-none-manylinux2014_x86_64.whl", hash = "sha256:20ffe5b202af80ab4266dcd3e91aae72bf2da48c0d33bdb15c66658e685e94e2", size = 79078 },
    { url = "https://files.pythonhosted.org/packages/07/f6/d0e5b343768e8bcb4cda79f0f2f55051bf26177ecd5651f84c07567461cf/watchdog-6.0.0-py3-none-win32.whl", hash = "sha256:07df1fdd701c5d4c8e55ef6cf55b8f0120fe1aef7ef39a1c6fc6bc2e606d517a", size = 79065 },
    { url = "https://files.pythonhosted.org/packages/db/d9/c495884c6e548fce18a8f40568ff120bc3a4b7b99813081c8ac0c936fa64/watchdog-6.0.0-py3-none-win_amd64.whl", hash = "sha256:cbafb470cf848d93b5d013e2ecb245d4aa1c8fd0504e863ccefa32445359d680", size = 79070 },
    { url = "https://files.pythonhosted.org/packages/33/e8/e40370e6d74ddba47f002a32919d91310d6074130fe4e17dabcafc15cbf1/watchdog-6.0.0-py3-none-win_ia64.whl", hash = "sha256:a1914259fa9e1454315171103c6a30961236f508b9b623eae470268bbcc6a22f", size = 79067 },
]

[[package]]
name = "wcwidth"
version = "0.2.13"
source = { registry = "https://pypi.org/simple" }
sdist = { url = "https://files.pythonhosted.org/packages/6c/63/53559446a878410fc5a5974feb13d31d78d752eb18aeba59c7fef1af7598/wcwidth-0.2.13.tar.gz", hash = "sha256:72ea0c06399eb286d978fdedb6923a9eb47e1c486ce63e9b4e64fc18303972b5", size = 101301 }
wheels = [
    { url = "https://files.pythonhosted.org/packages/fd/84/fd2ba7aafacbad3c4201d395674fc6348826569da3c0937e75505ead3528/wcwidth-0.2.13-py2.py3-none-any.whl", hash = "sha256:3da69048e4540d84af32131829ff948f1e022c1c6bdb8d6102117aac784f6859", size = 34166 },
]

[[package]]
name = "wheel"
version = "0.45.1"
source = { registry = "https://pypi.org/simple" }
sdist = { url = "https://files.pythonhosted.org/packages/8a/98/2d9906746cdc6a6ef809ae6338005b3f21bb568bea3165cfc6a243fdc25c/wheel-0.45.1.tar.gz", hash = "sha256:661e1abd9198507b1409a20c02106d9670b2576e916d58f520316666abca6729", size = 107545 }
wheels = [
    { url = "https://files.pythonhosted.org/packages/0b/2c/87f3254fd8ffd29e4c02732eee68a83a1d3c346ae39bc6822dcbcb697f2b/wheel-0.45.1-py3-none-any.whl", hash = "sha256:708e7481cc80179af0e556bbf0cc00b8444c7321e2700b8d8580231d13017248", size = 72494 },
]

[[package]]
name = "yarl"
version = "1.18.3"
source = { registry = "https://pypi.org/simple" }
dependencies = [
    { name = "idna" },
    { name = "multidict" },
    { name = "propcache" },
]
sdist = { url = "https://files.pythonhosted.org/packages/b7/9d/4b94a8e6d2b51b599516a5cb88e5bc99b4d8d4583e468057eaa29d5f0918/yarl-1.18.3.tar.gz", hash = "sha256:ac1801c45cbf77b6c99242eeff4fffb5e4e73a800b5c4ad4fc0be5def634d2e1", size = 181062 }
wheels = [
    { url = "https://files.pythonhosted.org/packages/d2/98/e005bc608765a8a5569f58e650961314873c8469c333616eb40bff19ae97/yarl-1.18.3-cp310-cp310-macosx_10_9_universal2.whl", hash = "sha256:7df647e8edd71f000a5208fe6ff8c382a1de8edfbccdbbfe649d263de07d8c34", size = 141458 },
    { url = "https://files.pythonhosted.org/packages/df/5d/f8106b263b8ae8a866b46d9be869ac01f9b3fb7f2325f3ecb3df8003f796/yarl-1.18.3-cp310-cp310-macosx_10_9_x86_64.whl", hash = "sha256:c69697d3adff5aa4f874b19c0e4ed65180ceed6318ec856ebc423aa5850d84f7", size = 94365 },
    { url = "https://files.pythonhosted.org/packages/56/3e/d8637ddb9ba69bf851f765a3ee288676f7cf64fb3be13760c18cbc9d10bd/yarl-1.18.3-cp310-cp310-macosx_11_0_arm64.whl", hash = "sha256:602d98f2c2d929f8e697ed274fbadc09902c4025c5a9963bf4e9edfc3ab6f7ed", size = 92181 },
    { url = "https://files.pythonhosted.org/packages/76/f9/d616a5c2daae281171de10fba41e1c0e2d8207166fc3547252f7d469b4e1/yarl-1.18.3-cp310-cp310-manylinux_2_17_aarch64.manylinux2014_aarch64.whl", hash = "sha256:c654d5207c78e0bd6d749f6dae1dcbbfde3403ad3a4b11f3c5544d9906969dde", size = 315349 },
    { url = "https://files.pythonhosted.org/packages/bb/b4/3ea5e7b6f08f698b3769a06054783e434f6d59857181b5c4e145de83f59b/yarl-1.18.3-cp310-cp310-manylinux_2_17_ppc64le.manylinux2014_ppc64le.whl", hash = "sha256:5094d9206c64181d0f6e76ebd8fb2f8fe274950a63890ee9e0ebfd58bf9d787b", size = 330494 },
    { url = "https://files.pythonhosted.org/packages/55/f1/e0fc810554877b1b67420568afff51b967baed5b53bcc983ab164eebf9c9/yarl-1.18.3-cp310-cp310-manylinux_2_17_s390x.manylinux2014_s390x.whl", hash = "sha256:35098b24e0327fc4ebdc8ffe336cee0a87a700c24ffed13161af80124b7dc8e5", size = 326927 },
    { url = "https://files.pythonhosted.org/packages/a9/42/b1753949b327b36f210899f2dd0a0947c0c74e42a32de3f8eb5c7d93edca/yarl-1.18.3-cp310-cp310-manylinux_2_17_x86_64.manylinux2014_x86_64.whl", hash = "sha256:3236da9272872443f81fedc389bace88408f64f89f75d1bdb2256069a8730ccc", size = 319703 },
    { url = "https://files.pythonhosted.org/packages/f0/6d/e87c62dc9635daefb064b56f5c97df55a2e9cc947a2b3afd4fd2f3b841c7/yarl-1.18.3-cp310-cp310-manylinux_2_5_i686.manylinux1_i686.manylinux_2_17_i686.manylinux2014_i686.whl", hash = "sha256:e2c08cc9b16f4f4bc522771d96734c7901e7ebef70c6c5c35dd0f10845270bcd", size = 310246 },
    { url = "https://files.pythonhosted.org/packages/e3/ef/e2e8d1785cdcbd986f7622d7f0098205f3644546da7919c24b95790ec65a/yarl-1.18.3-cp310-cp310-musllinux_1_2_aarch64.whl", hash = "sha256:80316a8bd5109320d38eef8833ccf5f89608c9107d02d2a7f985f98ed6876990", size = 319730 },
    { url = "https://files.pythonhosted.org/packages/fc/15/8723e22345bc160dfde68c4b3ae8b236e868f9963c74015f1bc8a614101c/yarl-1.18.3-cp310-cp310-musllinux_1_2_armv7l.whl", hash = "sha256:c1e1cc06da1491e6734f0ea1e6294ce00792193c463350626571c287c9a704db", size = 321681 },
    { url = "https://files.pythonhosted.org/packages/86/09/bf764e974f1516efa0ae2801494a5951e959f1610dd41edbfc07e5e0f978/yarl-1.18.3-cp310-cp310-musllinux_1_2_i686.whl", hash = "sha256:fea09ca13323376a2fdfb353a5fa2e59f90cd18d7ca4eaa1fd31f0a8b4f91e62", size = 324812 },
    { url = "https://files.pythonhosted.org/packages/f6/4c/20a0187e3b903c97d857cf0272d687c1b08b03438968ae8ffc50fe78b0d6/yarl-1.18.3-cp310-cp310-musllinux_1_2_ppc64le.whl", hash = "sha256:e3b9fd71836999aad54084906f8663dffcd2a7fb5cdafd6c37713b2e72be1760", size = 337011 },
    { url = "https://files.pythonhosted.org/packages/c9/71/6244599a6e1cc4c9f73254a627234e0dad3883ece40cc33dce6265977461/yarl-1.18.3-cp310-cp310-musllinux_1_2_s390x.whl", hash = "sha256:757e81cae69244257d125ff31663249b3013b5dc0a8520d73694aed497fb195b", size = 338132 },
    { url = "https://files.pythonhosted.org/packages/af/f5/e0c3efaf74566c4b4a41cb76d27097df424052a064216beccae8d303c90f/yarl-1.18.3-cp310-cp310-musllinux_1_2_x86_64.whl", hash = "sha256:b1771de9944d875f1b98a745bc547e684b863abf8f8287da8466cf470ef52690", size = 331849 },
    { url = "https://files.pythonhosted.org/packages/8a/b8/3d16209c2014c2f98a8f658850a57b716efb97930aebf1ca0d9325933731/yarl-1.18.3-cp310-cp310-win32.whl", hash = "sha256:8874027a53e3aea659a6d62751800cf6e63314c160fd607489ba5c2edd753cf6", size = 84309 },
    { url = "https://files.pythonhosted.org/packages/fd/b7/2e9a5b18eb0fe24c3a0e8bae994e812ed9852ab4fd067c0107fadde0d5f0/yarl-1.18.3-cp310-cp310-win_amd64.whl", hash = "sha256:93b2e109287f93db79210f86deb6b9bbb81ac32fc97236b16f7433db7fc437d8", size = 90484 },
    { url = "https://files.pythonhosted.org/packages/40/93/282b5f4898d8e8efaf0790ba6d10e2245d2c9f30e199d1a85cae9356098c/yarl-1.18.3-cp311-cp311-macosx_10_9_universal2.whl", hash = "sha256:8503ad47387b8ebd39cbbbdf0bf113e17330ffd339ba1144074da24c545f0069", size = 141555 },
    { url = "https://files.pythonhosted.org/packages/6d/9c/0a49af78df099c283ca3444560f10718fadb8a18dc8b3edf8c7bd9fd7d89/yarl-1.18.3-cp311-cp311-macosx_10_9_x86_64.whl", hash = "sha256:02ddb6756f8f4517a2d5e99d8b2f272488e18dd0bfbc802f31c16c6c20f22193", size = 94351 },
    { url = "https://files.pythonhosted.org/packages/5a/a1/205ab51e148fdcedad189ca8dd587794c6f119882437d04c33c01a75dece/yarl-1.18.3-cp311-cp311-macosx_11_0_arm64.whl", hash = "sha256:67a283dd2882ac98cc6318384f565bffc751ab564605959df4752d42483ad889", size = 92286 },
    { url = "https://files.pythonhosted.org/packages/ed/fe/88b690b30f3f59275fb674f5f93ddd4a3ae796c2b62e5bb9ece8a4914b83/yarl-1.18.3-cp311-cp311-manylinux_2_17_aarch64.manylinux2014_aarch64.whl", hash = "sha256:d980e0325b6eddc81331d3f4551e2a333999fb176fd153e075c6d1c2530aa8a8", size = 340649 },
    { url = "https://files.pythonhosted.org/packages/07/eb/3b65499b568e01f36e847cebdc8d7ccb51fff716dbda1ae83c3cbb8ca1c9/yarl-1.18.3-cp311-cp311-manylinux_2_17_ppc64le.manylinux2014_ppc64le.whl", hash = "sha256:b643562c12680b01e17239be267bc306bbc6aac1f34f6444d1bded0c5ce438ca", size = 356623 },
    { url = "https://files.pythonhosted.org/packages/33/46/f559dc184280b745fc76ec6b1954de2c55595f0ec0a7614238b9ebf69618/yarl-1.18.3-cp311-cp311-manylinux_2_17_s390x.manylinux2014_s390x.whl", hash = "sha256:c017a3b6df3a1bd45b9fa49a0f54005e53fbcad16633870104b66fa1a30a29d8", size = 354007 },
    { url = "https://files.pythonhosted.org/packages/af/ba/1865d85212351ad160f19fb99808acf23aab9a0f8ff31c8c9f1b4d671fc9/yarl-1.18.3-cp311-cp311-manylinux_2_17_x86_64.manylinux2014_x86_64.whl", hash = "sha256:75674776d96d7b851b6498f17824ba17849d790a44d282929c42dbb77d4f17ae", size = 344145 },
    { url = "https://files.pythonhosted.org/packages/94/cb/5c3e975d77755d7b3d5193e92056b19d83752ea2da7ab394e22260a7b824/yarl-1.18.3-cp311-cp311-manylinux_2_5_i686.manylinux1_i686.manylinux_2_17_i686.manylinux2014_i686.whl", hash = "sha256:ccaa3a4b521b780a7e771cc336a2dba389a0861592bbce09a476190bb0c8b4b3", size = 336133 },
    { url = "https://files.pythonhosted.org/packages/19/89/b77d3fd249ab52a5c40859815765d35c91425b6bb82e7427ab2f78f5ff55/yarl-1.18.3-cp311-cp311-musllinux_1_2_aarch64.whl", hash = "sha256:2d06d3005e668744e11ed80812e61efd77d70bb7f03e33c1598c301eea20efbb", size = 347967 },
    { url = "https://files.pythonhosted.org/packages/35/bd/f6b7630ba2cc06c319c3235634c582a6ab014d52311e7d7c22f9518189b5/yarl-1.18.3-cp311-cp311-musllinux_1_2_armv7l.whl", hash = "sha256:9d41beda9dc97ca9ab0b9888cb71f7539124bc05df02c0cff6e5acc5a19dcc6e", size = 346397 },
    { url = "https://files.pythonhosted.org/packages/18/1a/0b4e367d5a72d1f095318344848e93ea70da728118221f84f1bf6c1e39e7/yarl-1.18.3-cp311-cp311-musllinux_1_2_i686.whl", hash = "sha256:ba23302c0c61a9999784e73809427c9dbedd79f66a13d84ad1b1943802eaaf59", size = 350206 },
    { url = "https://files.pythonhosted.org/packages/b5/cf/320fff4367341fb77809a2d8d7fe75b5d323a8e1b35710aafe41fdbf327b/yarl-1.18.3-cp311-cp311-musllinux_1_2_ppc64le.whl", hash = "sha256:6748dbf9bfa5ba1afcc7556b71cda0d7ce5f24768043a02a58846e4a443d808d", size = 362089 },
    { url = "https://files.pythonhosted.org/packages/57/cf/aadba261d8b920253204085268bad5e8cdd86b50162fcb1b10c10834885a/yarl-1.18.3-cp311-cp311-musllinux_1_2_s390x.whl", hash = "sha256:0b0cad37311123211dc91eadcb322ef4d4a66008d3e1bdc404808992260e1a0e", size = 366267 },
    { url = "https://files.pythonhosted.org/packages/54/58/fb4cadd81acdee6dafe14abeb258f876e4dd410518099ae9a35c88d8097c/yarl-1.18.3-cp311-cp311-musllinux_1_2_x86_64.whl", hash = "sha256:0fb2171a4486bb075316ee754c6d8382ea6eb8b399d4ec62fde2b591f879778a", size = 359141 },
    { url = "https://files.pythonhosted.org/packages/9a/7a/4c571597589da4cd5c14ed2a0b17ac56ec9ee7ee615013f74653169e702d/yarl-1.18.3-cp311-cp311-win32.whl", hash = "sha256:61b1a825a13bef4a5f10b1885245377d3cd0bf87cba068e1d9a88c2ae36880e1", size = 84402 },
    { url = "https://files.pythonhosted.org/packages/ae/7b/8600250b3d89b625f1121d897062f629883c2f45339623b69b1747ec65fa/yarl-1.18.3-cp311-cp311-win_amd64.whl", hash = "sha256:b9d60031cf568c627d028239693fd718025719c02c9f55df0a53e587aab951b5", size = 91030 },
    { url = "https://files.pythonhosted.org/packages/33/85/bd2e2729752ff4c77338e0102914897512e92496375e079ce0150a6dc306/yarl-1.18.3-cp312-cp312-macosx_10_13_universal2.whl", hash = "sha256:1dd4bdd05407ced96fed3d7f25dbbf88d2ffb045a0db60dbc247f5b3c5c25d50", size = 142644 },
    { url = "https://files.pythonhosted.org/packages/ff/74/1178322cc0f10288d7eefa6e4a85d8d2e28187ccab13d5b844e8b5d7c88d/yarl-1.18.3-cp312-cp312-macosx_10_13_x86_64.whl", hash = "sha256:7c33dd1931a95e5d9a772d0ac5e44cac8957eaf58e3c8da8c1414de7dd27c576", size = 94962 },
    { url = "https://files.pythonhosted.org/packages/be/75/79c6acc0261e2c2ae8a1c41cf12265e91628c8c58ae91f5ff59e29c0787f/yarl-1.18.3-cp312-cp312-macosx_11_0_arm64.whl", hash = "sha256:25b411eddcfd56a2f0cd6a384e9f4f7aa3efee14b188de13048c25b5e91f1640", size = 92795 },
    { url = "https://files.pythonhosted.org/packages/6b/32/927b2d67a412c31199e83fefdce6e645247b4fb164aa1ecb35a0f9eb2058/yarl-1.18.3-cp312-cp312-manylinux_2_17_aarch64.manylinux2014_aarch64.whl", hash = "sha256:436c4fc0a4d66b2badc6c5fc5ef4e47bb10e4fd9bf0c79524ac719a01f3607c2", size = 332368 },
    { url = "https://files.pythonhosted.org/packages/19/e5/859fca07169d6eceeaa4fde1997c91d8abde4e9a7c018e371640c2da2b71/yarl-1.18.3-cp312-cp312-manylinux_2_17_ppc64le.manylinux2014_ppc64le.whl", hash = "sha256:e35ef8683211db69ffe129a25d5634319a677570ab6b2eba4afa860f54eeaf75", size = 342314 },
    { url = "https://files.pythonhosted.org/packages/08/75/76b63ccd91c9e03ab213ef27ae6add2e3400e77e5cdddf8ed2dbc36e3f21/yarl-1.18.3-cp312-cp312-manylinux_2_17_s390x.manylinux2014_s390x.whl", hash = "sha256:84b2deecba4a3f1a398df819151eb72d29bfeb3b69abb145a00ddc8d30094512", size = 341987 },
    { url = "https://files.pythonhosted.org/packages/1a/e1/a097d5755d3ea8479a42856f51d97eeff7a3a7160593332d98f2709b3580/yarl-1.18.3-cp312-cp312-manylinux_2_17_x86_64.manylinux2014_x86_64.whl", hash = "sha256:00e5a1fea0fd4f5bfa7440a47eff01d9822a65b4488f7cff83155a0f31a2ecba", size = 336914 },
    { url = "https://files.pythonhosted.org/packages/0b/42/e1b4d0e396b7987feceebe565286c27bc085bf07d61a59508cdaf2d45e63/yarl-1.18.3-cp312-cp312-manylinux_2_5_i686.manylinux1_i686.manylinux_2_17_i686.manylinux2014_i686.whl", hash = "sha256:d0e883008013c0e4aef84dcfe2a0b172c4d23c2669412cf5b3371003941f72bb", size = 325765 },
    { url = "https://files.pythonhosted.org/packages/7e/18/03a5834ccc9177f97ca1bbb245b93c13e58e8225276f01eedc4cc98ab820/yarl-1.18.3-cp312-cp312-musllinux_1_2_aarch64.whl", hash = "sha256:5a3f356548e34a70b0172d8890006c37be92995f62d95a07b4a42e90fba54272", size = 344444 },
    { url = "https://files.pythonhosted.org/packages/c8/03/a713633bdde0640b0472aa197b5b86e90fbc4c5bc05b727b714cd8a40e6d/yarl-1.18.3-cp312-cp312-musllinux_1_2_armv7l.whl", hash = "sha256:ccd17349166b1bee6e529b4add61727d3f55edb7babbe4069b5764c9587a8cc6", size = 340760 },
    { url = "https://files.pythonhosted.org/packages/eb/99/f6567e3f3bbad8fd101886ea0276c68ecb86a2b58be0f64077396cd4b95e/yarl-1.18.3-cp312-cp312-musllinux_1_2_i686.whl", hash = "sha256:b958ddd075ddba5b09bb0be8a6d9906d2ce933aee81100db289badbeb966f54e", size = 346484 },
    { url = "https://files.pythonhosted.org/packages/8e/a9/84717c896b2fc6cb15bd4eecd64e34a2f0a9fd6669e69170c73a8b46795a/yarl-1.18.3-cp312-cp312-musllinux_1_2_ppc64le.whl", hash = "sha256:c7d79f7d9aabd6011004e33b22bc13056a3e3fb54794d138af57f5ee9d9032cb", size = 359864 },
    { url = "https://files.pythonhosted.org/packages/1e/2e/d0f5f1bef7ee93ed17e739ec8dbcb47794af891f7d165fa6014517b48169/yarl-1.18.3-cp312-cp312-musllinux_1_2_s390x.whl", hash = "sha256:4891ed92157e5430874dad17b15eb1fda57627710756c27422200c52d8a4e393", size = 364537 },
    { url = "https://files.pythonhosted.org/packages/97/8a/568d07c5d4964da5b02621a517532adb8ec5ba181ad1687191fffeda0ab6/yarl-1.18.3-cp312-cp312-musllinux_1_2_x86_64.whl", hash = "sha256:ce1af883b94304f493698b00d0f006d56aea98aeb49d75ec7d98cd4a777e9285", size = 357861 },
    { url = "https://files.pythonhosted.org/packages/7d/e3/924c3f64b6b3077889df9a1ece1ed8947e7b61b0a933f2ec93041990a677/yarl-1.18.3-cp312-cp312-win32.whl", hash = "sha256:f91c4803173928a25e1a55b943c81f55b8872f0018be83e3ad4938adffb77dd2", size = 84097 },
    { url = "https://files.pythonhosted.org/packages/34/45/0e055320daaabfc169b21ff6174567b2c910c45617b0d79c68d7ab349b02/yarl-1.18.3-cp312-cp312-win_amd64.whl", hash = "sha256:7e2ee16578af3b52ac2f334c3b1f92262f47e02cc6193c598502bd46f5cd1477", size = 90399 },
    { url = "https://files.pythonhosted.org/packages/30/c7/c790513d5328a8390be8f47be5d52e141f78b66c6c48f48d241ca6bd5265/yarl-1.18.3-cp313-cp313-macosx_10_13_universal2.whl", hash = "sha256:90adb47ad432332d4f0bc28f83a5963f426ce9a1a8809f5e584e704b82685dcb", size = 140789 },
    { url = "https://files.pythonhosted.org/packages/30/aa/a2f84e93554a578463e2edaaf2300faa61c8701f0898725842c704ba5444/yarl-1.18.3-cp313-cp313-macosx_10_13_x86_64.whl", hash = "sha256:913829534200eb0f789d45349e55203a091f45c37a2674678744ae52fae23efa", size = 94144 },
    { url = "https://files.pythonhosted.org/packages/c6/fc/d68d8f83714b221a85ce7866832cba36d7c04a68fa6a960b908c2c84f325/yarl-1.18.3-cp313-cp313-macosx_11_0_arm64.whl", hash = "sha256:ef9f7768395923c3039055c14334ba4d926f3baf7b776c923c93d80195624782", size = 91974 },
    { url = "https://files.pythonhosted.org/packages/56/4e/d2563d8323a7e9a414b5b25341b3942af5902a2263d36d20fb17c40411e2/yarl-1.18.3-cp313-cp313-manylinux_2_17_aarch64.manylinux2014_aarch64.whl", hash = "sha256:88a19f62ff30117e706ebc9090b8ecc79aeb77d0b1f5ec10d2d27a12bc9f66d0", size = 333587 },
    { url = "https://files.pythonhosted.org/packages/25/c9/cfec0bc0cac8d054be223e9f2c7909d3e8442a856af9dbce7e3442a8ec8d/yarl-1.18.3-cp313-cp313-manylinux_2_17_ppc64le.manylinux2014_ppc64le.whl", hash = "sha256:e17c9361d46a4d5addf777c6dd5eab0715a7684c2f11b88c67ac37edfba6c482", size = 344386 },
    { url = "https://files.pythonhosted.org/packages/ab/5d/4c532190113b25f1364d25f4c319322e86232d69175b91f27e3ebc2caf9a/yarl-1.18.3-cp313-cp313-manylinux_2_17_s390x.manylinux2014_s390x.whl", hash = "sha256:1a74a13a4c857a84a845505fd2d68e54826a2cd01935a96efb1e9d86c728e186", size = 345421 },
    { url = "https://files.pythonhosted.org/packages/23/d1/6cdd1632da013aa6ba18cee4d750d953104a5e7aac44e249d9410a972bf5/yarl-1.18.3-cp313-cp313-manylinux_2_17_x86_64.manylinux2014_x86_64.whl", hash = "sha256:41f7ce59d6ee7741af71d82020346af364949314ed3d87553763a2df1829cc58", size = 339384 },
    { url = "https://files.pythonhosted.org/packages/9a/c4/6b3c39bec352e441bd30f432cda6ba51681ab19bb8abe023f0d19777aad1/yarl-1.18.3-cp313-cp313-manylinux_2_5_i686.manylinux1_i686.manylinux_2_17_i686.manylinux2014_i686.whl", hash = "sha256:f52a265001d830bc425f82ca9eabda94a64a4d753b07d623a9f2863fde532b53", size = 326689 },
    { url = "https://files.pythonhosted.org/packages/23/30/07fb088f2eefdc0aa4fc1af4e3ca4eb1a3aadd1ce7d866d74c0f124e6a85/yarl-1.18.3-cp313-cp313-musllinux_1_2_aarch64.whl", hash = "sha256:82123d0c954dc58db301f5021a01854a85bf1f3bb7d12ae0c01afc414a882ca2", size = 345453 },
    { url = "https://files.pythonhosted.org/packages/63/09/d54befb48f9cd8eec43797f624ec37783a0266855f4930a91e3d5c7717f8/yarl-1.18.3-cp313-cp313-musllinux_1_2_armv7l.whl", hash = "sha256:2ec9bbba33b2d00999af4631a3397d1fd78290c48e2a3e52d8dd72db3a067ac8", size = 341872 },
    { url = "https://files.pythonhosted.org/packages/91/26/fd0ef9bf29dd906a84b59f0cd1281e65b0c3e08c6aa94b57f7d11f593518/yarl-1.18.3-cp313-cp313-musllinux_1_2_i686.whl", hash = "sha256:fbd6748e8ab9b41171bb95c6142faf068f5ef1511935a0aa07025438dd9a9bc1", size = 347497 },
    { url = "https://files.pythonhosted.org/packages/d9/b5/14ac7a256d0511b2ac168d50d4b7d744aea1c1aa20c79f620d1059aab8b2/yarl-1.18.3-cp313-cp313-musllinux_1_2_ppc64le.whl", hash = "sha256:877d209b6aebeb5b16c42cbb377f5f94d9e556626b1bfff66d7b0d115be88d0a", size = 359981 },
    { url = "https://files.pythonhosted.org/packages/ca/b3/d493221ad5cbd18bc07e642894030437e405e1413c4236dd5db6e46bcec9/yarl-1.18.3-cp313-cp313-musllinux_1_2_s390x.whl", hash = "sha256:b464c4ab4bfcb41e3bfd3f1c26600d038376c2de3297760dfe064d2cb7ea8e10", size = 366229 },
    { url = "https://files.pythonhosted.org/packages/04/56/6a3e2a5d9152c56c346df9b8fb8edd2c8888b1e03f96324d457e5cf06d34/yarl-1.18.3-cp313-cp313-musllinux_1_2_x86_64.whl", hash = "sha256:8d39d351e7faf01483cc7ff7c0213c412e38e5a340238826be7e0e4da450fdc8", size = 360383 },
    { url = "https://files.pythonhosted.org/packages/fd/b7/4b3c7c7913a278d445cc6284e59b2e62fa25e72758f888b7a7a39eb8423f/yarl-1.18.3-cp313-cp313-win32.whl", hash = "sha256:61ee62ead9b68b9123ec24bc866cbef297dd266175d53296e2db5e7f797f902d", size = 310152 },
    { url = "https://files.pythonhosted.org/packages/f5/d5/688db678e987c3e0fb17867970700b92603cadf36c56e5fb08f23e822a0c/yarl-1.18.3-cp313-cp313-win_amd64.whl", hash = "sha256:578e281c393af575879990861823ef19d66e2b1d0098414855dd367e234f5b3c", size = 315723 },
    { url = "https://files.pythonhosted.org/packages/6a/3b/fec4b08f5e88f68e56ee698a59284a73704df2e0e0b5bdf6536c86e76c76/yarl-1.18.3-cp39-cp39-macosx_10_9_universal2.whl", hash = "sha256:61e5e68cb65ac8f547f6b5ef933f510134a6bf31bb178be428994b0cb46c2a04", size = 142780 },
    { url = "https://files.pythonhosted.org/packages/ed/85/796b0d6a22d536ec8e14bdbb86519250bad980cec450b6e299b1c2a9079e/yarl-1.18.3-cp39-cp39-macosx_10_9_x86_64.whl", hash = "sha256:fe57328fbc1bfd0bd0514470ac692630f3901c0ee39052ae47acd1d90a436719", size = 94981 },
    { url = "https://files.pythonhosted.org/packages/ee/0e/a830fd2238f7a29050f6dd0de748b3d6f33a7dbb67dbbc081a970b2bbbeb/yarl-1.18.3-cp39-cp39-macosx_11_0_arm64.whl", hash = "sha256:a440a2a624683108a1b454705ecd7afc1c3438a08e890a1513d468671d90a04e", size = 92789 },
    { url = "https://files.pythonhosted.org/packages/0f/4f/438c9fd668954779e48f08c0688ee25e0673380a21bb1e8ccc56de5b55d7/yarl-1.18.3-cp39-cp39-manylinux_2_17_aarch64.manylinux2014_aarch64.whl", hash = "sha256:09c7907c8548bcd6ab860e5f513e727c53b4a714f459b084f6580b49fa1b9cee", size = 317327 },
    { url = "https://files.pythonhosted.org/packages/bd/79/a78066f06179b4ed4581186c136c12fcfb928c475cbeb23743e71a991935/yarl-1.18.3-cp39-cp39-manylinux_2_17_ppc64le.manylinux2014_ppc64le.whl", hash = "sha256:b4f6450109834af88cb4cc5ecddfc5380ebb9c228695afc11915a0bf82116789", size = 336999 },
    { url = "https://files.pythonhosted.org/packages/55/02/527963cf65f34a06aed1e766ff9a3b3e7d0eaa1c90736b2948a62e528e1d/yarl-1.18.3-cp39-cp39-manylinux_2_17_s390x.manylinux2014_s390x.whl", hash = "sha256:a9ca04806f3be0ac6d558fffc2fdf8fcef767e0489d2684a21912cc4ed0cd1b8", size = 331693 },
    { url = "https://files.pythonhosted.org/packages/a2/2a/167447ae39252ba624b98b8c13c0ba35994d40d9110e8a724c83dbbb5822/yarl-1.18.3-cp39-cp39-manylinux_2_17_x86_64.manylinux2014_x86_64.whl", hash = "sha256:77a6e85b90a7641d2e07184df5557132a337f136250caafc9ccaa4a2a998ca2c", size = 321473 },
    { url = "https://files.pythonhosted.org/packages/55/03/07955fabb20082373be311c91fd78abe458bc7ff9069d34385e8bddad20e/yarl-1.18.3-cp39-cp39-manylinux_2_5_i686.manylinux1_i686.manylinux_2_17_i686.manylinux2014_i686.whl", hash = "sha256:6333c5a377c8e2f5fae35e7b8f145c617b02c939d04110c76f29ee3676b5f9a5", size = 313571 },
    { url = "https://files.pythonhosted.org/packages/95/e2/67c8d3ec58a8cd8ddb1d63bd06eb7e7b91c9f148707a3eeb5a7ed87df0ef/yarl-1.18.3-cp39-cp39-musllinux_1_2_aarch64.whl", hash = "sha256:0b3c92fa08759dbf12b3a59579a4096ba9af8dd344d9a813fc7f5070d86bbab1", size = 325004 },
    { url = "https://files.pythonhosted.org/packages/06/43/51ceb3e427368fe6ccd9eccd162be227fd082523e02bad1fd3063daf68da/yarl-1.18.3-cp39-cp39-musllinux_1_2_armv7l.whl", hash = "sha256:4ac515b860c36becb81bb84b667466885096b5fc85596948548b667da3bf9f24", size = 322677 },
    { url = "https://files.pythonhosted.org/packages/e4/0e/7ef286bfb23267739a703f7b967a858e2128c10bea898de8fa027e962521/yarl-1.18.3-cp39-cp39-musllinux_1_2_i686.whl", hash = "sha256:045b8482ce9483ada4f3f23b3774f4e1bf4f23a2d5c912ed5170f68efb053318", size = 332806 },
    { url = "https://files.pythonhosted.org/packages/c8/94/2d1f060f4bfa47c8bd0bcb652bfe71fba881564bcac06ebb6d8ced9ac3bc/yarl-1.18.3-cp39-cp39-musllinux_1_2_ppc64le.whl", hash = "sha256:a4bb030cf46a434ec0225bddbebd4b89e6471814ca851abb8696170adb163985", size = 339919 },
    { url = "https://files.pythonhosted.org/packages/8e/8d/73b5f9a6ab69acddf1ca1d5e7bc92f50b69124512e6c26b36844531d7f23/yarl-1.18.3-cp39-cp39-musllinux_1_2_s390x.whl", hash = "sha256:54d6921f07555713b9300bee9c50fb46e57e2e639027089b1d795ecd9f7fa910", size = 340960 },
    { url = "https://files.pythonhosted.org/packages/41/13/ce6bc32be4476b60f4f8694831f49590884b2c975afcffc8d533bf2be7ec/yarl-1.18.3-cp39-cp39-musllinux_1_2_x86_64.whl", hash = "sha256:1d407181cfa6e70077df3377938c08012d18893f9f20e92f7d2f314a437c30b1", size = 336592 },
    { url = "https://files.pythonhosted.org/packages/81/d5/6e0460292d6299ac3919945f912b16b104f4e81ab20bf53e0872a1296daf/yarl-1.18.3-cp39-cp39-win32.whl", hash = "sha256:ac36703a585e0929b032fbaab0707b75dc12703766d0b53486eabd5139ebadd5", size = 84833 },
    { url = "https://files.pythonhosted.org/packages/b2/fc/a8aef69156ad5508165d8ae956736d55c3a68890610834bd985540966008/yarl-1.18.3-cp39-cp39-win_amd64.whl", hash = "sha256:ba87babd629f8af77f557b61e49e7c7cac36f22f871156b91e10a6e9d4f829e9", size = 90968 },
    { url = "https://files.pythonhosted.org/packages/f5/4b/a06e0ec3d155924f77835ed2d167ebd3b211a7b0853da1cf8d8414d784ef/yarl-1.18.3-py3-none-any.whl", hash = "sha256:b57f4f58099328dfb26c6a771d09fb20dbbae81d20cfb66141251ea063bd101b", size = 45109 },
]<|MERGE_RESOLUTION|>--- conflicted
+++ resolved
@@ -1035,11 +1035,7 @@
 
 [[package]]
 name = "orchestration-framework"
-<<<<<<< HEAD
 version = "0.1.2"
-=======
-version = "1.0.0"
->>>>>>> 1cca3d0c
 source = { editable = "." }
 dependencies = [
     { name = "aiohttp" },

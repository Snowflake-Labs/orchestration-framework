from __future__ import annotations

import asyncio
import inspect
import json
import re
<<<<<<< HEAD
from typing import Any, Dict, List, Type, Union, ClassVar
=======
from typing import Any, Dict, List, Type, Union
import pandas as pd
>>>>>>> 53e50141

from pydantic import BaseModel
from snowflake.connector.connection import SnowflakeConnection
from snowflake.connector import DictCursor
from snowflake.snowpark import Session

from agent_gateway.tools.logger import gateway_logger
from agent_gateway.tools.tools import Tool
from agent_gateway.tools.utils import (
    CortexEndpointBuilder,
    _get_connection,
    post_cortex_request,
    _determine_runtime,
    get_tag,
)

from trulens.apps.custom import instrument


class SnowflakeError(Exception):
    def __init__(self, message: str):
        self.message = message
        gateway_logger.log("ERROR", message)
        super().__init__(self.message)


class CortexSearchTool(Tool):
    """Cortex Search tool for use with Snowflake Agent Gateway"""

    k: int = 5
    retrieval_columns: List[str] = []
    service_name: str = ""
    connection: Union[Session, SnowflakeConnection] = None
    asearch: ClassVar[Any]

    def __init__(
        self,
        service_name: str,
        service_topic: str,
        data_description: str,
        retrieval_columns: List[str],
        snowflake_connection: Union[Session, SnowflakeConnection],
        k: int = 5,
    ):
        """Initialize CortexSearchTool with parameters."""
        tool_name = f"{service_name.lower()}_cortexsearch"
        tool_description = self._prepare_search_description(
            name=tool_name,
            service_topic=service_topic,
            data_source_description=data_description,
        )

        def search_call(query: str):
            return self.asearch(query)

        super().__init__(name=tool_name, description=tool_description, func=search_call)
        self.connection = _get_connection(snowflake_connection)
        self.connection.cursor().execute(
            f"alter session set query_tag='{get_tag('CortexSearchTool')}'"
        )
        self.k = k
        self.retrieval_columns = retrieval_columns
        self.service_name = service_name
        gateway_logger.log("INFO", "Cortex Search Tool successfully initialized")

    @instrument
    def __call__(self, question) -> Any:
        return self.asearch(question)

    @instrument
    async def asearch(self, query) -> list:
        gateway_logger.log("DEBUG", f"Cortex Search Query:{query}")
        headers, url, data = self._prepare_request(query=query)
        response_text = await post_cortex_request(url=url, headers=headers, data=data)

        response_json = json.loads(response_text)

        try:
            if _determine_runtime():
                search_response = json.loads(response_json["content"])["results"]
            else:
                search_response = response_json["results"]
        except KeyError:
            raise SnowflakeError(
                message=f"unable to parse Cortex Search response {response_json.get('message', 'Unknown error')}"
            )

        search_col = self._get_search_column(self.service_name)
        citations = self._get_citations(search_response, search_col)

        gateway_logger.log("DEBUG", f"Cortex Search Response: {search_response}")

        return {
            "output": search_response,
            "sources": {
                "tool_type": "cortex_search",
                "tool_name": self.name,
                "metadata": citations,
            },
        }

    def _prepare_request(self, query: str) -> tuple:
        eb = CortexEndpointBuilder(self.connection)
        headers = eb.get_search_headers()
        url = eb.get_search_endpoint(
            self.connection.database,
            self.connection.schema,
            self.service_name,
        )

        data = {
            "query": query,
            "columns": self.retrieval_columns,
            "limit": self.k,
        }

        return headers, url, data

    def _get_citations(
        self, raw_response: List[Dict[str, Any]], search_column: List[str]
    ) -> List[Dict[str, Any]]:
        citation_elements = [
            {k: v for k, v in d.items() if k and k not in search_column}
            for d in raw_response
        ]

        if len(citation_elements[0].keys()) < 1:
            return [{"Search Tool": self.service_name}]

        seen = set()
        citations = []
        for c in citation_elements:
            identifier = tuple(sorted(c.items()))
            if identifier not in seen:
                seen.add(identifier)
                citations.append(c)

        return citations

    def _prepare_search_description(
        self, name: str, service_topic: str, data_source_description: str
    ) -> str:
        return (
            f""""{name}(query: str) -> list:\n"""
            f""" - Executes a search for relevant information about {service_topic}.\n"""
            f""" - Returns a list of relevant passages from {data_source_description}.\n"""
        )

    def _get_search_column(self, search_service_name: str) -> List[str]:
        column = self._get_search_service_attribute(
            search_service_name, "search_column"
        )
        if column is not None:
            return column
        else:
            raise SnowflakeError(
                message="unable to identify index column in Cortex Search"
            )

    def _get_search_service_attribute(
        self, search_service_name: str, attribute: str
    ) -> List[str]:
<<<<<<< HEAD
        snowflake_connection = Session.builder.config(
            "connection", self.connection
        ).create()
        df = snowflake_connection.sql("SHOW CORTEX SEARCH SERVICES")
        raw_atts = (
            df.where(col('"name"') == search_service_name)
            .select(f'"{attribute}"')
            .to_pandas()
            .loc[0]
            .values[0]
=======
        df = (
            self.connection.cursor(cursor_class=DictCursor)
            .execute("SHOW CORTEX SEARCH SERVICES")
            .fetchall()
>>>>>>> 53e50141
        )
        df = pd.DataFrame(df)

        if not df.empty:
            raw_atts = df.loc[df["name"] == search_service_name, attribute].iloc[0]
            return raw_atts.split(",")
        else:
            return None

    def _get_search_table(self, search_service_name: str) -> str:
<<<<<<< HEAD
        snowflake_connection = Session.builder.config(
            "connection", self.connection
        ).create()
        df = snowflake_connection.sql("SHOW CORTEX SEARCH SERVICES")
        table_def = (
            df.where(col('"name"') == search_service_name)
            .select('"definition"')
            .to_pandas()
            .loc[0]
            .values[0]
=======
        df = (
            self.connection.cursor(cursor_class=DictCursor)
            .execute("SHOW CORTEX SEARCH SERVICES")
            .fetch_pandas_all()
>>>>>>> 53e50141
        )
        df = pd.DataFrame(df)
        table_def = df.loc[df["name"] == search_service_name, "definition"].iloc[0]
        pattern = r"FROM\s+([\w\.]+)"
        match = re.search(pattern, table_def)
        return match[1] if match else "No match found."


def get_min_length(model: Type[BaseModel]) -> int:
    min_length = 0
    for key, field in model.model_fields.items():
        if issubclass(field.annotation, BaseModel):
            min_length += get_min_length(field.annotation)
        min_length += len(key)
    return min_length


class CortexAnalystTool(Tool):
    """Cortex Analyst tool for use with Snowflake Agent Gateway"""

    STAGE: str = ""
    FILE: str = ""
    connection: Union[Session, SnowflakeConnection] = None
    asearch: ClassVar[Any]
    _process_analyst_message: ClassVar[Any]

    def __init__(
        self,
        semantic_model: str,
        stage: str,
        service_topic: str,
        data_description: str,
        snowflake_connection: Union[Session, SnowflakeConnection],
    ):
        """Initialize CortexAnalystTool with parameters."""
        tname = semantic_model.replace(".yaml", "") + "_" + "cortexanalyst"
        tool_description = self._prepare_analyst_description(
            name=tname,
            service_topic=service_topic,
            data_source_description=data_description,
        )

        def analyst_call(query: str):
            return self.asearch(query)

        super().__init__(name=tname, func=analyst_call, description=tool_description)
        self.connection = _get_connection(snowflake_connection)
        self.connection.cursor().execute(
            f"alter session set query_tag='{get_tag('CortexAnalystTool')}'"
        )
        self.FILE = semantic_model
        self.STAGE = stage

        gateway_logger.log("INFO", "Cortex Analyst Tool successfully initialized")

    def __call__(self, prompt: str) -> Any:
        return self.asearch(query=prompt)

    @instrument
    async def asearch(self, query):
        gateway_logger.log("DEBUG", f"Cortex Analyst Prompt:{query}")

        url, headers, data = self._prepare_analyst_request(prompt=query)

        response_text = await post_cortex_request(url=url, headers=headers, data=data)
        json_response = json.loads(response_text)

        gateway_logger.log("DEBUG", f"Cortex Analyst Raw Response: {json_response}")

        try:
            if _determine_runtime() and isinstance(json_response["content"], str):
                json_response["content"] = json.loads(json_response["content"])
                query_response = self._process_analyst_message(
                    json_response["content"]["message"]["content"]
                )
            else:
                x = json_response["message"]["content"]
                query_response = self._process_analyst_message(x)

            return query_response

        except KeyError:
            raise SnowflakeError(message=json_response.get("message", "Unknown error"))

    def _prepare_analyst_request(self, prompt: str) -> tuple:
        data = {
            "messages": [
                {"role": "user", "content": [{"type": "text", "text": prompt}]}
            ],
            "semantic_model_file": f"@{self.connection.database}.{self.connection.schema}.{self.STAGE}/{self.FILE}",
        }

        eb = CortexEndpointBuilder(self.connection)
        headers = eb.get_analyst_headers()
        url = eb.get_analyst_endpoint()

        return url, headers, data

    @instrument
    def _process_analyst_message(self, response) -> Dict[str, Any]:
        if isinstance(response, list) and len(response) > 0:
            gateway_logger.log("DEBUG", response)
            sql_exists = any(item.get("type") == "sql" for item in response)

            for item in response:
                if item["type"] == "sql":
                    sql_query = item["statement"]
                    table = (
                        self.connection.cursor().execute(sql_query).fetch_arrow_all()
                    )

                    if table:
                        tables = self._extract_tables(sql_query)
                        return {
                            "output": str(table.to_pydict()),
                            "sources": {
                                "tool_type": "cortex_analyst",
                                "tool_name": self.name,
                                "metadata": tables,
                            },
                        }
                elif sql_exists:
                    continue
                else:
                    try:
                        response = (
                            str(
                                response[0]["text"]
                                + " Consider rephrasing your request to one of the following:"
                                + str(item["suggestions"])
                            ),
                        )
                    except KeyError:
                        response = str(
                            response[0]["text"] + " Consider rephrasing your request"
                        )

                    return {
                        "output": response,
                        "sources": {
                            "tool_type": "cortex_analyst",
                            "tool_name": self.name,
                            "metadata": {"Table": None},
                        },
                    }

            raise SnowflakeError(
                message=f"Unable to parse Cortex Analyst response: {response[0]['text']}"
            )

        raise SnowflakeError(message="Invalid Cortex Analyst Response")

    def _prepare_analyst_description(
        self, name: str, service_topic: str, data_source_description: str
    ) -> str:
        return (
            f"""{name}(prompt: str) -> str:\n"""
            f""" - takes a user's question about {service_topic} and queries {data_source_description}\n"""
            f""" - Returns the relevant metrics about {service_topic}\n"""
        )

    def _extract_tables(self, sql: str) -> List[str]:
        cleaned_sql = re.sub(r"--.*", "", sql)  # Strip line comments
        cleaned_sql = re.sub(
            r"/\*.*?\*/", "", cleaned_sql, flags=re.DOTALL
        )  # Strip block comments

        cte_names = set()
        if re.search(r"^\s*WITH\s+", cleaned_sql, re.IGNORECASE | re.MULTILINE):
            cte_matches = re.findall(
                r"\b(\w+)\s+AS\s*\(", cleaned_sql, re.IGNORECASE | re.DOTALL
            )
            cte_names.update(cte_matches)

        from_tables = re.findall(r"\bFROM\s+([^\s\(\)\,]+)", cleaned_sql, re.IGNORECASE)
        tables = [{"Table": table} for table in from_tables if table not in cte_names]
        return tables


class PythonTool(Tool):
    def __init__(
        self, python_func: callable, tool_description: str, output_description: str
    ) -> None:
        self.python_callable = self.asyncify(python_func)
        self.desc = self._generate_description(
            python_func=python_func,
            tool_description=tool_description,
            output_description=output_description,
        )
        super().__init__(
            name=python_func.__name__, func=self.python_callable, description=self.desc
        )
        gateway_logger.log("INFO", "Python Tool successfully initialized")

    def __call__(self, *args):
        return self.python_callable(*args)

    def asyncify(self, sync_func):
        async def async_func(*args, **kwargs):
            loop = asyncio.get_running_loop()
            result = await loop.run_in_executor(None, sync_func, *args, **kwargs)
            return {
                "output": result,
                "sources": {
                    "tool_type": "custom_tool",
                    "tool_name": sync_func.__name__,
                    "metadata": None,
                },
            }

        return async_func

    def _generate_description(
        self, python_func: callable, tool_description: str, output_description: str
    ) -> str:
        full_sig = self._process_full_signature(python_func=python_func)
        return f"""{full_sig}\n - {tool_description}\n - {output_description}"""

    def _process_full_signature(self, python_func: callable) -> str:
        name = python_func.__name__
        signature = str(inspect.signature(python_func))
        return name + signature<|MERGE_RESOLUTION|>--- conflicted
+++ resolved
@@ -4,12 +4,8 @@
 import inspect
 import json
 import re
-<<<<<<< HEAD
 from typing import Any, Dict, List, Type, Union, ClassVar
-=======
-from typing import Any, Dict, List, Type, Union
 import pandas as pd
->>>>>>> 53e50141
 
 from pydantic import BaseModel
 from snowflake.connector.connection import SnowflakeConnection
@@ -26,7 +22,7 @@
     get_tag,
 )
 
-from trulens.apps.custom import instrument
+from trulens.apps.app import instrument
 
 
 class SnowflakeError(Exception):
@@ -172,23 +168,10 @@
     def _get_search_service_attribute(
         self, search_service_name: str, attribute: str
     ) -> List[str]:
-<<<<<<< HEAD
-        snowflake_connection = Session.builder.config(
-            "connection", self.connection
-        ).create()
-        df = snowflake_connection.sql("SHOW CORTEX SEARCH SERVICES")
-        raw_atts = (
-            df.where(col('"name"') == search_service_name)
-            .select(f'"{attribute}"')
-            .to_pandas()
-            .loc[0]
-            .values[0]
-=======
         df = (
             self.connection.cursor(cursor_class=DictCursor)
             .execute("SHOW CORTEX SEARCH SERVICES")
             .fetchall()
->>>>>>> 53e50141
         )
         df = pd.DataFrame(df)
 
@@ -199,23 +182,10 @@
             return None
 
     def _get_search_table(self, search_service_name: str) -> str:
-<<<<<<< HEAD
-        snowflake_connection = Session.builder.config(
-            "connection", self.connection
-        ).create()
-        df = snowflake_connection.sql("SHOW CORTEX SEARCH SERVICES")
-        table_def = (
-            df.where(col('"name"') == search_service_name)
-            .select('"definition"')
-            .to_pandas()
-            .loc[0]
-            .values[0]
-=======
         df = (
             self.connection.cursor(cursor_class=DictCursor)
             .execute("SHOW CORTEX SEARCH SERVICES")
             .fetch_pandas_all()
->>>>>>> 53e50141
         )
         df = pd.DataFrame(df)
         table_def = df.loc[df["name"] == search_service_name, "definition"].iloc[0]

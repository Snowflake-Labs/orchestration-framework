from __future__ import annotations

import asyncio
import inspect
import json
import re
from typing import Any, Dict, List, Type, Union, ClassVar
import pandas as pd

from pydantic import BaseModel
from snowflake.connector.connection import SnowflakeConnection
from snowflake.connector import DictCursor
from snowflake.snowpark import Session

from agent_gateway.tools.logger import gateway_logger
from agent_gateway.tools.tools import Tool
from agent_gateway.tools.utils import (
    CortexEndpointBuilder,
    _get_connection,
    post_cortex_request,
<<<<<<< HEAD
    set_logging,
=======
    _determine_runtime,
    get_tag,
>>>>>>> 85cfd857
)

from agent_gateway.tools.utils import gateway_instrument


class SnowflakeError(Exception):
    def __init__(self, message: str):
        self.message = message
        gateway_logger.log("ERROR", message)
        super().__init__(self.message)


class CortexSearchTool(Tool):
    """Cortex Search tool for use with Snowflake Agent Gateway"""

    k: int = 5
    retrieval_columns: List[str] = []
    service_name: str = ""
    connection: Union[Session, SnowflakeConnection] = None
    asearch: ClassVar[Any]

    def __init__(
        self,
        service_name: str,
        service_topic: str,
        data_description: str,
        retrieval_columns: List[str],
        snowflake_connection: Union[Session, SnowflakeConnection],
        k: int = 5,
    ):
        """Initialize CortexSearchTool with parameters."""
        tool_name = f"{service_name.lower()}_cortexsearch"
        tool_description = self._prepare_search_description(
            name=tool_name,
            service_topic=service_topic,
            data_source_description=data_description,
        )

        def search_call(query: str):
            return self.asearch(query)

        super().__init__(name=tool_name, description=tool_description, func=search_call)
        self.connection = _get_connection(snowflake_connection)
        try:
            self.connection.cursor().execute(
                f"CALL set_query_tag('{get_tag('CortexSearchTool')}')"
            )
        except Exception:
            set_logging(self.connection)
            self.connection.cursor().execute(
                f"CALL set_query_tag('{get_tag('CortexSearchTool')}')"
            )
        self.k = k
        self.retrieval_columns = retrieval_columns
        self.service_name = service_name
        gateway_logger.log("INFO", "Cortex Search Tool successfully initialized")

    @gateway_instrument
    def __call__(self, question) -> Any:
        return self.asearch(question)

    @gateway_instrument
    async def asearch(self, query: str) -> Dict[str, Any]:
        gateway_logger.log("DEBUG", f"Cortex Search Query: {query}")
        headers, url, data = self._prepare_request(query=query)
        response_text = await post_cortex_request(url=url, headers=headers, data=data)

        response_json = json.loads(response_text)

        try:
            if _determine_runtime():
                search_response = json.loads(response_json["content"])["results"]
            else:
                search_response = response_json["results"]
        except KeyError:
            raise SnowflakeError(
                message=f"unable to parse Cortex Search response {response_json.get('message', 'Unknown error')}"
            )

        search_col = self._get_search_column(self.service_name)
        citations = self._get_citations(search_response, search_col)

        gateway_logger.log("DEBUG", f"Cortex Search Response: {search_response}")

        return {
            "output": search_response,
            "sources": {
                "tool_type": "cortex_search",
                "tool_name": self.name,
                "metadata": citations,
            },
        }

    def _prepare_request(self, query: str) -> tuple:
        eb = CortexEndpointBuilder(self.connection)
        headers = eb.get_search_headers()
        url = eb.get_search_endpoint(
            self.connection.database,
            self.connection.schema,
            self.service_name,
        )

        data = {
            "query": query,
            "columns": self.retrieval_columns,
            "limit": self.k,
        }

        return headers, url, data

    def _get_citations(
        self, raw_response: List[Dict[str, Any]], search_column: List[str]
    ) -> List[Dict[str, Any]]:
        citation_elements = [
            {k: v for k, v in d.items() if k and k not in search_column}
            for d in raw_response
        ]

        if len(citation_elements[0].keys()) < 1:
            return [{"Search Tool": self.service_name}]

        seen = set()
        citations = []
        for c in citation_elements:
            identifier = tuple(sorted(c.items()))
            if identifier not in seen:
                seen.add(identifier)
                citations.append(c)

        return citations

    def _prepare_search_description(
        self, name: str, service_topic: str, data_source_description: str
    ) -> str:
        return (
            f""""{name}(query: str) -> list:\n"""
            f""" - Executes a search for relevant information about {service_topic}.\n"""
            f""" - Returns a list of relevant passages from {data_source_description}.\n"""
        )

    def _get_search_column(self, search_service_name: str) -> List[str]:
        column = self._get_search_service_attribute(
            search_service_name, "search_column"
        )
        if column is not None:
            return column
        else:
            raise SnowflakeError(
                message="unable to identify index column in Cortex Search"
            )

    def _get_search_service_attribute(
        self, search_service_name: str, attribute: str
    ) -> List[str]:
        df = (
            self.connection.cursor(cursor_class=DictCursor)
            .execute("SHOW CORTEX SEARCH SERVICES")
            .fetchall()
        )
        df = pd.DataFrame(df)

        if not df.empty:
            raw_atts = df.loc[df["name"] == search_service_name, attribute].iloc[0]
            return raw_atts.split(",")
        else:
            return None

    def _get_search_table(self, search_service_name: str) -> str:
        df = (
            self.connection.cursor(cursor_class=DictCursor)
            .execute("SHOW CORTEX SEARCH SERVICES")
            .fetch_pandas_all()
        )
        df = pd.DataFrame(df)
        table_def = df.loc[df["name"] == search_service_name, "definition"].iloc[0]
        pattern = r"FROM\s+([\w\.]+)"
        match = re.search(pattern, table_def)
        return match[1] if match else "No match found."


def get_min_length(model: Type[BaseModel]) -> int:
    min_length = 0
    for key, field in model.model_fields.items():
        if issubclass(field.annotation, BaseModel):
            min_length += get_min_length(field.annotation)
        min_length += len(key)
    return min_length


class CortexAnalystTool(Tool):
    """Cortex Analyst tool for use with Snowflake Agent Gateway"""

    STAGE: str = ""
    FILE: str = ""
    connection: Union[Session, SnowflakeConnection] = None
    asearch: ClassVar[Any]
    _process_analyst_message: ClassVar[Any]

    def __init__(
        self,
        semantic_model: str,
        stage: str,
        service_topic: str,
        data_description: str,
        snowflake_connection: Union[Session, SnowflakeConnection],
    ):
        """Initialize CortexAnalystTool with parameters."""
        tname = semantic_model.replace(".yaml", "") + "_" + "cortexanalyst"
        tool_description = self._prepare_analyst_description(
            name=tname,
            service_topic=service_topic,
            data_source_description=data_description,
        )

        def analyst_call(query: str):
            return self.asearch(query)

        super().__init__(name=tname, func=analyst_call, description=tool_description)
        self.connection = _get_connection(snowflake_connection)
        try:
            self.connection.cursor().execute(
                f"CALL set_query_tag('{get_tag('CortexAnalystTool')}')"
            )
        except Exception:
            set_logging(self.connection)
            self.connection.cursor().execute(
                f"CALL set_query_tag('{get_tag('CortexAnalystTool')}')"
            )
        self.FILE = semantic_model
        self.STAGE = stage

        gateway_logger.log("INFO", "Cortex Analyst Tool successfully initialized")

    def __call__(self, prompt: str) -> Any:
        return self.asearch(query=prompt)

    @gateway_instrument
    async def asearch(self, query):
        gateway_logger.log("DEBUG", f"Cortex Analyst Prompt:{query}")

        url, headers, data = self._prepare_analyst_request(prompt=query)

        response_text = await post_cortex_request(url=url, headers=headers, data=data)
        json_response = json.loads(response_text)

        gateway_logger.log("DEBUG", f"Cortex Analyst Raw Response: {json_response}")

        try:
            if _determine_runtime() and isinstance(json_response["content"], str):
                json_response["content"] = json.loads(json_response["content"])
                query_response = self._process_analyst_message(
                    json_response["content"]["message"]["content"]
                )
            else:
                x = json_response["message"]["content"]
                query_response = self._process_analyst_message(x)

            return query_response

        except KeyError:
            raise SnowflakeError(message=json_response.get("message", "Unknown error"))

    def _prepare_analyst_request(self, prompt: str) -> tuple:
        data = {
            "messages": [
                {"role": "user", "content": [{"type": "text", "text": prompt}]}
            ],
            "semantic_model_file": f"@{self.connection.database}.{self.connection.schema}.{self.STAGE}/{self.FILE}",
        }

        eb = CortexEndpointBuilder(self.connection)
        headers = eb.get_analyst_headers()
        url = eb.get_analyst_endpoint()

        return url, headers, data

<<<<<<< HEAD
    def _process_analyst_message(
        self, response: List[Dict[str, Any]]
    ) -> Dict[str, Any]:
        if response and isinstance(response, list):
=======
    @gateway_instrument
    def _process_analyst_message(self, response) -> Dict[str, Any]:
        if isinstance(response, list) and len(response) > 0:
>>>>>>> 85cfd857
            gateway_logger.log("DEBUG", response)
            sql_exists = any(item.get("type") == "sql" for item in response)

            for item in response:
                if item["type"] == "sql":
                    sql_query = item["statement"]
                    table = (
                        self.connection.cursor().execute(sql_query).fetch_arrow_all()
                    )

                    if table:
                        tables = self._extract_tables(sql_query)
                        return {
                            "output": str(table.to_pydict()),
                            "sources": {
                                "tool_type": "cortex_analyst",
                                "tool_name": self.name,
                                "metadata": tables,
                            },
                        }
                elif sql_exists:
                    continue
                else:
                    try:
                        response = (
                            str(
                                response[0]["text"]
                                + " Consider rephrasing your request to one of the following:"
                                + str(item["suggestions"])
                            ),
                        )
                    except KeyError:
                        response = str(
                            response[0]["text"] + " Consider rephrasing your request"
                        )

                    return {
                        "output": response,
                        "sources": {
                            "tool_type": "cortex_analyst",
                            "tool_name": self.name,
                            "metadata": {"Table": None},
                        },
                    }

            raise SnowflakeError(
                message=f"Unable to parse Cortex Analyst response: {response[0]['text']}"
            )

        raise SnowflakeError(message="Invalid Cortex Analyst Response")

    def _prepare_analyst_description(
        self, name: str, service_topic: str, data_source_description: str
    ) -> str:
        return (
            f"""{name}(prompt: str) -> str:\n"""
            f""" - takes a user's question about {service_topic} and queries {data_source_description}\n"""
            f""" - Returns the relevant metrics about {service_topic}\n"""
        )

    def _extract_tables(self, sql: str) -> List[str]:
        cleaned_sql = re.sub(r"--.*", "", sql)  # Strip line comments
        cleaned_sql = re.sub(
            r"/\*.*?\*/", "", cleaned_sql, flags=re.DOTALL
        )  # Strip block comments

        cte_names = set()
        if re.search(r"^\s*WITH\s+", cleaned_sql, re.IGNORECASE | re.MULTILINE):
            cte_matches = re.findall(
                r"\b(\w+)\s+AS\s*\(", cleaned_sql, re.IGNORECASE | re.DOTALL
            )
            cte_names.update(cte_matches)

        from_tables = re.findall(r"\bFROM\s+([^\s\(\)\,]+)", cleaned_sql, re.IGNORECASE)
        tables = [{"Table": table} for table in from_tables if table not in cte_names]
        return tables


class PythonTool(Tool):
    def __init__(
        self, python_func: callable, tool_description: str, output_description: str
    ) -> None:
        self.python_callable = self.asyncify(python_func)
        self.desc = self._generate_description(
            python_func=python_func,
            tool_description=tool_description,
            output_description=output_description,
        )
        super().__init__(
            name=python_func.__name__, func=self.python_callable, description=self.desc
        )
        gateway_logger.log("INFO", "Python Tool successfully initialized")

    def __call__(self, *args):
        return self.python_callable(*args)

    def asyncify(self, sync_func):
        async def async_func(*args, **kwargs):
            loop = asyncio.get_running_loop()
            result = await loop.run_in_executor(None, sync_func, *args, **kwargs)
            return {
                "output": result,
                "sources": {
                    "tool_type": "custom_tool",
                    "tool_name": sync_func.__name__,
                    "metadata": None,
                },
            }

        return async_func

    def _generate_description(
        self, python_func: callable, tool_description: str, output_description: str
    ) -> str:
        full_sig = self._process_full_signature(python_func=python_func)
        return f"""{full_sig}\n - {tool_description}\n - {output_description}"""

    def _process_full_signature(self, python_func: callable) -> str:
        name = python_func.__name__
        signature = str(inspect.signature(python_func))
        return name + signature


class SQLTool(Tool):
    def __init__(
        self,
        sql_query: str,
        connection: Union[Session, SnowflakeConnection],
        tool_description: str,
        output_description: str,
    ) -> None:
        self.connection = _get_connection(connection)
        self.sql_query = sql_query
        self.desc = self._generate_description(
            tool_description=tool_description,
            output_description=output_description,
        )
        super().__init__(name="sql_tool", func=self.asearch, description=self.desc)
        gateway_logger.log("INFO", "SQL Tool successfully initialized")

    def __call__(self, *args):
        return self.asearch(*args)

    async def asearch(self, *args):
        return await self._run_query()

    async def _run_query(self):
        gateway_logger.log("DEBUG", f"Running SQL Query: {self.sql_query}")
        table = self.connection.cursor().execute(self.sql_query).fetch_pandas_all()
        gateway_logger.log("DEBUG", f"SQL Tool Response: {table}")
        return {
            "output": table,
            "sources": {
                "tool_type": "sql_tool",
                "tool_name": self.name,
                "metadata": None,
            },
        }

    def _generate_description(
        self,
        tool_description: str,
        output_description: str,
    ) -> str:
        return (
            f"""sql_tool() -> str:\n"""
            f""" - Runs a SQL pipeline against source data to {tool_description}\n"""
            f""" - Returns {output_description}\n"""
        )<|MERGE_RESOLUTION|>--- conflicted
+++ resolved
@@ -18,12 +18,9 @@
     CortexEndpointBuilder,
     _get_connection,
     post_cortex_request,
-<<<<<<< HEAD
     set_logging,
-=======
     _determine_runtime,
     get_tag,
->>>>>>> 85cfd857
 )
 
 from agent_gateway.tools.utils import gateway_instrument
@@ -300,16 +297,9 @@
 
         return url, headers, data
 
-<<<<<<< HEAD
-    def _process_analyst_message(
-        self, response: List[Dict[str, Any]]
-    ) -> Dict[str, Any]:
-        if response and isinstance(response, list):
-=======
     @gateway_instrument
     def _process_analyst_message(self, response) -> Dict[str, Any]:
         if isinstance(response, list) and len(response) > 0:
->>>>>>> 85cfd857
             gateway_logger.log("DEBUG", response)
             sql_exists = any(item.get("type") == "sql" for item in response)
 

from __future__ import annotations

import asyncio
import inspect
import json
import re
<<<<<<< HEAD
from typing import Any, Dict, List, Type, Union, ClassVar
import pandas as pd
=======
from typing import Any, Dict, List, Type, Union
>>>>>>> 7c2b5c2e

import pandas as pd
from pydantic import BaseModel
from snowflake.connector import DictCursor
from snowflake.connector.connection import SnowflakeConnection
from snowflake.core import Root
from snowflake.snowpark import Session

from agent_gateway.tools.logger import gateway_logger
from agent_gateway.tools.tools import Tool
from agent_gateway.tools.utils import (
    CortexEndpointBuilder,
    _determine_runtime,
    _get_connection,
    get_tag,
    post_cortex_request,
)

from agent_gateway.tools.utils import gateway_instrument


class SnowflakeError(Exception):
    def __init__(self, message: str):
        self.message = message
        gateway_logger.log("ERROR", message)
        super().__init__(self.message)


class CortexSearchTool(Tool):
    """Cortex Search tool for use with Snowflake Agent Gateway"""

    k: int = 5
    retrieval_columns: List[str] = []
    service_name: str = ""
    connection: Union[Session, SnowflakeConnection] = None
    asearch: ClassVar[Any]

    def __init__(
        self,
        service_name: str,
        service_topic: str,
        data_description: str,
        retrieval_columns: List[str],
        snowflake_connection: Union[Session, SnowflakeConnection],
        k: int = 5,
    ):
        """Initialize CortexSearchTool with parameters."""
        tool_name = f"{service_name.lower()}_cortexsearch"
        tool_description = self._prepare_search_description(
            name=tool_name,
            service_topic=service_topic,
            data_source_description=data_description,
        )

        def search_call(query: str):
            return self.asearch(query)

        super().__init__(name=tool_name, description=tool_description, func=search_call)
        self.connection = _get_connection(snowflake_connection)
        self.connection.cursor().execute(
            f"alter session set query_tag='{get_tag('CortexSearchTool')}'"
        )
        self.k = k
        self.retrieval_columns = retrieval_columns
        self.service_name = service_name
        gateway_logger.log("INFO", "Cortex Search Tool successfully initialized")

    @gateway_instrument
    def __call__(self, question) -> Any:
        return self.asearch(question)

<<<<<<< HEAD
    @gateway_instrument
    async def asearch(self, query) -> list:
        gateway_logger.log("DEBUG", f"Cortex Search Query:{query}")
        headers, url, data = self._prepare_request(query=query)
        response_text = await post_cortex_request(url=url, headers=headers, data=data)
=======
    async def asearch(self, query: str) -> Dict[str, Any]:
        gateway_logger.log("DEBUG", f"Cortex Search Query: {query}")
>>>>>>> 7c2b5c2e

        search_service = (
            Root(self.connection)
            .databases[self.connection.database]
            .schemas[self.connection.schema]
            .cortex_search_services[self.service_name]
        )

        search_response = search_service.search(
            query, columns=self.retrieval_columns, filter={}, limit=self.k
        ).results

        search_col = self._get_search_column(self.service_name)
        citations = self._get_citations(search_response, search_col)

        gateway_logger.log("DEBUG", f"Cortex Search Response: {search_response}")

        return {
            "output": search_response,
            "sources": {
                "tool_type": "cortex_search",
                "tool_name": self.name,
                "metadata": citations,
            },
        }

    def _get_citations(
        self, raw_response: List[Dict[str, Any]], search_column: List[str]
    ) -> List[Dict[str, Any]]:
        citation_elements = [
            {k: v for k, v in d.items() if k and k not in search_column}
            for d in raw_response
        ]

        if len(citation_elements[0].keys()) < 1:
            return [{"Search Tool": self.service_name}]

        seen = set()
        citations = []
        for c in citation_elements:
            identifier = tuple(sorted(c.items()))
            if identifier not in seen:
                seen.add(identifier)
                citations.append(c)

        return citations

    def _prepare_search_description(
        self, name: str, service_topic: str, data_source_description: str
    ) -> str:
        return (
            f""""{name}(query: str) -> list:\n"""
            f""" - Executes a search for relevant information about {service_topic}.\n"""
            f""" - Returns a list of relevant passages from {data_source_description}.\n"""
        )

    def _get_search_column(self, search_service_name: str) -> List[str]:
        column = self._get_search_service_attribute(
            search_service_name, "search_column"
        )
        if column is not None:
            return column
        else:
            raise SnowflakeError(
                message="unable to identify index column in Cortex Search"
            )

    def _get_search_service_attribute(
        self, search_service_name: str, attribute: str
    ) -> List[str]:
        df = (
            self.connection.cursor(cursor_class=DictCursor)
            .execute("SHOW CORTEX SEARCH SERVICES")
            .fetchall()
        )
        df = pd.DataFrame(df)

        if not df.empty:
            raw_atts = df.loc[df["name"] == search_service_name, attribute].iloc[0]
            return raw_atts.split(",")
        else:
            return None

    def _get_search_table(self, search_service_name: str) -> str:
        df = (
            self.connection.cursor(cursor_class=DictCursor)
            .execute("SHOW CORTEX SEARCH SERVICES")
            .fetch_pandas_all()
        )
        df = pd.DataFrame(df)
        table_def = df.loc[df["name"] == search_service_name, "definition"].iloc[0]
        pattern = r"FROM\s+([\w\.]+)"
        match = re.search(pattern, table_def)
        return match[1] if match else "No match found."


def get_min_length(model: Type[BaseModel]) -> int:
    min_length = 0
    for key, field in model.model_fields.items():
        if issubclass(field.annotation, BaseModel):
            min_length += get_min_length(field.annotation)
        min_length += len(key)
    return min_length


class CortexAnalystTool(Tool):
    """Cortex Analyst tool for use with Snowflake Agent Gateway"""

    STAGE: str = ""
    FILE: str = ""
    connection: Union[Session, SnowflakeConnection] = None
    asearch: ClassVar[Any]
    _process_analyst_message: ClassVar[Any]

    def __init__(
        self,
        semantic_model: str,
        stage: str,
        service_topic: str,
        data_description: str,
        snowflake_connection: Union[Session, SnowflakeConnection],
    ):
        """Initialize CortexAnalystTool with parameters."""
        tname = semantic_model.replace(".yaml", "") + "_" + "cortexanalyst"
        tool_description = self._prepare_analyst_description(
            name=tname,
            service_topic=service_topic,
            data_source_description=data_description,
        )

        def analyst_call(query: str):
            return self.asearch(query)

        super().__init__(name=tname, func=analyst_call, description=tool_description)
        self.connection = _get_connection(snowflake_connection)
        self.connection.cursor().execute(
            f"alter session set query_tag='{get_tag('CortexAnalystTool')}'"
        )
        self.FILE = semantic_model
        self.STAGE = stage

        gateway_logger.log("INFO", "Cortex Analyst Tool successfully initialized")

    def __call__(self, prompt: str) -> Any:
        return self.asearch(query=prompt)

    @gateway_instrument
    async def asearch(self, query):
        gateway_logger.log("DEBUG", f"Cortex Analyst Prompt:{query}")

        url, headers, data = self._prepare_analyst_request(prompt=query)

        response_text = await post_cortex_request(url=url, headers=headers, data=data)
        json_response = json.loads(response_text)

        gateway_logger.log("DEBUG", f"Cortex Analyst Raw Response: {json_response}")

        try:
            if _determine_runtime() and isinstance(json_response["content"], str):
                json_response["content"] = json.loads(json_response["content"])
                query_response = self._process_analyst_message(
                    json_response["content"]["message"]["content"]
                )
            else:
                x = json_response["message"]["content"]
                query_response = self._process_analyst_message(x)

            return query_response

        except KeyError:
            raise SnowflakeError(message=json_response.get("message", "Unknown error"))

    def _prepare_analyst_request(self, prompt: str) -> tuple:
        data = {
            "messages": [
                {"role": "user", "content": [{"type": "text", "text": prompt}]}
            ],
            "semantic_model_file": f"@{self.connection.database}.{self.connection.schema}.{self.STAGE}/{self.FILE}",
        }

        eb = CortexEndpointBuilder(self.connection)
        headers = eb.get_analyst_headers()
        url = eb.get_analyst_endpoint()

        return url, headers, data

    @gateway_instrument
    def _process_analyst_message(self, response) -> Dict[str, Any]:
        if isinstance(response, list) and len(response) > 0:
            gateway_logger.log("DEBUG", response)
            sql_exists = any(item.get("type") == "sql" for item in response)

            for item in response:
                if item["type"] == "sql":
                    sql_query = item["statement"]
                    table = (
                        self.connection.cursor().execute(sql_query).fetch_arrow_all()
                    )

                    if table:
                        tables = self._extract_tables(sql_query)
                        return {
                            "output": str(table.to_pydict()),
                            "sources": {
                                "tool_type": "cortex_analyst",
                                "tool_name": self.name,
                                "metadata": tables,
                            },
                        }
                elif sql_exists:
                    continue
                else:
                    try:
                        response = (
                            str(
                                response[0]["text"]
                                + " Consider rephrasing your request to one of the following:"
                                + str(item["suggestions"])
                            ),
                        )
                    except KeyError:
                        response = str(
                            response[0]["text"] + " Consider rephrasing your request"
                        )

                    return {
                        "output": response,
                        "sources": {
                            "tool_type": "cortex_analyst",
                            "tool_name": self.name,
                            "metadata": {"Table": None},
                        },
                    }

            raise SnowflakeError(
                message=f"Unable to parse Cortex Analyst response: {response[0]['text']}"
            )

        raise SnowflakeError(message="Invalid Cortex Analyst Response")

    def _prepare_analyst_description(
        self, name: str, service_topic: str, data_source_description: str
    ) -> str:
        return (
            f"""{name}(prompt: str) -> str:\n"""
            f""" - takes a user's question about {service_topic} and queries {data_source_description}\n"""
            f""" - Returns the relevant metrics about {service_topic}\n"""
        )

    def _extract_tables(self, sql: str) -> List[str]:
        cleaned_sql = re.sub(r"--.*", "", sql)  # Strip line comments
        cleaned_sql = re.sub(
            r"/\*.*?\*/", "", cleaned_sql, flags=re.DOTALL
        )  # Strip block comments

        cte_names = set()
        if re.search(r"^\s*WITH\s+", cleaned_sql, re.IGNORECASE | re.MULTILINE):
            cte_matches = re.findall(
                r"\b(\w+)\s+AS\s*\(", cleaned_sql, re.IGNORECASE | re.DOTALL
            )
            cte_names.update(cte_matches)

        from_tables = re.findall(r"\bFROM\s+([^\s\(\)\,]+)", cleaned_sql, re.IGNORECASE)
        tables = [{"Table": table} for table in from_tables if table not in cte_names]
        return tables


class PythonTool(Tool):
    def __init__(
        self, python_func: callable, tool_description: str, output_description: str
    ) -> None:
        self.python_callable = self.asyncify(python_func)
        self.desc = self._generate_description(
            python_func=python_func,
            tool_description=tool_description,
            output_description=output_description,
        )
        super().__init__(
            name=python_func.__name__, func=self.python_callable, description=self.desc
        )
        gateway_logger.log("INFO", "Python Tool successfully initialized")

    def __call__(self, *args):
        return self.python_callable(*args)

    def asyncify(self, sync_func):
        async def async_func(*args, **kwargs):
            loop = asyncio.get_running_loop()
            result = await loop.run_in_executor(None, sync_func, *args, **kwargs)
            return {
                "output": result,
                "sources": {
                    "tool_type": "custom_tool",
                    "tool_name": sync_func.__name__,
                    "metadata": None,
                },
            }

        return async_func

    def _generate_description(
        self, python_func: callable, tool_description: str, output_description: str
    ) -> str:
        full_sig = self._process_full_signature(python_func=python_func)
        return f"""{full_sig}\n - {tool_description}\n - {output_description}"""

    def _process_full_signature(self, python_func: callable) -> str:
        name = python_func.__name__
        signature = str(inspect.signature(python_func))
        return name + signature<|MERGE_RESOLUTION|>--- conflicted
+++ resolved
@@ -4,12 +4,7 @@
 import inspect
 import json
 import re
-<<<<<<< HEAD
 from typing import Any, Dict, List, Type, Union, ClassVar
-import pandas as pd
-=======
-from typing import Any, Dict, List, Type, Union
->>>>>>> 7c2b5c2e
 
 import pandas as pd
 from pydantic import BaseModel
@@ -81,16 +76,9 @@
     def __call__(self, question) -> Any:
         return self.asearch(question)
 
-<<<<<<< HEAD
     @gateway_instrument
-    async def asearch(self, query) -> list:
-        gateway_logger.log("DEBUG", f"Cortex Search Query:{query}")
-        headers, url, data = self._prepare_request(query=query)
-        response_text = await post_cortex_request(url=url, headers=headers, data=data)
-=======
     async def asearch(self, query: str) -> Dict[str, Any]:
         gateway_logger.log("DEBUG", f"Cortex Search Query: {query}")
->>>>>>> 7c2b5c2e
 
         search_service = (
             Root(self.connection)

# Copyright 2025 Snowflake Inc.
# SPDX-License-Identifier: Apache-2.0
# Licensed under the Apache License, Version 2.0 (the "License");
# you may not use this file except in compliance with the License.
# You may obtain a copy of the License at
# http://www.apache.org/licenses/LICENSE-2.0
# Unless required by applicable law or agreed to in writing, software
# distributed under the License is distributed on an "AS IS" BASIS,
# WITHOUT WARRANTIES OR CONDITIONS OF ANY KIND, either express or implied.
# See the License for the specific language governing permissions and
# limitations under the License.

from __future__ import annotations

import asyncio
from collections.abc import Collection
from dataclasses import dataclass
from typing import Any, Callable, Dict, List, Optional, Type
import ast

from agent_gateway.tools.logger import gateway_logger
from agent_gateway.tools.snowflake_tools import SnowflakeError

from pydantic import BaseModel

SCHEDULING_INTERVAL = 0.01  # seconds


class AgentGatewayError(Exception):
    def __init__(self, message):
        self.message = message
        gateway_logger.log("ERROR", self.message)
        super().__init__(self.message)


def _default_stringify_rule_for_arguments(args):
    if len(args) == 1:
        return str(args[0])
    else:
        return str(tuple(args))


def _replace_arg_mask_with_real_value(
    args, dependencies: List[str], tasks: Dict[str, Task]
):
    """
    Recursively replace placeholders $1, $2, etc. with the 'observation' of
    the corresponding tasks in 'tasks', where tasks keys/dependencies are str.
    """
    if isinstance(args, (list, tuple)):
        return type(args)(
            _replace_arg_mask_with_real_value(item, dependencies, tasks)
            for item in args
        )
    elif isinstance(args, dict):
        return {
            key: _replace_arg_mask_with_real_value(value, dependencies, tasks)
            for key, value in args.items()
        }
    elif isinstance(args, str):
        # Sort dependencies by integer value descending, so $12 is replaced before $1
        for dependency in sorted(dependencies, key=int, reverse=True):
            for arg_mask in [f"${{{dependency}}}", f"${dependency}"]:
                if arg_mask in args:
                    if tasks[dependency].observation is not None:
                        obs = tasks[dependency].observation

                        try:
                            if isinstance(obs, str):
                                obs = ast.literal_eval(obs)
                            replacement = str(
                                obs.get("output", obs) if isinstance(obs, dict) else obs
                            )
                        except Exception:
                            replacement = str(obs)

                        args = args.replace(arg_mask, replacement)
        return args
    else:
        return args


@dataclass
class Task:
    idx: str
    name: str
    tool: Callable
    args: Collection[Any]
    dependencies: Collection[str]
    kwargs: Dict[str, Any] = None
    stringify_rule: Optional[Callable] = None
    thought: Optional[str] = None
    observation: Optional[str] = None
    is_fuse: bool = False
    args_schema: Optional[Type[BaseModel]] = None

    async def __call__(self) -> Any:
        gateway_logger.log("INFO", f"running {self.name} task")

        try:
            x = await self.tool(*self.args, **self.kwargs)
            gateway_logger.log("DEBUG", "task successfully completed")
            return x
        except SnowflakeError as e:
            return f"Unexpected error during Cortex Gateway Tool request: {str(e)}"
        except Exception as e:
            return f"Unexpected error during Cortex Gateway Tool request: {str(e)}"

    def get_thought_action_observation(
        self, include_action=True, include_thought=True, include_action_idx=False
    ) -> str:
        """
        e.g.
        Thought: ...
        1. search('some query')
        Observation: ...
        """
        thought_action_observation = ""
        if self.thought and include_thought:
            thought_action_observation = f"Thought: {self.thought}\n"

        if include_action:
            # If we want to show something like "1. search('some query')"
            idx_prefix = f"{self.idx}. " if include_action_idx else ""
            if self.stringify_rule:
                # If the user has specified a custom stringify rule
                thought_action_observation += (
                    f"{idx_prefix}{self.stringify_rule(self.args)}\n"
                )
            else:
                # Use the default rule
                thought_action_observation += (
                    f"{idx_prefix}{self.name}"
                    f"{_default_stringify_rule_for_arguments(self.args)}\n"
                )

        if self.observation is not None:
            thought_action_observation += f"Observation: {self.observation}\n"

        return thought_action_observation


class TaskProcessor:
    tasks: Dict[str, Task]
    tasks_done: Dict[str, asyncio.Event]
    remaining_tasks: set[str]

    def __init__(self):
        self.tasks = {}
        self.tasks_done = {}
        self.remaining_tasks = set()

    def set_tasks(self, tasks: dict[str, Task]):
        # tasks is already keyed by string
        self.tasks.update(tasks)
        self.tasks_done.update({task_idx: asyncio.Event() for task_idx in tasks})
        self.remaining_tasks.update(set(tasks.keys()))

    def _all_tasks_done(self):
        return all(self.tasks_done[d].is_set() for d in self.tasks_done)

    def _get_all_executable_tasks(self):
        return [
            task_name
            for task_name in self.remaining_tasks
            if all(
                self.tasks_done[dep].is_set()
                for dep in self.tasks[task_name].dependencies
            )
        ]

    def _preprocess_args(self, task: Task):
        if task.args_schema is not None:
            if task.kwargs:
                task.kwargs = _replace_arg_mask_with_real_value(
                    task.kwargs, list(task.dependencies), self.tasks
                )

<<<<<<< HEAD
            if task.kwargs:
                task.kwargs = _replace_arg_mask_with_real_value(
                    task.kwargs, list(task.dependencies), self.tasks
                )

=======
>>>>>>> ac3fce90
            parsed_args = task.args_schema(**task.kwargs)
            task.kwargs = parsed_args.model_dump()

        else:
            task.args = _replace_arg_mask_with_real_value(
                task.args, list(task.dependencies), self.tasks
            )
            if task.kwargs:
                task.kwargs = _replace_arg_mask_with_real_value(
                    task.kwargs, list(task.dependencies), self.tasks
                )
<<<<<<< HEAD
            if task.kwargs:
                task.kwargs = _replace_arg_mask_with_real_value(
                    task.kwargs, list(task.dependencies), self.tasks
                )
=======
>>>>>>> ac3fce90

    async def _run_task(self, task: Task):
        self._preprocess_args(task)

        if not task.is_fuse:
            try:
                observation = await task()
                task.observation = observation
            except SnowflakeError as e:
                return f"SnowflakeError in task: {str(e)}"
            except Exception as e:
                return f"Unexpected Error in task: {str(e)}"
        self.tasks_done[task.idx].set()

    async def schedule(self):
        """Run all tasks in self.tasks in parallel, respecting dependencies."""
        while not self._all_tasks_done():
            executable_tasks = self._get_all_executable_tasks()

            for task_name in executable_tasks:
                asyncio.create_task(self._run_task(self.tasks[task_name]))
                self.remaining_tasks.remove(task_name)

            await asyncio.sleep(SCHEDULING_INTERVAL)

    async def aschedule(self, task_queue: asyncio.Queue[Optional[Task]], func):
        """Asynchronously listen to task_queue and schedule tasks as they arrive."""
        no_more_tasks = False

        while True:
            if not no_more_tasks:
                task = await task_queue.get()
                if task is None:
                    no_more_tasks = True
                else:
                    self.set_tasks({task.idx: task})

            executable_tasks = self._get_all_executable_tasks()

            if executable_tasks:
                for task_name in executable_tasks:
                    asyncio.create_task(self._run_task(self.tasks[task_name]))
                    self.remaining_tasks.remove(task_name)
            elif no_more_tasks and self._all_tasks_done():
                break
            else:
                await asyncio.sleep(SCHEDULING_INTERVAL)<|MERGE_RESOLUTION|>--- conflicted
+++ resolved
@@ -176,14 +176,6 @@
                     task.kwargs, list(task.dependencies), self.tasks
                 )
 
-<<<<<<< HEAD
-            if task.kwargs:
-                task.kwargs = _replace_arg_mask_with_real_value(
-                    task.kwargs, list(task.dependencies), self.tasks
-                )
-
-=======
->>>>>>> ac3fce90
             parsed_args = task.args_schema(**task.kwargs)
             task.kwargs = parsed_args.model_dump()
 
@@ -195,13 +187,6 @@
                 task.kwargs = _replace_arg_mask_with_real_value(
                     task.kwargs, list(task.dependencies), self.tasks
                 )
-<<<<<<< HEAD
-            if task.kwargs:
-                task.kwargs = _replace_arg_mask_with_real_value(
-                    task.kwargs, list(task.dependencies), self.tasks
-                )
-=======
->>>>>>> ac3fce90
 
     async def _run_task(self, task: Task):
         self._preprocess_args(task)

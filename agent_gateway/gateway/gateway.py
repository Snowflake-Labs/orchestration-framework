--- conflicted
+++ resolved
@@ -36,12 +36,8 @@
     _determine_runtime,
     post_cortex_request,
     get_tag,
-<<<<<<< HEAD
-    parse_complete_reponse,
     _should_instrument,
     gateway_instrument,
-=======
->>>>>>> 97ca61c9
 )
 
 from agent_gateway.tools.snowflake_tools import (

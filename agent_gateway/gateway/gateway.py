--- conflicted
+++ resolved
@@ -36,16 +36,10 @@
     PLANNER_PROMPT as SNOWFLAKE_PLANNER_PROMPT,
 )
 from agent_gateway.tools.utils import (
-<<<<<<< HEAD
-    CortexEndpointBuilder,
-    _determine_runtime,
+    get_tag,
+    parse_complete_reponse,
     _should_instrument,
     gateway_instrument,
-    post_cortex_request,
-=======
->>>>>>> 7c2b5c2e
-    get_tag,
-    parse_complete_reponse,
 )
 
 from agent_gateway.tools.snowflake_tools import (
@@ -76,79 +70,6 @@
             f"alter session set query_tag='{get_tag('CortexAnalystTool')}'"
         )
 
-<<<<<<< HEAD
-    @gateway_instrument
-    async def arun(self, prompt: str) -> str:
-        """Run the LLM."""
-        headers, url, data = self._prepare_llm_request(prompt=prompt)
-
-        try:
-            response_text = await post_cortex_request(
-                url=url, headers=headers, data=data
-            )
-
-        except Exception as e:
-            raise AgentGatewayError(
-                message=f"Failed Cortex LLM Request. See details:{str(e)}"
-            ) from e
-
-        try:
-            if _determine_runtime():
-                response_text = json.loads(response_text).get("content")
-
-            snowflake_response = self._parse_snowflake_response(response_text)
-
-            return snowflake_response
-        except Exception:
-            raise AgentGatewayError(
-                message=f"Failed Cortex LLM Request. Unable to parse response. See details:{response_text}"
-            )
-
-    @gateway_instrument
-    def _prepare_llm_request(self, prompt):
-        eb = CortexEndpointBuilder(self.session)
-        url = eb.get_complete_endpoint()
-        headers = eb.get_complete_headers()
-        data = {"model": self.llm, "messages": [{"content": prompt}]}
-
-        return headers, url, data
-
-    @gateway_instrument
-    def _parse_snowflake_response(self, data_str):
-        try:
-            json_list = []
-
-            if _determine_runtime():
-                json_list = [i["data"] for i in json.loads(data_str)]
-
-            else:
-                json_objects = data_str.split("\ndata: ")
-
-                # Iterate over each object
-                for obj in json_objects:
-                    obj = obj.strip()
-                    if obj:
-                        # Remove the 'data: ' prefix if it exists
-                        if obj.startswith("data: "):
-                            obj = obj[6:]
-                        # Load the JSON object into a Python dictionary
-                        json_dict = json.loads(str(obj))
-                        # Append the JSON dictionary to the list
-                        json_list.append(json_dict)
-
-            completion = ""
-            choices = {}
-            for chunk in json_list:
-                choices = chunk["choices"][0]
-
-                if "content" in choices["delta"].keys():
-                    completion += choices["delta"]["content"]
-
-            return completion
-        except KeyError as e:
-            raise AgentGatewayError(
-                message=f"Missing Cortex LLM response components. {str(e)}"
-=======
     async def arun(self, messages: list[str, CompleteRequestMessagesInner]) -> str:
         """Run the LLM."""
         messages = [
@@ -156,7 +77,6 @@
                 CompleteRequestMessagesInner(content=message)
                 if isinstance(message, str)
                 else message
->>>>>>> 7c2b5c2e
             )
             for message in messages
         ]

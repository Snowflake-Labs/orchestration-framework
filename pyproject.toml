--- conflicted
+++ resolved
@@ -8,13 +8,8 @@
 ]
 readme = "README.md"
 dependencies = [
-<<<<<<< HEAD
     "langchain-core=>=0.3,<0.3.23",
-    "snowflake-snowpark-python>=1.22.1,<2.0",
-=======
     "snowflake-snowpark-python[pandas]>=1.22.1,<2.0",
-    "langchain>=0.3.2,<0.4",
->>>>>>> a574a6fd
     "asyncio>=3.4.3",
     "aiohttp>=3.10.9,<4.0",
     "pydantic>=2.9.2,<3.0"

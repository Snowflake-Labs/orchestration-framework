--- conflicted
+++ resolved
@@ -46,11 +46,6 @@
   },
   {
    "cell_type": "code",
-<<<<<<< HEAD
-   "execution_count": 2,
-   "metadata": {},
-   "outputs": [],
-=======
    "execution_count": 1,
    "metadata": {},
    "outputs": [
@@ -63,16 +58,11 @@
      ]
     }
    ],
->>>>>>> f16a8827
    "source": [
     "from agent_gateway import Agent\n",
     "from agent_gateway.tools import CortexSearchTool, CortexAnalystTool, PythonTool\n",
     "from snowflake.snowpark import Session\n",
-<<<<<<< HEAD
     "import os\n",
-=======
-    "import os, time\n",
->>>>>>> f16a8827
     "\n",
     "connection_parameters = {\n",
     "    \"account\": os.getenv(\"SNOWFLAKE_ACCOUNT\"),\n",
@@ -103,11 +93,7 @@
   },
   {
    "cell_type": "code",
-<<<<<<< HEAD
-   "execution_count": 3,
-=======
    "execution_count": 2,
->>>>>>> f16a8827
    "metadata": {},
    "outputs": [],
    "source": [
@@ -146,20 +132,12 @@
   },
   {
    "cell_type": "code",
-<<<<<<< HEAD
-   "execution_count": 4,
+   "execution_count": 3,
    "metadata": {},
    "outputs": [],
    "source": [
     "import requests\n",
     "import json\n",
-=======
-   "execution_count": 3,
-   "metadata": {},
-   "outputs": [],
-   "source": [
-    "import requests, json\n",
->>>>>>> f16a8827
     "\n",
     "\n",
     "class NewsTool:\n",
@@ -198,11 +176,7 @@
   },
   {
    "cell_type": "code",
-<<<<<<< HEAD
-   "execution_count": 5,
-=======
    "execution_count": 4,
->>>>>>> f16a8827
    "metadata": {},
    "outputs": [
     {
@@ -252,11 +226,7 @@
   },
   {
    "cell_type": "code",
-<<<<<<< HEAD
-   "execution_count": 6,
-=======
    "execution_count": 5,
->>>>>>> f16a8827
    "metadata": {},
    "outputs": [
     {
@@ -272,11 +242,7 @@
        "'The market cap of Apple is $3,019,131,060,224 or approximately $3.02 trillion.'"
       ]
      },
-<<<<<<< HEAD
-     "execution_count": 6,
-=======
      "execution_count": 5,
->>>>>>> f16a8827
      "metadata": {},
      "output_type": "execute_result"
     }
@@ -287,11 +253,7 @@
   },
   {
    "cell_type": "code",
-<<<<<<< HEAD
-   "execution_count": 7,
-=======
    "execution_count": 6,
->>>>>>> f16a8827
    "metadata": {},
    "outputs": [
     {
@@ -308,11 +270,7 @@
        "'Apple has a bigger EBITDA than Microsoft.'"
       ]
      },
-<<<<<<< HEAD
-     "execution_count": 7,
-=======
      "execution_count": 6,
->>>>>>> f16a8827
      "metadata": {},
      "output_type": "execute_result"
     }
@@ -330,11 +288,7 @@
   },
   {
    "cell_type": "code",
-<<<<<<< HEAD
-   "execution_count": 8,
-=======
    "execution_count": 7,
->>>>>>> f16a8827
    "metadata": {},
    "outputs": [
     {
@@ -350,11 +304,7 @@
        "'As of January 31, 2024, Snowflake had 9,437 total customers.'"
       ]
      },
-<<<<<<< HEAD
-     "execution_count": 8,
-=======
      "execution_count": 7,
->>>>>>> f16a8827
      "metadata": {},
      "output_type": "execute_result"
     }
@@ -365,11 +315,7 @@
   },
   {
    "cell_type": "code",
-<<<<<<< HEAD
-   "execution_count": 9,
-=======
    "execution_count": 8,
->>>>>>> f16a8827
    "metadata": {},
    "outputs": [
     {
@@ -385,11 +331,7 @@
        "'\\'Recent news about Azure\\'s AI investments includes:\\\\n- Article: \"Microsoft\\'s SWOT analysis: azure growth, ai investments shape stock outlook\" Source: [Investing.com](https://www.investing.com/news/company-news/microsofts-swot-analysis-azure-growth-ai-investments-shape-stock-outlook-93CH-3701643)\\\\n- Article: \"AI Investments: Key Driver for MSFT and META Earnings\" Source: [GuruFocus](https://www.gurufocus.com/news/2573539/ai-investments-key-driver-for-msft-and-meta-earnings)\\\\n- Article: \"Microsoft: Navigating AI Investments Amid Market Volatility\" Source: [GuruFocus](https://www.gurufocus.com/news/2499558/microsoft-navigating-ai-investments-amid-market-volatility)'"
       ]
      },
-<<<<<<< HEAD
-     "execution_count": 9,
-=======
      "execution_count": 8,
->>>>>>> f16a8827
      "metadata": {},
      "output_type": "execute_result"
     }
@@ -407,52 +349,32 @@
   },
   {
    "cell_type": "code",
-<<<<<<< HEAD
-   "execution_count": 13,
-=======
    "execution_count": 9,
->>>>>>> f16a8827
-   "metadata": {},
-   "outputs": [
-    {
-     "name": "stderr",
-     "output_type": "stream",
-     "text": [
-<<<<<<< HEAD
-      "INFO:AgentGatewayLogger:running sp500_semantic_model_cortexanalyst task\n",
-      "INFO:AgentGatewayLogger:running sec_search_service_cortexsearch task\n"
-=======
+   "metadata": {},
+   "outputs": [
+    {
+     "name": "stderr",
+     "output_type": "stream",
+     "text": [
       "INFO:AgentGatewayLogger:running sec_search_service_cortexsearch task\n",
       "INFO:AgentGatewayLogger:running summarize task\n",
       "INFO:AgentGatewayLogger:running sp500_semantic_model_cortexanalyst task\n"
->>>>>>> f16a8827
      ]
     },
     {
      "data": {
       "text/plain": [
-<<<<<<< HEAD
-       "\"The 5 biggest companies in the S&P500 by market cap are Microsoft Corporation, Apple Inc., NVIDIA Corporation, Alphabet Inc., and Amazon.com, Inc. None of these companies are referenced in the provided sections of Snowflake's annual report.\""
-      ]
-     },
-     "execution_count": 13,
-=======
        "\"The market cap of Snowflake's competitors in the S&P500 are: Microsoft Corporation ($3,150,184,448,000), Alphabet Inc. ($2,164,350,779,392), Amazon.com, Inc. ($1,917,936,336,896), and Oracle Corporation ($346,092,371,968).\""
       ]
      },
      "execution_count": 9,
->>>>>>> f16a8827
      "metadata": {},
      "output_type": "execute_result"
     }
    ],
    "source": [
     "agent(\n",
-<<<<<<< HEAD
-    "    \"What are the 5 biggest companies in the S&P500 by market cap? Are any of them referenced in Snowflake's annual report?\"\n",
-=======
     "    \"Which S&P500 companies are considered competitors in Snowflake's annual report? What is the market cap of each company mentioned?\"\n",
->>>>>>> f16a8827
     ")"
    ]
   }

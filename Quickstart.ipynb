--- conflicted
+++ resolved
@@ -53,12 +53,12 @@
      "name": "stdout",
      "output_type": "stream",
      "text": [
-      "env: LOGGING_LEVEL=\"DEBUG\"\n"
-     ]
-    }
-   ],
-   "source": [
-    "%env LOGGING_LEVEL=\"DEBUG\""
+      "Requirement already satisfied: python-dotenv in ./.venv/lib/python3.11/site-packages (1.1.0)\n"
+     ]
+    }
+   ],
+   "source": [
+    "!pip install python-dotenv"
    ]
   },
   {
@@ -123,14 +123,6 @@
     "    \"service_topic\": \"S&P500 company and stock metrics\",\n",
     "    \"data_description\": \"a table with stock and financial metrics about S&P500 companies \",\n",
     "    \"snowflake_connection\": snowpark,\n",
-    "}\n",
-    "\n",
-    "analyst_trunc_config = {\n",
-    "    \"semantic_model\": \"sp500_semantic_model.yaml\",\n",
-    "    \"stage\": \"ANALYST\",\n",
-    "    \"service_topic\": \"S&P500 company and stock metrics\",\n",
-    "    \"data_description\": \"a table with stock and financial metrics about S&P500 companies \",\n",
-    "    \"snowflake_connection\": snowpark,\n",
     "    \"max_results\": 5,\n",
     "}"
    ]
@@ -153,7 +145,7 @@
   },
   {
    "cell_type": "code",
-   "execution_count": 3,
+   "execution_count": null,
    "metadata": {},
    "outputs": [],
    "source": [
@@ -176,33 +168,74 @@
    "cell_type": "markdown",
    "metadata": {},
    "source": [
-    "# SQL Tool Configuration"
-   ]
-  },
-  {
-   "cell_type": "code",
-   "execution_count": 4,
+    "# SQL Tool"
+   ]
+  },
+  {
+   "cell_type": "markdown",
+   "metadata": {},
+   "source": [
+    "The SQL Tool allows users to pre-define sql metrics and custom pipelines that the agent will be able to utilize to answer specialized questions."
+   ]
+  },
+  {
+   "cell_type": "code",
+   "execution_count": 13,
    "metadata": {},
    "outputs": [],
    "source": [
-    "margin_query = \"\"\"SELECT \n",
+    "sql_query = \"\"\"WITH CompanyMetrics AS (\n",
+    "    SELECT \n",
+    "        LONGNAME,\n",
+    "        SECTOR,\n",
+    "        INDUSTRY,\n",
+    "        CURRENTPRICE,\n",
+    "        MARKETCAP,\n",
+    "        EBITDA,\n",
+    "        CASE \n",
+    "            WHEN MARKETCAP > 0 AND EBITDA IS NOT NULL THEN (EBITDA * 100.0) / MARKETCAP\n",
+    "            ELSE NULL\n",
+    "        END AS EBITDA_Margin\n",
+    "    FROM CUBE_TESTING.PUBLIC.SP500\n",
+    "),\n",
+    "AverageMetrics AS (\n",
+    "    SELECT \n",
+    "        AVG(EBITDA_Margin) AS Average_EBITDA_Margin\n",
+    "    FROM CompanyMetrics\n",
+    "),\n",
+    "NormalizedMetrics AS (\n",
+    "    SELECT \n",
+    "        cm.LONGNAME,\n",
+    "        cm.SECTOR,\n",
+    "        cm.INDUSTRY,\n",
+    "        cm.CURRENTPRICE,\n",
+    "        cm.MARKETCAP,\n",
+    "        cm.EBITDA,\n",
+    "        cm.EBITDA_Margin,\n",
+    "        CASE \n",
+    "            WHEN am.Average_EBITDA_Margin > 0 THEN cm.EBITDA_Margin / am.Average_EBITDA_Margin\n",
+    "            ELSE NULL\n",
+    "        END AS Normalized_EBITDA_Margin\n",
+    "    FROM CompanyMetrics cm\n",
+    "    CROSS JOIN AverageMetrics am\n",
+    ")\n",
+    "SELECT \n",
     "    LONGNAME,\n",
     "    SECTOR,\n",
     "    INDUSTRY,\n",
     "    CURRENTPRICE,\n",
     "    MARKETCAP,\n",
     "    EBITDA,\n",
-    "    CASE \n",
-    "        WHEN MARKETCAP > 0 THEN (EBITDA * 100.0) / MARKETCAP\n",
-    "        ELSE NULL\n",
-    "    END AS EBITDA_Margin_Percentage\n",
-    "FROM CUBE_TESTING.PUBLIC.SP500;;\"\"\"\n",
-    "\n",
-    "margin_config = {\n",
-    "    \"sql_query\": margin_query,\n",
+    "    EBITDA_Margin,\n",
+    "    Normalized_EBITDA_Margin\n",
+    "FROM NormalizedMetrics;\"\"\"\n",
+    "\n",
+    "sql_tool_config = {\n",
+    "    \"name\": \"margin_eval\",\n",
     "    \"connection\": snowpark,\n",
-    "    \"tool_description\": \"calculate EBITDA Margin (%) of S&p500 companies\",\n",
-    "    \"output_description\": \"ebitda margin (%) metrics per company\",\n",
+    "    \"sql_query\": sql_query,\n",
+    "    \"tool_description\": \"Calculates the normalized EBITDA Margin as a % relative to the SP500 average\",\n",
+    "    \"output_description\": \"EBITDA Margin %\",\n",
     "}"
    ]
   },
@@ -222,25 +255,21 @@
   },
   {
    "cell_type": "code",
-   "execution_count": 19,
-   "metadata": {},
-   "outputs": [
-    {
-     "name": "stdout",
-     "output_type": "stream",
-     "text": [
-<<<<<<< HEAD
-      "2025-03-20 19:28:53,062 - AgentGatewayLogger - INFO - Cortex Search Tool successfully initialized\n",
-      "2025-03-20 19:28:53,305 - AgentGatewayLogger - INFO - Cortex Analyst Tool successfully initialized\n",
-      "2025-03-20 19:28:53,307 - AgentGatewayLogger - INFO - Python Tool successfully initialized\n",
-      "2025-03-20 19:28:53,309 - AgentGatewayLogger - INFO - SQL Tool successfully initialized\n",
-      "2025-03-20 19:28:53,772 - AgentGatewayLogger - INFO - Cortex gateway successfully initialized\n"
-=======
-      "2025-03-13 17:24:15,091 - AgentGatewayLogger - INFO - Cortex Search Tool successfully initialized\n",
-      "2025-03-13 17:24:15,092 - AgentGatewayLogger - INFO - Cortex Analyst Tool successfully initialized\n",
-      "2025-03-13 17:24:15,093 - AgentGatewayLogger - INFO - Python Tool successfully initialized\n",
-      "2025-03-13 17:24:15,094 - AgentGatewayLogger - INFO - Cortex gateway successfully initialized\n"
->>>>>>> 51cfd2ef
+   "execution_count": 14,
+   "metadata": {},
+   "outputs": [
+    {
+     "name": "stdout",
+     "output_type": "stream",
+     "text": [
+      "2025-03-25 10:53:08,488 - AgentGatewayLogger - INFO - Cortex Search Tool successfully initialized\n",
+      "2025-03-25 10:53:09,555 - AgentGatewayLogger - INFO - Cortex Analyst Tool successfully initialized\n",
+      "2025-03-25 10:53:09,556 - AgentGatewayLogger - INFO - Python Tool successfully initialized\n",
+      "2025-03-25 10:53:09,557 - AgentGatewayLogger - INFO - SQL Tool successfully initialized\n",
+      "2025-03-25 10:53:09,865 - AgentGatewayLogger - INFO - Cortex Search Tool successfully initialized\n",
+      "2025-03-25 10:53:10,213 - AgentGatewayLogger - INFO - Cortex Analyst Tool successfully initialized\n",
+      "2025-03-25 10:53:10,214 - AgentGatewayLogger - INFO - Python Tool successfully initialized\n",
+      "2025-03-25 10:53:10,772 - AgentGatewayLogger - INFO - Cortex gateway successfully initialized\n"
      ]
     }
    ],
@@ -248,9 +277,10 @@
     "annual_reports = CortexSearchTool(**search_config)\n",
     "sp500 = CortexAnalystTool(**analyst_config)\n",
     "web_crawler = PythonTool(**python_crawler_config)\n",
-    "margin_tool = SQLTool(**margin_config)\n",
-    "\n",
-    "snowflake_tools = [annual_reports, sp500, web_crawler, margin_tool]\n",
+    "margin_eval = SQLTool(**sql_tool_config)\n",
+    "\n",
+    "\n",
+    "snowflake_tools = [annual_reports, sp500, web_crawler, margin_eval]\n",
     "agent = Agent(snowflake_connection=snowpark, tools=snowflake_tools, max_retries=3)"
    ]
   },
@@ -281,34 +311,26 @@
   },
   {
    "cell_type": "code",
-   "execution_count": 21,
-   "metadata": {},
-   "outputs": [
-    {
-     "name": "stdout",
-     "output_type": "stream",
-     "text": [
-<<<<<<< HEAD
-      "2025-03-20 19:29:34,865 - AgentGatewayLogger - INFO - running sp500_semantic_model_cortexanalyst task\n"
-=======
+   "execution_count": 5,
+   "metadata": {},
+   "outputs": [
+    {
+     "name": "stdout",
+     "output_type": "stream",
+     "text": [
       "2025-03-13 17:24:22,280 - AgentGatewayLogger - INFO - running sp500_semantic_model_cortexanalyst task\n"
->>>>>>> 51cfd2ef
      ]
     },
     {
      "data": {
       "text/plain": [
-<<<<<<< HEAD
-       "{'output': \"Apple's market cap is approximately $3.02 trillion.\",\n",
-=======
        "{'output': 'The market cap of Apple is $3,019,131,060,224 or approximately $3.02 trillion.',\n",
->>>>>>> 51cfd2ef
        " 'sources': [{'tool_type': 'cortex_analyst',\n",
        "   'tool_name': 'sp500_semantic_model_cortexanalyst',\n",
        "   'metadata': [{'Table': 'cube_testing.public.sp500'}]}]}"
       ]
      },
-     "execution_count": 21,
+     "execution_count": 5,
      "metadata": {},
      "output_type": "execute_result"
     }
@@ -319,52 +341,45 @@
   },
   {
    "cell_type": "code",
-   "execution_count": 22,
-   "metadata": {},
-   "outputs": [
-    {
-     "name": "stdout",
-     "output_type": "stream",
-     "text": [
-      "2025-03-20 19:29:44,827 - AgentGatewayLogger - INFO - running sp500_semantic_model_cortexanalyst task\n",
-      "2025-03-20 19:29:44,833 - AgentGatewayLogger - INFO - running sql_tool task\n"
+   "execution_count": 16,
+   "metadata": {},
+   "outputs": [
+    {
+     "name": "stdout",
+     "output_type": "stream",
+     "text": [
+      "2025-03-25 10:53:27,340 - AgentGatewayLogger - INFO - running margin_eval task\n"
      ]
     },
     {
      "data": {
       "text/plain": [
-       "{'output': 'The market cap of Microsoft is $3,150,184,448,000 and its EBITDA margin is approximately 3.999194%.',\n",
-       " 'sources': [{'tool_type': 'cortex_analyst',\n",
-       "   'tool_name': 'sp500_semantic_model_cortexanalyst',\n",
-       "   'metadata': [{'Table': 'cube_testing.public.sp500'}]},\n",
-       "  {'tool_type': 'sql_tool', 'tool_name': 'sql_tool', 'metadata': [None]}]}"
+       "{'output': 'The normalized EBITDA margin for Microsoft Corporation is approximately 0.3999 or 39.99%.',\n",
+       " 'sources': [{'tool_type': 'SQL',\n",
+       "   'tool_name': 'margin_eval',\n",
+       "   'metadata': [None]}]}"
       ]
      },
-     "execution_count": 22,
+     "execution_count": 16,
      "metadata": {},
      "output_type": "execute_result"
     }
    ],
    "source": [
-    "agent(\"What is the market cap of Microsoft? and what is its EBITDA margin?\")"
-   ]
-  },
-  {
-   "cell_type": "code",
-   "execution_count": 23,
-   "metadata": {},
-   "outputs": [
-    {
-     "name": "stdout",
-     "output_type": "stream",
-     "text": [
-<<<<<<< HEAD
-      "2025-03-20 19:29:55,732 - AgentGatewayLogger - INFO - running sp500_semantic_model_cortexanalyst task\n",
-      "2025-03-20 19:29:55,736 - AgentGatewayLogger - INFO - running sp500_semantic_model_cortexanalyst task\n"
-=======
+    "agent(\"What is MSFT's normalized EBITDA margin?\")"
+   ]
+  },
+  {
+   "cell_type": "code",
+   "execution_count": 6,
+   "metadata": {},
+   "outputs": [
+    {
+     "name": "stdout",
+     "output_type": "stream",
+     "text": [
       "2025-03-13 17:24:33,011 - AgentGatewayLogger - INFO - running sp500_semantic_model_cortexanalyst task\n",
       "2025-03-13 17:24:33,012 - AgentGatewayLogger - INFO - running sp500_semantic_model_cortexanalyst task\n"
->>>>>>> 51cfd2ef
      ]
     },
     {
@@ -376,7 +391,7 @@
        "   'metadata': [{'Table': 'cube_testing.public.sp500'}]}]}"
       ]
      },
-     "execution_count": 23,
+     "execution_count": 6,
      "metadata": {},
      "output_type": "execute_result"
     }
@@ -394,18 +409,14 @@
   },
   {
    "cell_type": "code",
-   "execution_count": 24,
-   "metadata": {},
-   "outputs": [
-    {
-     "name": "stdout",
-     "output_type": "stream",
-     "text": [
-<<<<<<< HEAD
-      "2025-03-20 19:30:13,052 - AgentGatewayLogger - INFO - running sec_search_service_cortexsearch task\n"
-=======
+   "execution_count": 7,
+   "metadata": {},
+   "outputs": [
+    {
+     "name": "stdout",
+     "output_type": "stream",
+     "text": [
       "2025-03-13 17:24:49,879 - AgentGatewayLogger - INFO - running sec_search_service_cortexsearch task\n"
->>>>>>> 51cfd2ef
      ]
     },
     {
@@ -420,7 +431,7 @@
        "    {'RELATIVE_PATH': '2021_10k_snowflake.pdf'}]}]}"
       ]
      },
-     "execution_count": 24,
+     "execution_count": 7,
      "metadata": {},
      "output_type": "execute_result"
     }
@@ -470,28 +481,13 @@
   },
   {
    "cell_type": "code",
-<<<<<<< HEAD
-   "execution_count": 25,
-=======
    "execution_count": 9,
->>>>>>> 51cfd2ef
-   "metadata": {},
-   "outputs": [
-    {
-     "name": "stdout",
-     "output_type": "stream",
-     "text": [
-<<<<<<< HEAD
-      "2025-03-20 19:30:33,090 - AgentGatewayLogger - INFO - running sec_search_service_cortexsearch task\n",
-      "2025-03-20 19:30:34,195 - AgentGatewayLogger - INFO - running sp500_semantic_model_cortexanalyst task\n",
-      "2025-03-20 19:30:43,287 - AgentGatewayLogger - INFO - Replanning...\n",
-      "2025-03-20 19:30:47,249 - AgentGatewayLogger - INFO - running sec_search_service_cortexsearch task\n",
-      "2025-03-20 19:30:48,308 - AgentGatewayLogger - INFO - running sp500_semantic_model_cortexanalyst task\n",
-      "2025-03-20 19:30:58,027 - AgentGatewayLogger - INFO - Replanning...\n",
-      "2025-03-20 19:31:02,860 - AgentGatewayLogger - INFO - running sec_search_service_cortexsearch task\n",
-      "2025-03-20 19:31:03,990 - AgentGatewayLogger - INFO - running summarize task\n",
-      "2025-03-20 19:31:07,524 - AgentGatewayLogger - INFO - running sp500_semantic_model_cortexanalyst task\n"
-=======
+   "metadata": {},
+   "outputs": [
+    {
+     "name": "stdout",
+     "output_type": "stream",
+     "text": [
       "2025-03-13 17:25:14,329 - AgentGatewayLogger - INFO - running sec_search_service_cortexsearch task\n",
       "2025-03-13 17:25:15,815 - AgentGatewayLogger - INFO - running summarize task\n",
       "2025-03-13 17:25:17,261 - AgentGatewayLogger - INFO - running sp500_semantic_model_cortexanalyst task\n",
@@ -499,17 +495,12 @@
       "2025-03-13 17:25:30,092 - AgentGatewayLogger - INFO - running sp500_semantic_model_cortexanalyst task\n",
       "2025-03-13 17:25:33,332 - AgentGatewayLogger - ERROR - Unable to generate a valid SQL Query. The question is asking for the market cap of companies that own Amazon Web Services (AWS), but the semantic data model does not provide information about the ownership of AWS or any other subsidiary relationships. Therefore, it is unclear how to determine which companies own AWS based on the given schema.\n",
       "2025-03-13 17:25:41,677 - AgentGatewayLogger - INFO - running sp500_semantic_model_cortexanalyst task\n"
->>>>>>> 51cfd2ef
      ]
     },
     {
      "data": {
       "text/plain": [
-<<<<<<< HEAD
-       "{'output': \"The question is unclear because it does not specify which cloud providers are mentioned in Snowflake's annual report. Additionally, there was a technical issue with the request. Please provide more specific details about the cloud providers mentioned in the report or clarify the question.\",\n",
-=======
        "{'output': 'The market cap of Amazon.com, Inc. is $1,917,936,336,896, the market cap of Microsoft Corporation is $3,150,184,448,000, and the market cap of Alphabet Inc. is $2,164,350,779,392.',\n",
->>>>>>> 51cfd2ef
        " 'sources': [{'tool_type': 'cortex_search',\n",
        "   'tool_name': 'sec_search_service_cortexsearch',\n",
        "   'metadata': [{'RELATIVE_PATH': '2023_10k_snowflake.pdf'},\n",
@@ -518,17 +509,10 @@
        "    {'RELATIVE_PATH': '2021_10k_snowflake.pdf'}]},\n",
        "  {'tool_type': 'cortex_analyst',\n",
        "   'tool_name': 'sp500_semantic_model_cortexanalyst',\n",
-<<<<<<< HEAD
-       "   'metadata': [{'Table': None}]}]}"
-      ]
-     },
-     "execution_count": 25,
-=======
        "   'metadata': [{'Table': 'cube_testing.public.sp500'}]}]}"
       ]
      },
      "execution_count": 9,
->>>>>>> 51cfd2ef
      "metadata": {},
      "output_type": "execute_result"
     }
@@ -540,11 +524,60 @@
    ]
   },
   {
+   "cell_type": "markdown",
+   "metadata": {},
+   "source": [
+    "# Agent Observability"
+   ]
+  },
+  {
+   "cell_type": "markdown",
+   "metadata": {},
+   "source": [
+    "install framework with requisite dependencies with `pip install orchestration-framework[trulens]` and initialize as follows:"
+   ]
+  },
+  {
    "cell_type": "code",
    "execution_count": null,
    "metadata": {},
    "outputs": [],
-   "source": []
+   "source": [
+    "from agent_gateway import TruAgent\n",
+    "from trulens.connectors.snowflake import SnowflakeConnector\n",
+    "\n",
+    "tru_conn = SnowflakeConnector(**connection_parameters)\n",
+    "\n",
+    "agent = TruAgent(\n",
+    "    app_name=\"observable\",\n",
+    "    app_version=\"v0\",\n",
+    "    trulens_snowflake_connection=tru_conn,\n",
+    "    snowflake_connection=snowpark,\n",
+    "    tools=snowflake_tools,\n",
+    "    max_retries=3,\n",
+    ")"
+   ]
+  },
+  {
+   "cell_type": "markdown",
+   "metadata": {},
+   "source": [
+    "### Run the dashboard to view traces"
+   ]
+  },
+  {
+   "cell_type": "code",
+   "execution_count": null,
+   "metadata": {},
+   "outputs": [],
+   "source": [
+    "from trulens.core import TruSession\n",
+    "from trulens.dashboard import run_dashboard\n",
+    "\n",
+    "session = TruSession(connector=tru_conn)\n",
+    "\n",
+    "run_dashboard(session, port=8084)"
+   ]
   }
  ],
  "metadata": {
